"""
This software is released under the AGPL-3.0 license
Copyright (c) 2023-2024 Braedon Hendy

Further updates and packaging added in 2024 through the ClinicianFOCUS initiative,
a collaboration with Dr. Braedon Hendy and Conestoga College Institute of Applied
Learning and Technology as part of the CNERG+ applied research project,
Unburdening Primary Healthcare: An Open-Source AI Clinician Partner Platform".
Prof. Michael Yingbull (PI), Dr. Braedon Hendy (Partner),
and Research Students - Software Developer Alex Simko, Pemba Sherpa (F24), and Naitik Patel.

"""

import ctypes
import io
import sys
import gc
import os
import logging
from pathlib import Path
import wave
import threading
import json
import datetime
import re
import time
import queue
import atexit
import torch
import pyaudio
import requests
import pyperclip
import speech_recognition as sr  # python package is named speechrecognition
import scrubadub
import numpy as np
import tkinter as tk
import math
import traceback
from tkinter import ttk, filedialog
import tkinter.messagebox as messagebox
import librosa
from faster_whisper import WhisperModel
from UI.MainWindowUI import MainWindowUI
from UI.SettingsWindow import SettingsWindow
from UI.SettingsConstant import SettingsKeys, Architectures
from UI.Widgets.CustomTextBox import CustomTextBox
from UI.LoadingWindow import LoadingWindow
from UI.ImageWindow import ImageWindow
from Model import ModelManager
from utils.ip_utils import is_private_ip
from utils.file_utils import get_file_path, get_resource_path
from utils.OneInstance import OneInstance
from utils.utils import get_application_version
import utils.AESCryptoUtils as AESCryptoUtils
import utils.audio
<<<<<<< HEAD
import utils.AESCryptoUtils as AESCryptoUtils
=======
import utils.system
>>>>>>> 16e783a5
from UI.Widgets.MicrophoneTestFrame import MicrophoneTestFrame
from utils.windows_utils import remove_min_max, add_min_max
from WhisperModel import TranscribeError
from UI.Widgets.PopupBox import PopupBox
from UI.Widgets.TimestampListbox import TimestampListbox
from UI.RecordingsManager import RecordingsManager
from UI.ScrubWindow import ScrubWindow
from utils.log_config import logger
from Model import ModelStatus
from services.whisper_hallucination_cleaner import hallucination_cleaner
from utils.whisper.WhisperModel import load_stt_model, faster_whisper_transcribe, is_whisper_valid, is_whisper_lock, load_model_with_loading_screen, unload_stt_model, get_model_from_settings
from services.factual_consistency import find_factual_inconsistency
import utils.arg_parser
from services.whisper_hallucination_cleaner import hallucination_cleaner, load_hallucination_cleaner_model
from utils.log_config import logger

# parse command line arguments
utils.arg_parser.parse_args()

APP_NAME = 'AI Medical Scribe'  # Application name
if utils.system.is_windows():
    APP_TASK_MANAGER_NAME = 'freescribe-client.exe'
else:
    APP_TASK_MANAGER_NAME = 'FreeScribe'

logger.info(f"{APP_NAME=} {APP_TASK_MANAGER_NAME=} {get_application_version()=}")

# check if another instance of the application is already running.
# if false, create a new instance of the application
# if true, exit the current instance
app_manager = OneInstance(APP_NAME, APP_TASK_MANAGER_NAME)

if app_manager.is_running():
    # Another instance is running
    sys.exit(1)
else:
    # No other instance is running, or we successfully terminated the other instance
    root = tk.Tk()
    root.title(APP_NAME)

if utils.system.is_macos():
    utils.system.install_macos_ssl_certificates()


def delete_temp_file(filename):
    """
    Deletes a temporary file if it exists.

    Args:
        filename (str): The name of the file to delete.
    """
    file_path = get_resource_path(filename)
    if os.path.exists(file_path):
        try:
            logger.info(f"Deleting temporary file: {filename}")
            os.remove(file_path)
        except OSError as e:
            logger.error(f"Error deleting temporary file {filename}: {e}")


def on_closing():
    delete_temp_file('recording.wav')
    delete_temp_file('realtime.wav')
<<<<<<< HEAD

    #save all notes
    save_notes_history()

    close_mutex()
=======
    app_manager.cleanup()

>>>>>>> 16e783a5

# Register the cleanup function to be called on exit
atexit.register(on_closing)

def update_store_notes_locally_ui(event=None):
        global warning_label        
        """
        Updates the UI components based on the 'Store Notes Locally' setting.
        """
        if app_settings.editable_settings[SettingsKeys.STORE_NOTES_LOCALLY.value]:
            # Loads all existing notes
            load_notes_history()
            warning_label.grid_remove()
        else:
            # Clear all existing notes
            warning_label.grid(row=3, column=0, sticky='ew', pady=(0,5))
            clear_all_notes()

def load_notes_history():
    """
    Loads the temporary notes from a local .txt file containing encrypted JSON data and populates the response_history list.
    """
    notes_file_path = get_resource_path('notes_history.txt')
    try:
        with open(notes_file_path, 'r') as file:
            encrypted_data = file.read()
        
        # Decrypt the JSON data
        json_data = AESCryptoUtils.AESCryptoUtilsClass.decrypt(encrypted_data)

        notes_data = json.loads(json_data)
        for entry in notes_data:
            timestamp = entry["timestamp"]
            user_message = entry["user_message"]
            response_text = entry["response_text"]
            response_history.append((timestamp, user_message, response_text))
        populate_ui_with_notes()
        logger.info(f"Temporary notes loaded from {notes_file_path}")
    except FileNotFoundError:
        logger.info(f"No temporary notes file found at {notes_file_path}")
    except Exception as e:
        logger.error(f"Error loading temporary notes: {e}")

def populate_ui_with_notes():
    """
    Populates the UI components with the data from response_history.
    """
    global IS_FIRST_LOG
    IS_FIRST_LOG = False

    timestamp_listbox.delete(0, tk.END)
    for time, user_msg, response in response_history:
        timestamp_listbox.insert(tk.END, time)

def clear_all_notes():
    """
    Clears all temporary notes from the UI and the .txt file.
    """
    global response_history
    response_history = []  # Clear the response history list

    # Clear the timestamp listbox
    timestamp_listbox.delete(0, tk.END)

    # Clear the response display
    response_display.scrolled_text.configure(state='normal')
    response_display.scrolled_text.delete("1.0", tk.END)
    response_display.scrolled_text.insert(tk.END, "Medical Note")
    response_display.scrolled_text.config(fg='grey')
    response_display.scrolled_text.configure(state='disabled')

    # Clear the contents of the .txt file
    notes_file_path = get_resource_path('notes_history.txt')
    try:
        with open(notes_file_path, 'w') as file:
            file.write("")  # Write an empty string to clear the file
        logger.info(f"Temporary notes file cleared: {notes_file_path}")
    except Exception as e:
        logger.error(f"Error clearing temporary notes file: {e}")

# This runs before on_closing, if not confirmed, nothing should be changed
def confirm_exit_and_destroy():
    """Show confirmation dialog before exiting the application.

    Displays a warning message about temporary note history being cleared on exit.
    If the user confirms, triggers the window close event. If canceled, the application
    remains open.

    .. note::
        This function is bound to the window's close button (WM_DELETE_WINDOW protocol).

    .. warning::
        All temporary note history will be permanently cleared when the application closes.

    :returns: None
    :rtype: None
    """
    if messagebox.askokcancel(
            "Confirm Exit",
            "Warning: Temporary Note History will be cleared when app closes.\n\n"
            "Please make sure you have copied your important notes elsewhere "
            "before closing.\n\n"
            "Do you still want to exit?"
    ):
        root.destroy()


# remind user notes will be gone after exiting
root.protocol("WM_DELETE_WINDOW", confirm_exit_and_destroy)

# settings logic
app_settings = SettingsWindow()

if app_settings.editable_settings[SettingsKeys.ENABLE_FILE_LOGGER.value]:
    utils.log_config.add_file_handler(utils.log_config.logger, format=utils.log_config.AESEncryptedFormatter())

#  create our ui elements and settings config
window = MainWindowUI(root, app_settings)

app_settings.set_main_window(window)

if app_settings.editable_settings["Use Docker Status Bar"]:
    window.create_docker_status_bar()

NOTE_CREATION = "Note Creation...Please Wait"

user_message = []
response_history = []
current_view = "full"
username = "user"
botname = "Assistant"
num_lines_to_keep = 20
uploaded_file_path = None
is_recording = False
recording_thread = None
is_realtimeactive = False
audio_data = []
frames = []
is_paused = False
is_flashing = False
use_aiscribe = True
is_gpt_button_active = False
p = pyaudio.PyAudio()
audio_queue = queue.Queue()
CHUNK = 512
FORMAT = pyaudio.paInt16
CHANNELS = 1
RATE = 16000
silent_warning_duration = 0

# Application flags
is_audio_processing_realtime_canceled = threading.Event()
is_audio_processing_whole_canceled = threading.Event()
cancel_await_thread = threading.Event()


# Constants
if utils.system.is_linux():
    DEFAULT_BUTTON_COLOUR = "grey85"
else:
    DEFAULT_BUTTON_COLOUR = "SystemButtonFace"

# Thread tracking variables
REALTIME_TRANSCRIBE_THREAD_ID = None
GENERATION_THREAD_ID = None


def get_prompt(formatted_message):

    sampler_order = app_settings.editable_settings["sampler_order"]
    if isinstance(sampler_order, str):
        sampler_order = json.loads(sampler_order)
    return {
        "prompt": f"{formatted_message}\n",
        "use_story": app_settings.editable_settings["use_story"],
        "use_memory": app_settings.editable_settings["use_memory"],
        "use_authors_note": app_settings.editable_settings["use_authors_note"],
        "use_world_info": app_settings.editable_settings["use_world_info"],
        "max_context_length": int(app_settings.editable_settings["max_context_length"]),
        "max_length": int(app_settings.editable_settings["max_length"]),
        "rep_pen": float(app_settings.editable_settings["rep_pen"]),
        "rep_pen_range": int(app_settings.editable_settings["rep_pen_range"]),
        "rep_pen_slope": float(app_settings.editable_settings["rep_pen_slope"]),
        "temperature": float(app_settings.editable_settings["temperature"]),
        "tfs": float(app_settings.editable_settings["tfs"]),
        "top_a": float(app_settings.editable_settings["top_a"]),
        "top_k": int(app_settings.editable_settings["top_k"]),
        "top_p": float(app_settings.editable_settings["top_p"]),
        "typical": float(app_settings.editable_settings["typical"]),
        "sampler_order": sampler_order,
        "singleline": app_settings.editable_settings["singleline"],
        "frmttriminc": app_settings.editable_settings["frmttriminc"],
        "frmtrmblln": app_settings.editable_settings["frmtrmblln"]
    }


def threaded_check_stt_model():
    """
    Starts a new thread to check the status of the speech-to-text (STT) model loading process.

    A separate thread is spawned to run the `double_check_stt_model_loading` function,
    which monitors the loading of the STT model. The function waits for the task to be completed and
    handles cancellation if requested.
    """
    # Create a Boolean variable to track if the task is done/canceled
    task_done_var = tk.BooleanVar(value=False)
    task_cancel_var = tk.BooleanVar(value=False)

    # Start a new thread to run the double_check_stt_model_loading function
    stt_thread = threading.Thread(target=double_check_stt_model_loading, args=(task_done_var, task_cancel_var))
    stt_thread.start()

    # Wait for the task_done_var to be set to True (indicating task completion)
    root.wait_variable(task_done_var)

    # Check if the task was canceled via task_cancel_var
    if task_cancel_var.get():
        logger.debug("double checking canceled")
        return False
    return True


def threaded_toggle_recording(button):
    # quick fix: prevents the button being clicked repeatedly in short time, avoid UI freeze
    button.config(state="disabled")
    root.after(1000, lambda: button.config(state="normal"))

    ready_flag = threaded_check_stt_model()
    # there is no point start recording if we are using local STT model and it's not ready
    # if user chooses to cancel the double check process, we need to return and not start recording
    if not ready_flag:
        return
    thread = threading.Thread(target=toggle_recording)
    thread.start()


def double_check_stt_model_loading(task_done_var, task_cancel_var):
    logger.info(f"*** Double Checking STT model - Model Current Status: {is_whisper_valid()}")
    stt_loading_window = None
    try:
        if is_recording:
            logger.info("*** Recording in progress, skipping double check")
            return
        if not app_settings.editable_settings[SettingsKeys.LOCAL_WHISPER.value]:
            logger.info("*** Local Whisper is disabled, skipping double check")
            return
        if is_whisper_valid():
            logger.info("*** STT model already loaded, skipping double check")
            return
        # if using local whisper and model is not loaded, when starting recording
        if is_whisper_lock():
            model_name = app_settings.editable_settings[SettingsKeys.WHISPER_MODEL.value].strip()
            stt_loading_window = LoadingWindow(root, "Loading Speech to Text model",
                                               f"Loading {model_name} model. Please wait.",
                                               on_cancel=lambda: task_cancel_var.set(True))
            timeout = 300
            time_start = time.monotonic()
            # wait until the other loading thread is done
            while True:
                time.sleep(0.1)
                if task_cancel_var.get():
                    # user cancel
                    logger.debug(f"user canceled after {time.monotonic() - time_start} seconds")
                    return
                if time.monotonic() - time_start > timeout:
                    messagebox.showerror("Error",
                                         f"Timed out while loading local Speech to Text model after {timeout} seconds.")
                    task_cancel_var.set(True)
                    return
                if not is_whisper_lock():
                    break
            stt_loading_window.destroy()
            stt_loading_window = None
        # double check
        if is_whisper_valid():
            # mandatory loading, synchronous
            t = load_model_with_loading_screen(root=root, app_settings=app_settings)
            t.join()

    except Exception as e:
        logger.exception(str(e))
        messagebox.showerror("Error",
                             f"An error occurred while loading Speech to Text model synchronously {type(e).__name__}: {e}")
    finally:
        logger.info(f"*** Double Checking STT model Complete - Model Current Status: {is_whisper_valid()}")
        if stt_loading_window:
            stt_loading_window.destroy()
        task_done_var.set(True)


def threaded_realtime_text():
    thread = threading.Thread(target=realtime_text)
    thread.start()
    return thread


def threaded_handle_message(formatted_message):
    thread = threading.Thread(target=show_edit_transcription_popup, args=(formatted_message,))
    thread.start()
    return thread


def threaded_send_audio_to_server():
    thread = threading.Thread(target=send_audio_to_server)
    thread.start()
    return thread


def toggle_pause():
    global is_paused
    is_paused = not is_paused

    if is_paused:
        if current_view == "full":
            pause_button.config(text="Resume", bg="red")
        elif current_view == "minimal":
            pause_button.config(text="▶️", bg="red")
    else:
        if current_view == "full":
            pause_button.config(text="Pause", bg=DEFAULT_BUTTON_COLOUR)
        elif current_view == "minimal":
            pause_button.config(text="⏸️", bg=DEFAULT_BUTTON_COLOUR)


SILENCE_WARNING_LENGTH = 10  # seconds, warn the user after 10s of no input something might be wrong


def open_microphone_stream():
    """
    Opens an audio stream from the selected microphone.

    This function retrieves the index of the selected microphone from the
    MicrophoneTestFrame and attempts to open an audio stream using the pyaudio
    library. If successful, it returns the stream object and None. In case of
    an error (either OSError or IOError), it logs the error message and returns
    None along with the error object.

    Returns:
        tuple: A tuple containing the stream object (or None if an error occurs)
               and the error object (or None if no error occurs).
    """

    try:
        selected_index = MicrophoneTestFrame.get_selected_microphone_index()
        stream = p.open(
            format=FORMAT,
            channels=1,
            rate=RATE,
            input=True,
            frames_per_buffer=CHUNK,
            input_device_index=int(selected_index))

        return stream, None
    except (OSError, IOError) as e:
        # Log the error message
        # TODO System logger
        logger.error(f"An error occurred opening the stream({type(e).__name__}): {e}")
        return None, e


def record_audio():
    """
    Records audio from the selected microphone, processes the audio to detect silence,
    and manages the recording state.

    Global Variables:
        is_paused (bool): Indicates whether the recording is paused.
        frames (list): List of audio data frames.
        audio_queue (queue.Queue): Queue to store recorded audio chunks.

    Returns:
        None: The function does not return a value. It interacts with global variables.
    """
    global is_paused, frames, audio_queue, silent_warning_duration

    try:
        recording_id = f"{datetime.datetime.now().strftime('%Y-%m-%d_%H-%M-%S')}"
        current_chunk = []
        silent_duration = 0
        record_duration = 0
        minimum_silent_duration = int(app_settings.editable_settings["Real Time Silence Length"])
        minimum_audio_duration = int(app_settings.editable_settings["Real Time Audio Length"])

        stream, stream_exception = open_microphone_stream()

        if stream is None:
            clear_application_press()
            messagebox.showerror("Error", f"An error occurred while trying to record audio: {stream_exception}")
        
        audio_data_leng = 0
        while is_recording and stream is not None:
            if not is_paused:
                data = stream.read(CHUNK, exception_on_overflow=False)
                frames.append(data)
                # Check for silence
                audio_buffer = np.frombuffer(data, dtype=np.int16).astype(np.float32) / 32768

                # convert the setting from str to float
                try:
                    speech_prob_threshold = float(
                        app_settings.editable_settings[SettingsKeys.SILERO_SPEECH_THRESHOLD.value])
                except ValueError:
                    # default it to value in DEFAULT_SETTINGS_TABLE on invalid error
                    speech_prob_threshold = app_settings.DEFAULT_SETTINGS_TABLE[SettingsKeys.SILERO_SPEECH_THRESHOLD.value]

                if is_silent(audio_buffer, speech_prob_threshold ):
                    silent_duration += CHUNK / RATE
                    silent_warning_duration += CHUNK / RATE
                else:
                    silent_duration = 0
                    silent_warning_duration = 0
                    audio_data_leng += CHUNK / RATE

                current_chunk.append(data)
                
                record_duration += CHUNK / RATE

                # Check if we need to warn if silence is long than warn time
                root.after(0, lambda: check_silence_warning(silent_warning_duration))

                # 1 second of silence at the end so we dont cut off speech
                if silent_duration >= minimum_silent_duration and audio_data_leng > 1.5  and record_duration > minimum_audio_duration:
                    if app_settings.editable_settings[SettingsKeys.WHISPER_REAL_TIME.value] and current_chunk:
                        padded_audio = utils.audio.pad_audio_chunk(current_chunk, pad_seconds=0.5)
                        audio_queue.put(b''.join(padded_audio))
                    
                    if app_settings.editable_settings[SettingsKeys.STORE_RECORDINGS_LOCALLY.value]:
                        # Encrypt the audio chunk and save it to a file
                        utils.audio.encrypt_audio_chunk(b''.join(current_chunk), filepath=recording_id)

                    # Carry over the last .1 seconds of audio to the next one so next speech does not start abruptly or in middle of a word
                    carry_over_chunk = current_chunk[-int(0.1 * RATE / CHUNK):]
                    current_chunk = [] 
                    current_chunk.extend(carry_over_chunk)

                    # reset the variables and state holders for realtime audio processing
                    audio_data_leng = 0
                    silent_duration = 0
                    record_duration = 0
            else:
                # Add a small delay to prevent high CPU usage
                time.sleep(0.01)


        # Send any remaining audio chunk when recording stops
        if current_chunk:
            if app_settings.editable_settings[SettingsKeys.STORE_RECORDINGS_LOCALLY.value]:
                utils.audio.encrypt_audio_chunk(b''.join(current_chunk), filepath=recording_id)
            audio_queue.put(b''.join(current_chunk))
    except Exception as e:
        # Log the error message
        # TODO System logger
        # For now general catch on any problems
        logger.error(f"An error occurred: {e}")
    finally:
        if stream:
            stream.stop_stream()
            stream.close()
        audio_queue.put(None)

        # If the warning bar is displayed, remove it
        if window.warning_bar is not None:
            root.after(0, lambda: window.destroy_warning_bar())


def check_silence_warning(silence_duration):
    """Check if silence warning should be displayed."""

    # Check if we need to warn if silence is long than warn time
    if silence_duration >= SILENCE_WARNING_LENGTH and window.warning_bar is None and not is_paused:
        if current_view == "full":            
            window.create_warning_bar(f"No audio input detected for {SILENCE_WARNING_LENGTH} seconds. Please check and ensure your microphone input device is working.", closeButton=False)
        elif current_view == "minimal":
            window.create_warning_bar(f"🔇No audio for {SILENCE_WARNING_LENGTH}s.", closeButton=False)
    elif silence_duration <= SILENCE_WARNING_LENGTH and window.warning_bar is not None:
        # If the warning bar is displayed, remove it
        window.destroy_warning_bar()


silero, _silero = torch.hub.load(repo_or_dir='snakers4/silero-vad', model='silero_vad')


def is_silent(data, threshold: float = 0.65):
    """Check if audio chunk contains speech using Silero VAD"""
    # Convert audio data to tensor and ensure correct format
    audio_tensor = torch.FloatTensor(data)
    if audio_tensor.dim() == 2:
        audio_tensor = audio_tensor.mean(dim=1)

    # Get speech probability
    speech_prob = silero(audio_tensor, 16000).item()
    return speech_prob < threshold


def realtime_text():
    global is_realtimeactive, audio_queue
    # Incase the user starts a new recording while this one the older thread is finishing.
    # This is a local flag to prevent the processing of the current audio chunk
    # if the global flag is reset on new recording
    local_cancel_flag = False
    if not is_realtimeactive:
        is_realtimeactive = True
        # this is the text that will be used to process intents
        intent_text = ""

        while True:
            #  break if canceled
            if is_audio_processing_realtime_canceled.is_set():
                local_cancel_flag = True
                break

            audio_data = audio_queue.get()
            if audio_data is None:
                break
            if app_settings.editable_settings[SettingsKeys.WHISPER_REAL_TIME.value] == True:
                logger.info("Real Time Audio to Text")
                audio_buffer = np.frombuffer(audio_data, dtype=np.int16).astype(np.float32) / 32768
                if app_settings.editable_settings[SettingsKeys.LOCAL_WHISPER.value] == True:
                    logger.info(f"Local Real Time Whisper {audio_queue.qsize()=}")
                    if not is_whisper_valid():

                        update_gui("Local Whisper model not loaded. Please check your settings.")
                        break
                    try:
                        result = faster_whisper_transcribe(audio_buffer, app_settings=app_settings)
                        if app_settings.editable_settings[SettingsKeys.ENABLE_HALLUCINATION_CLEAN.value]:
                            result = hallucination_cleaner.clean_text(result)
                    except Exception as e:
                        logger.exception(str(e))
                        update_gui(f"\nError: {e}\n")

                    if not local_cancel_flag and not is_audio_processing_realtime_canceled.is_set():
                        update_gui(result)
                        intent_text = result
                else:
                    logger.info("Remote Real Time Whisper")
                    buffer = io.BytesIO()
                    with wave.open(buffer, 'wb') as wf:
                        wf.setnchannels(CHANNELS)
                        wf.setsampwidth(p.get_sample_size(FORMAT))
                        wf.setframerate(RATE)
                        wf.writeframes(audio_data)

                    buffer.seek(0)  # Reset buffer position

                    files = {'audio': buffer}

                    headers = {
                        "Authorization": f"Bearer {app_settings.editable_settings[SettingsKeys.WHISPER_SERVER_API_KEY.value]}"
                    }

                    body = {
                        "use_translate": app_settings.editable_settings[SettingsKeys.USE_TRANSLATE_TASK.value],
                    }

                    if app_settings.editable_settings[SettingsKeys.WHISPER_LANGUAGE_CODE.value] not in SettingsWindow.AUTO_DETECT_LANGUAGE_CODES:
                        body["language_code"] = app_settings.editable_settings[SettingsKeys.WHISPER_LANGUAGE_CODE.value]

                    if app_settings.editable_settings[SettingsKeys.WHISPER_INITIAL_PROMPT.value].strip() not in SettingsWindow.AUTO_DETECT_LANGUAGE_CODES:
                        body['initial_prompt'] = app_settings.editable_settings[SettingsKeys.WHISPER_INITIAL_PROMPT.value].strip()

                    try:
                        verify = not app_settings.editable_settings[SettingsKeys.S2T_SELF_SIGNED_CERT.value]

                        logger.info("Sending audio to server")
                        logger.info("File informaton")
                        logger.info(f"File Size: {len(buffer.getbuffer())} bytes")

                        response = requests.post(app_settings.editable_settings[SettingsKeys.WHISPER_ENDPOINT.value], headers=headers,files=files, verify=verify, data=body)
                            
                        logger.info(f"Response from whisper with status code: {response.status_code}")

                        if response.status_code == 200:
                            text = response.json()['text']
                            if app_settings.editable_settings[SettingsKeys.ENABLE_HALLUCINATION_CLEAN.value]:
                                text = hallucination_cleaner.clean_text(text)
                            if not local_cancel_flag and not is_audio_processing_realtime_canceled.is_set():
                                update_gui(text)
                                intent_text = text
                        else:
                            update_gui(f"Error (HTTP Status {response.status_code}): {response.text}")
                    except Exception as e:
                        update_gui(f"Error: {e}")
                    finally:
                        # close buffer. we dont need it anymore
                        buffer.close()
                # Process intents
                try:
                    logger.debug(f"Processing intents for text: {intent_text}")
                    window.get_text_intents(intent_text)
                except Exception as e:
                    logger.exception(f"Error processing intents: {e}")
            audio_queue.task_done()

        # unload thestt model on low mem mode
        if app_settings.is_low_mem_mode():
            unload_stt_model()  
    else:
        is_realtimeactive = False


def update_gui(text):
    # Tkinter is not thread safe, so we need to use root.after to make sure to update the GUI from main thread
    root.after(0, lambda: user_input.scrolled_text.insert(tk.END, text + '\n'))
    root.after(0, lambda: user_input.scrolled_text.see(tk.END))


def save_audio():
    global frames
    if frames:
        with wave.open(get_resource_path("recording.wav"), 'wb') as wf:
            wf.setnchannels(CHANNELS)
            wf.setsampwidth(p.get_sample_size(FORMAT))
            wf.setframerate(RATE)
            wf.writeframes(b''.join(frames))
        frames = []  # Clear recorded data

    if app_settings.editable_settings[SettingsKeys.WHISPER_REAL_TIME.value] == True and is_audio_processing_realtime_canceled.is_set(
    ) is False:
        send_and_receive()
    elif app_settings.editable_settings[SettingsKeys.WHISPER_REAL_TIME.value] == False and is_audio_processing_whole_canceled.is_set() is False:
        threaded_send_audio_to_server()


def toggle_recording():
    global is_recording, recording_thread, DEFAULT_BUTTON_COLOUR, audio_queue, current_view, REALTIME_TRANSCRIBE_THREAD_ID, frames, silent_warning_duration

    # Reset the cancel flags going into a fresh recording
    if not is_recording:
        is_audio_processing_realtime_canceled.clear()
        is_audio_processing_whole_canceled.clear()

    if is_paused:
        toggle_pause()

    realtime_thread = threaded_realtime_text()

    if not is_recording:
        #load the stt model for transcription
        if not is_whisper_valid() and app_settings.is_low_mem_mode():
            loading_screen = LoadingWindow(root, "Loading Speech to Text model", "Loading Speech to Text model. Please wait.")
            load_stt_model(app_settings=app_settings)
            loading_screen.destroy()
            
        disable_recording_ui_elements()
        # reset generate button state
        send_button.config(text="Generate Note", bg=DEFAULT_BUTTON_COLOUR, state='normal')
        REALTIME_TRANSCRIBE_THREAD_ID = realtime_thread.ident
        
        def _start_recording_ui():
            user_input.scrolled_text.configure(state='normal')
            user_input.scrolled_text.delete("1.0", tk.END)
            if not app_settings.editable_settings[SettingsKeys.WHISPER_REAL_TIME.value]:
                user_input.scrolled_text.insert(tk.END, "Recording")
            response_display.scrolled_text.configure(state='normal')
            response_display.scrolled_text.delete("1.0", tk.END)
            response_display.scrolled_text.configure(fg='black')
            response_display.scrolled_text.configure(state='disabled')
        root.after(0, _start_recording_ui)
        is_recording = True

        # reset frames before new recording so old data is not used
        frames = []
        silent_warning_duration = 0
        recording_thread = threading.Thread(target=record_audio)
        recording_thread.start()

        if current_view == "full":
            root.after(0, lambda: mic_button.config(bg="red", text="Stop\nRecording"))
        elif current_view == "minimal":
            root.after(0, lambda: mic_button.config(bg="red", text="⏹️"))

        start_flashing()
    else:
        enable_recording_ui_elements()
        is_recording = False
        if recording_thread and recording_thread.is_alive():
            recording_thread.join()  # Ensure the recording thread is terminated

        if app_settings.editable_settings[SettingsKeys.WHISPER_REAL_TIME.value] and not is_audio_processing_realtime_canceled.is_set(
        ):
            def cancel_realtime_processing(thread_id):
                """Cancels any ongoing audio processing.

                Sets the global flag to stop audio processing operations.
                """
                global REALTIME_TRANSCRIBE_THREAD_ID

                try:
                    kill_thread(thread_id)
                except Exception as e:
                    # Log the error message
                    # TODO System logger
                    logger.error(f"An error occurred: {e}")
                finally:
                    REALTIME_TRANSCRIBE_THREAD_ID = None

                # empty the queue
                while not audio_queue.empty():
                    audio_queue.get()
                    audio_queue.task_done()

            loading_window = LoadingWindow(
                root,
                "Processing Audio",
                "Processing Audio. Please wait.",
                on_cancel=lambda: (
                    cancel_processing(),
                    cancel_realtime_processing(REALTIME_TRANSCRIBE_THREAD_ID)))

            try:
                timeout_length = int(app_settings.editable_settings[SettingsKeys.AUDIO_PROCESSING_TIMEOUT_LENGTH.value])
            except ValueError:
                # default to 3minutes
                timeout_length = 180

            timeout_timer = 0.0
            while audio_queue.empty() is False and timeout_timer < timeout_length:
                # break because cancel was requested
                if is_audio_processing_realtime_canceled.is_set():
                    break
                # increment timer
                timeout_timer += 0.1
                # round to 10 decimal places, account for floating point errors
                timeout_timer = round(timeout_timer, 10)

                # check if we should print a message every 5 seconds
                if timeout_timer % 5 == 0:
                    logger.info(f"Waiting for audio processing to finish. Timeout after {timeout_length} seconds. Timer: {timeout_timer}s")

                # Wait for 100ms before checking again, to avoid busy waiting
                time.sleep(0.1)

            loading_window.destroy()

            realtime_thread.join()

        save_audio()

        logger.info("*** Recording Stopped")
        stop_flashing()

        if current_view == "full":
            root.after(0, lambda: mic_button.config(bg=DEFAULT_BUTTON_COLOUR, text="Start\nRecording"))
        elif current_view == "minimal":
            root.after(0, lambda: mic_button.config(bg=DEFAULT_BUTTON_COLOUR, text="🎤"))
        logger.debug("the end of toggle_recording")


def disable_recording_ui_elements():
    def _disable_recording_ui_elements():
        window.disable_settings_menu()
        user_input.scrolled_text.configure(state='disabled')
        send_button.config(state='disabled')
        #hidding the AI Scribe button actions
        #toggle_button.config(state='disabled')
        upload_button.config(state='disabled')
        response_display.scrolled_text.configure(state='disabled')
        timestamp_listbox.config(state='disabled')
        clear_button.config(state='disabled')
        mic_test.set_mic_test_state(False)
    root.after(0, _disable_recording_ui_elements)

def enable_recording_ui_elements():
    def _enable_recording_ui_elements():
        window.enable_settings_menu()
        user_input.scrolled_text.configure(state='normal')
        send_button.config(state='normal')
        #hidding the AI Scribe button actions
        #toggle_button.config(state='normal')
        upload_button.config(state='normal')
        timestamp_listbox.config(state='normal')
        clear_button.config(state='normal')
        mic_test.set_mic_test_state(True)
    root.after(0, _enable_recording_ui_elements)


def cancel_processing():
    """Cancels any ongoing audio processing.

    Sets the global flag to stop audio processing operations.
    """
    logger.info("Processing canceled.")

    if app_settings.editable_settings[SettingsKeys.WHISPER_REAL_TIME.value]:
        is_audio_processing_realtime_canceled.set()  # Flag to terminate processing
    else:
        is_audio_processing_whole_canceled.set()  # Flag to terminate processing


def clear_application_press():
    """Resets the application state by clearing text fields and recording status."""
    reset_recording_status()  # Reset recording-related variables
    clear_all_text_fields()  # Clear UI text areas
    # change re generate button to generate button
    send_button.config(text="Generate Note", bg=DEFAULT_BUTTON_COLOUR, state='normal')


def reset_recording_status():
    """Resets all recording-related variables and stops any active recording.

    Handles cleanup of recording state by:
        - Checking if recording is active
        - Canceling any processing
        - Stopping the recording thread
    """
    global is_recording, frames, audio_queue, REALTIME_TRANSCRIBE_THREAD_ID, GENERATION_THREAD_ID
    if is_recording:  # Only reset if currently recording
        cancel_processing()  # Stop any ongoing processing
        threaded_toggle_recording()  # Stop the recording thread

    # kill the generation thread if active
    if REALTIME_TRANSCRIBE_THREAD_ID:
        # Exit the current realtime thread
        try:
            kill_thread(REALTIME_TRANSCRIBE_THREAD_ID)
        except Exception as e:
            # Log the error message
            # TODO System logger
            logger.error(f"An error occurred: {e}")
        finally:
            REALTIME_TRANSCRIBE_THREAD_ID = None

    if GENERATION_THREAD_ID:
        try:
            kill_thread(GENERATION_THREAD_ID)
        except Exception as e:
            # Log the error message
            # TODO System logger
            logger.error(f"An error occurred: {e}")
        finally:
            GENERATION_THREAD_ID = None


def clear_all_text_fields():
    """Clears and resets all text fields in the application UI.

    Performs the following:
        - Clears user input field
        - Resets focus
        - Stops any flashing effects
        - Resets response display with default text
    """
    # Enable and clear user input field
    user_input.scrolled_text.configure(state='normal')
    user_input.scrolled_text.delete("1.0", tk.END)

    # Reset focus to main window
    user_input.scrolled_text.focus_set()
    root.focus_set()

    stop_flashing()  # Stop any UI flashing effects

    # Reset response display with default text
    response_display.scrolled_text.configure(state='normal')
    response_display.scrolled_text.delete("1.0", tk.END)
    response_display.scrolled_text.insert(tk.END, "Medical Note")
    response_display.scrolled_text.configure(state='disabled')

# hidding the AI Scribe button Function
# def toggle_aiscribe():
#     global use_aiscribe
#     use_aiscribe = not use_aiscribe
#     toggle_button.config(text="AI Scribe\nON" if use_aiscribe else "AI Scribe\nOFF")


def send_audio_to_server():
    """
    Sends an audio file to either a local or remote Whisper server for transcription.

    Global Variables:
    ----------------
    uploaded_file_path : str
        The path to the uploaded audio file. If `None`, the function defaults to
        'recording.wav'.

    Parameters:
    -----------
    None

    Returns:
    --------
    None

    Raises:
    -------
    ValueError
        If the `app_settings.editable_settings[SettingsKeys.LOCAL_WHISPER.value]` flag is not a boolean.
    FileNotFoundError
        If the specified audio file does not exist.
    requests.exceptions.RequestException
        If there is an issue with the HTTP request to the remote server.
    """

    global uploaded_file_path
    current_thread_id = threading.current_thread().ident

    def cancel_whole_audio_process(thread_id):
        global GENERATION_THREAD_ID

        is_audio_processing_whole_canceled.clear()

        try:
            kill_thread(thread_id)
        except Exception as e:
            # Log the error message
            logger.error(f"An error occurred: {e}")
        finally:
            GENERATION_THREAD_ID = None
            clear_application_press()
            stop_flashing()

    loading_window = LoadingWindow(
        root,
        "Processing Audio",
        "Processing Audio. Please wait.",
        on_cancel=lambda: (
            cancel_processing(),
            cancel_whole_audio_process(current_thread_id)))

    # Check if SettingsKeys.LOCAL_WHISPER is enabled in the editable settings
    if app_settings.editable_settings[SettingsKeys.LOCAL_WHISPER.value] == True:
        # Inform the user that SettingsKeys.LOCAL_WHISPER.value is being used for transcription
        logger.info(f"Using {SettingsKeys.LOCAL_WHISPER.value} for transcription.")

        clear_all_text_fields()

        # Configure the user input widget to be editable and clear its content
        user_input.scrolled_text.configure(state='normal')
        user_input.scrolled_text.delete("1.0", tk.END)

        # Display a message indicating that audio to text processing is in progress
        user_input.scrolled_text.insert(tk.END, "Audio to Text Processing...Please Wait")
        try:
            if utils.system.is_macos():
                # Load the audio file to send for transcription
                file_to_send, sr = librosa.load(uploaded_file_path, sr=RATE, mono=True)
                delete_file = False
                uploaded_file_path = None
            else:
                # Determine the file to send for transcription
                file_to_send = uploaded_file_path or get_resource_path('recording.wav')
                delete_file = False if uploaded_file_path else True
                uploaded_file_path = None


            # load stt model for transcription
            if not is_whisper_valid() and app_settings.is_low_mem_mode():
                model_id = get_model_from_settings(app_settings=app_settings)
                model_load_window = LoadingWindow(root, 
                title = "Speech to Text model", 
                initial_text = f"Loading Speech to Text model({model_id}). Please wait.")
                load_thread = load_stt_model(app_settings=app_settings)
                load_thread.join()
                model_load_window.destroy()

            # Transcribe the audio file using the loaded model
            try:
                result = faster_whisper_transcribe(file_to_send, app_settings=app_settings)
                if app_settings.editable_settings[SettingsKeys.ENABLE_HALLUCINATION_CLEAN.value]:
                    result = hallucination_cleaner.clean_text(result)
            except Exception as e:
                logger.error(traceback.format_exc())
                result = f"An error occurred ({type(e).__name__}): {e}\n \n {traceback.format_exc()}"
            finally:
                if app_settings.is_low_mem_mode():
                    unload_stt_model()

            transcribed_text = result

            # done with file clean up
            if delete_file is True and os.path.exists(file_to_send) :
                os.remove(file_to_send)

            # check if canceled, if so do not update the UI
            if not is_audio_processing_whole_canceled.is_set():
                # Update the user input widget with the transcribed text
                user_input.scrolled_text.configure(state='normal')
                user_input.scrolled_text.delete("1.0", tk.END)
                user_input.scrolled_text.insert(tk.END, transcribed_text)

                # Send the transcribed text and receive a response
                send_and_receive()
        except Exception as e:
            # Log the error message
            logger.error(f"An error occurred: {e}")

            # log error to input window
            user_input.scrolled_text.configure(state='normal')
            user_input.scrolled_text.delete("1.0", tk.END)
            user_input.scrolled_text.insert(tk.END, f"An error occurred: {e}")
            user_input.scrolled_text.configure(state='disabled')
        finally:
            loading_window.destroy()

    else:
        # Inform the user that Remote Whisper is being used for transcription
        logger.info("Using Remote Whisper for transcription.")

        # Configure the user input widget to be editable and clear its content
        user_input.scrolled_text.configure(state='normal')
        user_input.scrolled_text.delete("1.0", tk.END)

        # Display a message indicating that audio to text processing is in progress
        user_input.scrolled_text.insert(tk.END, "Audio to Text Processing...Please Wait")

        delete_file = False if uploaded_file_path else True

        # Determine the file to send for transcription
        if uploaded_file_path:
            file_to_send = uploaded_file_path
            uploaded_file_path = None
        else:
            file_to_send = get_resource_path('recording.wav')

        # Open the audio file in binary mode
        with open(file_to_send, 'rb') as f:
            files = {'audio': f}

            # Add the Bearer token to the headers for authentication
            headers = {
                "Authorization": f"Bearer {app_settings.editable_settings[SettingsKeys.WHISPER_SERVER_API_KEY.value]}"
            }

            body = {
                "use_translate": app_settings.editable_settings[SettingsKeys.USE_TRANSLATE_TASK.value],
            }

            if app_settings.editable_settings[SettingsKeys.WHISPER_LANGUAGE_CODE.value] not in SettingsWindow.AUTO_DETECT_LANGUAGE_CODES:
                body["language_code"] = app_settings.editable_settings[SettingsKeys.WHISPER_LANGUAGE_CODE.value]

            if app_settings.editable_settings[SettingsKeys.WHISPER_INITIAL_PROMPT.value] not in SettingsWindow.AUTO_DETECT_LANGUAGE_CODES:
                body['initial_prompt'] = app_settings.editable_settings[SettingsKeys.WHISPER_INITIAL_PROMPT.value]

            try:
                verify = not app_settings.editable_settings[SettingsKeys.S2T_SELF_SIGNED_CERT.value]

                logger.info("Sending audio to server")
                logger.info("File informaton")
                logger.info(f"File: {file_to_send}")
                logger.info(f"File Size: {os.path.getsize(file_to_send)}")

                # Send the request without verifying the SSL certificate
                response = requests.post(
                    app_settings.editable_settings[SettingsKeys.WHISPER_ENDPOINT.value], headers=headers, files=files, verify=verify, data=body)

                logger.info(f"Response from whisper with status code: {response.status_code}")

                response.raise_for_status()

                # check if canceled, if so do not update the UI
                if not is_audio_processing_whole_canceled.is_set():
                    # Update the UI with the transcribed text
                    transcribed_text = response.json()['text']
                    if app_settings.editable_settings[SettingsKeys.ENABLE_HALLUCINATION_CLEAN.value]:
                        transcribed_text = hallucination_cleaner.clean_text(transcribed_text)
                        try:
                            transcribed_text = hallucination_cleaner.clean_text(transcribed_text)
                            logger.debug(f"remote Cleaned result: {transcribed_text}")
                        except Exception as e:
                            # ignore the error as it should not break the transcription
                            logger.exception(f"remote Error during hallucination cleaning: {str(e)}")
                    user_input.scrolled_text.configure(state='normal')
                    user_input.scrolled_text.delete("1.0", tk.END)
                    user_input.scrolled_text.insert(tk.END, transcribed_text)

                    # Send the transcribed text and receive a response
                    send_and_receive()
            except Exception as e:
                # log error message
                logger.error(f"An error occurred: {e}")

                # Display an error message to the user
                user_input.scrolled_text.configure(state='normal')
                user_input.scrolled_text.delete("1.0", tk.END)
                user_input.scrolled_text.insert(tk.END, f"An error occurred: {e}")
                user_input.scrolled_text.configure(state='disabled')
            finally:
                # done with file clean up
                f.close()
                if os.path.exists(file_to_send) and delete_file:
                    os.remove(file_to_send)
                loading_window.destroy()
    stop_flashing()


def kill_thread(thread_id):
    """
    Terminate a thread with a given thread ID.

    This function forcibly terminates a thread by raising a `SystemExit` exception in its context.
    **Use with caution**, as this method is not safe and can lead to unpredictable behavior,
    including corruption of shared resources or deadlocks.

    :param thread_id: The ID of the thread to terminate.
    :type thread_id: int
    :raises ValueError: If the thread ID is invalid.
    :raises SystemError: If the operation fails due to an unexpected state.
    """
    logger.info(f"*** Attempting to kill thread with ID: {thread_id}")
    # Call the C function `PyThreadState_SetAsyncExc` to asynchronously raise
    # an exception in the target thread's context.
    res = ctypes.pythonapi.PyThreadState_SetAsyncExc(
        ctypes.c_long(thread_id),  # The thread ID to target (converted to `long`).
        ctypes.py_object(SystemExit)  # The exception to raise in the thread.
    )

    # Check the result of the function call.
    if res == 0:
        # If 0 is returned, the thread ID is invalid.
        raise ValueError(f"Invalid thread ID: {thread_id}")
    elif res > 1:
        # If more than one thread was affected, something went wrong.
        # Reset the state to prevent corrupting other threads.
        ctypes.pythonapi.PyThreadState_SetAsyncExc(thread_id, None)
        raise SystemError("PyThreadState_SetAsyncExc failed")
    logger.info(f"*** Killed thread with ID: {thread_id}")


def send_and_receive():
    global use_aiscribe, user_message
    user_message = user_input.scrolled_text.get("1.0", tk.END).strip()
    display_text(NOTE_CREATION)
    threaded_handle_message(user_message)

def save_notes_history():
    """
    Saves the temporary notes to a local .txt file in encrypted JSON format.
    """
    notes_file_path = get_resource_path('notes_history.txt')
    try:
        # Convert response_history to a list of dictionaries
        notes_data = [
            {"timestamp": timestamp, "user_message": user_message, "response_text": response_text}
            for timestamp, user_message, response_text in response_history
        ]
        json_data = json.dumps(notes_data, indent=4)
        
        # Encrypt the JSON data
        encrypted_data = AESCryptoUtils.AESCryptoUtilsClass.encrypt(json_data)
        
        with open(notes_file_path, 'w') as file:
            file.write(encrypted_data)
        logger.info(f"Temporary notes saved to {notes_file_path}")
    except Exception as e:
        logger.error(f"Error saving temporary notes: {e}")

def display_text(text):
    def _display_text():
        response_display.scrolled_text.configure(state='normal')
        response_display.scrolled_text.delete("1.0", tk.END)
        response_display.scrolled_text.insert(tk.END, f"{text}\n")
        response_display.scrolled_text.configure(fg='black')
        response_display.scrolled_text.configure(state='disabled')
    root.after(0, _display_text)


IS_FIRST_LOG = True


def update_gui_with_response(response_text):
    global response_history, user_message, IS_FIRST_LOG

    if IS_FIRST_LOG:
        timestamp_listbox.delete(0, tk.END)
        IS_FIRST_LOG = False

    timestamp = datetime.datetime.now().strftime("%Y-%m-%d %H:%M:%S")
    response_history.insert(0, (timestamp, user_message, response_text))
    if app_settings.editable_settings[SettingsKeys.STORE_NOTES_LOCALLY.value]:
        save_notes_history()

    # Update the timestamp listbox
    timestamp_listbox.delete(0, tk.END)
    for time, _, _ in response_history:
        timestamp_listbox.insert(tk.END, time)

    display_text(response_text)
    try:
        # copy/paste may be disabled in sandbox environment
        pyperclip.copy(response_text)
    except Exception as e:
        logger.warning(str(e))
    stop_flashing()


def show_response(event):
    global IS_FIRST_LOG

    if IS_FIRST_LOG:
        return

    selection = event.widget.curselection()
    if selection:
        index = selection[0]
        # set the regenerate note button
        send_button.config(text="Regenerate Note", bg=DEFAULT_BUTTON_COLOUR, state='normal')
        transcript_text = response_history[index][1]
        response_text = response_history[index][2]
        user_input.scrolled_text.configure(state='normal')
        user_input.scrolled_text.delete("1.0", tk.END)
        user_input.scrolled_text.insert(tk.END, transcript_text)
        response_display.scrolled_text.configure(state='normal')
        response_display.scrolled_text.delete('1.0', tk.END)
        response_display.scrolled_text.insert('1.0', response_text)
        response_display.scrolled_text.configure(state='disabled')
        try:
            pyperclip.copy(response_text)
        except Exception as e:
            logger.warning(str(e))


def send_text_to_api(edited_text):
    headers = {
        "Authorization": f"Bearer {app_settings.OPENAI_API_KEY}",
        "Content-Type": "application/json",
        "accept": "application/json",
    }

    payload = {}

    try:
        payload = {
            "model": app_settings.editable_settings[SettingsKeys.LOCAL_LLM_MODEL.value].strip(),
            "messages": [
                {"role": "user", "content": edited_text}
            ],
            "temperature": float(app_settings.editable_settings["temperature"]),
            "top_p": float(app_settings.editable_settings["top_p"]),
            "top_k": int(app_settings.editable_settings["top_k"]),
            "tfs": float(app_settings.editable_settings["tfs"]),
        }

        if app_settings.editable_settings["best_of"]:
            payload["best_of"] = int(app_settings.editable_settings["best_of"])

    except ValueError as e:
        payload = {
            "model": app_settings.editable_settings[SettingsKeys.LOCAL_LLM_MODEL.value].strip(),
            "messages": [
                {"role": "user", "content": edited_text}
            ],
            "temperature": 0.1,
            "top_p": 0.4,
            "top_k": 30,
            "best_of": 6,
            "tfs": 0.97,
        }

        if app_settings.editable_settings["best_of"]:
            payload["best_of"] = int(app_settings.editable_settings["best_of"])

        logger.info(f"Error parsing settings: {e}. Using default settings.")

    try:

        if app_settings.editable_settings[SettingsKeys.LLM_ENDPOINT.value].endswith('/'):
            app_settings.editable_settings[SettingsKeys.LLM_ENDPOINT.value] = app_settings.editable_settings[SettingsKeys.LLM_ENDPOINT.value][:-1]

        # Open API Style
        verify = not app_settings.editable_settings["AI Server Self-Signed Certificates"]
        response = requests.post(
            app_settings.editable_settings[SettingsKeys.LLM_ENDPOINT.value] + "/chat/completions", headers=headers, json=payload, verify=verify)

        response.raise_for_status()
        response_data = response.json()
        response_text = (response_data['choices'][0]['message']['content'])
        return response_text

        #############################################################
        #                                                           #
        #                   OpenAI API Style                        #
        #           Uncomment to use API Style Selector             #
        #                                                           #
        #############################################################

        # if app_settings.API_STYLE == "OpenAI":
        # elif app_settings.API_STYLE == "KoboldCpp":
        #     prompt = get_prompt(edited_text)

        #     verify = not app_settings.editable_settings["AI Server Self-Signed Certificates"]
        #     response = requests.post(app_settings.editable_settings[SettingsKeys.LLM_ENDPOINT.value] + "/api/v1/generate", json=prompt, verify=verify)

        #     if response.status_code == 200:
        #         results = response.json()['results']
        #         response_text = results[0]['text']
        #         response_text = response_text.replace("  ", " ").strip()
        #         return response_text

    except Exception as e:
        raise e


def send_text_to_localmodel(edited_text):
    # Send prompt to local model and get response
    if ModelManager.local_model is None:
        ModelManager.setup_model(app_settings=app_settings, root=root)

        timer = 0
        while ModelManager.local_model is None and timer < 30:
            timer += 0.1
            time.sleep(0.1)
       
    response  = ModelManager.local_model.generate_response(
        edited_text,
        temperature=float(app_settings.editable_settings["temperature"]),
        top_p=float(app_settings.editable_settings["top_p"]),
        repeat_penalty=float(app_settings.editable_settings["rep_pen"]),
    )

    if app_settings.is_low_mem_mode():
        ModelManager.unload_model()

    return response

def screen_input_with_llm(conversation):
    """
    Send a conversation to a large language model (LLM) for prescreening.
    :param conversation: A string containing the conversation to be screened.
    :return: A boolean indicating whether the conversation is valid.
    """
    # Define the chunk size (number of words per chunk)
    words_per_chunk = 60  # Adjust this value based on your results
    # Split the conversation into words
    words = conversation.split()
    # Split the words into chunks
    chunks = [' '.join(words[i:i + words_per_chunk]) for i in range(0, len(words), words_per_chunk)]
    logger.info(f"Total chunks count: {len(chunks)}")
    return any(process_chunk(chunk) for chunk in chunks)


def process_chunk(chunk):
    """
    Process a chunk of the conversation using the LLM.
    """
    prompt = (
        "Analyze the following conversation and determine if it is a valid doctor-patient conversation. "
        "A valid conversation involves a discussion between a healthcare provider and a patient about medical concerns, "
        "symptoms, diagnoses, treatments, or health management. It may include:\n"
        "- Descriptions of symptoms or health issues.\n"
        "- Discussions about medications, treatments, or follow-up plans.\n"
        "- Questions and answers related to the patient's health.\n"
        "- Casual or conversational tones, as long as the topic is medically relevant.\n\n"
        "If the conversation is unrelated to healthcare, lacks medical context, or appears to be non-medical, "
        "it is not a valid doctor-patient conversation.\n\n"
        "Return only one word: 'True' if the conversation is valid, or 'False' if it is not. "
        "Do not provide explanations, additional formatting, or any text other than 'True' or 'False'.\n\n"
        "Here is the conversation:\n"
    )
    # Send the prompt and chunk to the LLM for evaluation
    prescreen = send_text_to_chatgpt(f"{prompt}{chunk}")
    # Check if the response from the LLM is 'true' (case-insensitive)
    return prescreen.strip().lower() == "true"


def has_more_than_50_words(text: str) -> bool:
    # Split the text into words using whitespace as the delimiter
    words = text.split()
    # Print the number of words
    logger.info(f"Number of words: {len(words)}")
    # Check if the number of words is greater than 50
    return len(words) > 50


def display_screening_popup():
    """
    Display a popup window to inform the user of invalid input and offer options.

    :return: A boolean indicating the user's choice:
             - False if the user clicks 'Cancel'.
             - True if the user clicks 'Process Anyway!'.
    """
    # Create and display the popup window
    popup_result = PopupBox(
        parent=root,
        title="Invalid Input",
        message=(
            "Input has been flagged as invalid. Please ensure the input is a conversation with more than "
            "50 words between a doctor and a patient. Unexpected results may occur from the AI."
        ),
        button_text_1="Cancel",
        button_text_2="Process Anyway!"
    )

    # Return based on the button the user clicks
    if popup_result.response == "button_1":
        return False
    elif popup_result.response == "button_2":
        return True


def screen_input(user_message):
    """
    Screen the user's input message based on the application's settings.

    :param user_message: The message to be screened.
    :return: A boolean indicating whether the input is valid and accepted for further processing.
    """
    validators = []
    if app_settings.editable_settings[SettingsKeys.Enable_Word_Count_Validation.value]:
        validators.append(has_more_than_50_words)

    if app_settings.editable_settings[SettingsKeys.Enable_AI_Conversation_Validation.value]:
        validators.append(screen_input_with_llm)

    return all(validator(user_message) for validator in validators)


def threaded_screen_input(user_message, screen_return):
    """
    Screen the user's input message based on the application's settings in a separate thread.

    :param user_message: The message to be screened.
    :param screen_return: A boolean variable to store the result of the screening.
    """
    input_return = screen_input(user_message)
    screen_return.set(input_return)


def send_text_to_chatgpt(edited_text):
    if app_settings.editable_settings[SettingsKeys.LOCAL_LLM.value]:
        return send_text_to_localmodel(edited_text)
    else:
        return send_text_to_api(edited_text)


def generate_note(formatted_message):
<<<<<<< HEAD
            try:
                if use_aiscribe:
                    # If pre-processing is enabled
                    if app_settings.editable_settings[SettingsKeys.USE_PRE_PROCESSING.value]:
                        #Generate Facts List
                        list_of_facts = send_text_to_chatgpt(f"{app_settings.editable_settings['Pre-Processing']} {formatted_message}")
                        
                        #Make a note from the facts
                        medical_note = send_text_to_chatgpt(f"{app_settings.AISCRIBE} {list_of_facts} {app_settings.AISCRIBE2}")

                        # If post-processing is enabled check the note over
                        if app_settings.editable_settings["Use Post-Processing"]:
                            post_processed_note = send_text_to_chatgpt(f"{app_settings.editable_settings['Post-Processing']}\nFacts:{list_of_facts}\nNotes:{medical_note}")
                            update_gui_with_response(post_processed_note)
                        else:
                            update_gui_with_response(medical_note)
=======
    """Generate a note from the formatted message.
    
    This function processes the input text and generates a medical note or AI response
    based on application settings. It supports pre-processing, post-processing, and
    factual consistency verification.
    
    :param formatted_message: The transcribed conversation text to generate a note from
    :type formatted_message: str
    
    :returns: True if note generation was successful, False otherwise
    :rtype: bool
    
    .. note::
        The behavior of this function depends on several application settings:
        - If 'use_aiscribe' is True, it generates a structured medical note
        - If 'Use Pre-Processing' is enabled, it first generates a list of facts
        - If 'Use Post-Processing' is enabled, it refines the generated note
        - Factual consistency verification is performed on the final note
    """
    try:
        summary = None
        if use_aiscribe:
            # If pre-processing is enabled
            if app_settings.editable_settings["Use Pre-Processing"]:
                #Generate Facts List
                list_of_facts = send_text_to_chatgpt(f"{app_settings.editable_settings['Pre-Processing']} {formatted_message}")

                #Make a note from the facts
                medical_note = send_text_to_chatgpt(f"{app_settings.AISCRIBE} {list_of_facts} {app_settings.AISCRIBE2}")

                # If post-processing is enabled check the note over
                if app_settings.editable_settings["Use Post-Processing"]:
                    post_processed_note = send_text_to_chatgpt(f"{app_settings.editable_settings['Post-Processing']}\nFacts:{list_of_facts}\nNotes:{medical_note}")
                    update_gui_with_response(post_processed_note)
                    summary = post_processed_note
                else:
                    update_gui_with_response(medical_note)
                    summary = medical_note
>>>>>>> 16e783a5

            else: # If pre-processing is not enabled then just generate the note
                medical_note = send_text_to_chatgpt(f"{app_settings.AISCRIBE} {formatted_message} {app_settings.AISCRIBE2}")

                if app_settings.editable_settings["Use Post-Processing"]:
                    post_processed_note = send_text_to_chatgpt(f"{app_settings.editable_settings['Post-Processing']}\nNotes:{medical_note}")
                    update_gui_with_response(post_processed_note)
                    summary = post_processed_note
                else:
                    update_gui_with_response(medical_note)
                    summary = medical_note
        else: # do not generate note just send text directly to AI
            ai_response = send_text_to_chatgpt(formatted_message)
            update_gui_with_response(ai_response)
            summary = ai_response
        check_and_warn_about_factual_consistency(formatted_message, summary)

        return True
    except Exception as e:
        logger.error(f"An error occurred: {e}")
        display_text(f"An error occurred: {e}")
        return False

def check_and_warn_about_factual_consistency(formatted_message: str, medical_note: str) -> None:
    """Verify and warn about potential factual inconsistencies in generated medical notes.

    This function checks the consistency between the original conversation and the generated
    medical note using multiple verification methods. If inconsistencies are found, a warning 
    dialog is shown to the user.

    :param formatted_message: The original transcribed conversation text
    :type formatted_message: str
    :param medical_note: The generated medical note to verify
    :type medical_note: str
    :returns: None

    .. note::
        The verification is only performed if factual consistency checking is enabled
        in the application settings.

    .. warning::
        Even if no inconsistencies are found, this does not guarantee the note is 100% accurate.
        Always review generated notes carefully.
    """
    # Verify factual consistency
    if not app_settings.editable_settings[SettingsKeys.FACTUAL_CONSISTENCY_VERIFICATION.value]:
        return
        
    inconsistent_entities = find_factual_inconsistency(formatted_message, medical_note)
    logger.info(f"Inconsistent entities: {inconsistent_entities}")
    
    if inconsistent_entities:
        entities = '\n'.join(f'- {entity}' for entity in inconsistent_entities)
        warning_message = (
            "Heads-up: Potential inconsistencies detected in the generated note:\n\n"
            "Entities not in original conversation found:\n"
            f"{entities}"
            "\n\nPlease review the note for accuracy."
        )
        messagebox.showwarning("Factual Consistency Heads-up", warning_message)


def show_edit_transcription_popup(formatted_message):
    scrubber = scrubadub.Scrubber()

    scrubbed_message = scrubadub.clean(formatted_message)

    pattern = r'\b\d{10}\b'     # Any 10 digit number, looks like OHIP
    cleaned_message = re.sub(pattern, '{{OHIP}}', scrubbed_message)

    if (app_settings.editable_settings[SettingsKeys.LOCAL_LLM.value] or is_private_ip(
            app_settings.editable_settings[SettingsKeys.LLM_ENDPOINT.value])) and not app_settings.editable_settings["Show Scrub PHI"]:
        generate_note_thread(cleaned_message)
        return

    def on_proceed(edited_text):
        thread = threading.Thread(target=generate_note_thread, args=(edited_text,))
        thread.start()

    def on_cancel():
        stop_flashing()

    ScrubWindow(root, cleaned_message, on_proceed, on_cancel)


def generate_note_thread(text: str):
    """
    Generate a note from the given text and update the GUI with the response.

    :param text: The text to generate a note from.
    :type text: str
    """
    global GENERATION_THREAD_ID

    GENERATION_THREAD_ID = None

    def cancel_note_generation(thread_id, screen_thread):
        """Cancels any ongoing note generation.

        Sets the global flag to stop note generation operations.
        """
        global GENERATION_THREAD_ID

        try:
            logger.debug(f"*** Cancelling note generation thread with ID: {thread_id}")
            if thread_id:
                kill_thread(thread_id)

            # check if screen thread is active before killing it
            if screen_thread and screen_thread.is_alive():
                kill_thread(screen_thread.ident)
        except Exception as e:
            # Log the error message
            # TODO implment system logger
            logger.error(f"An error occurred: {e}")
        finally:
            GENERATION_THREAD_ID = None
            stop_flashing()

    # Track the screen input thread
    screen_thread = None
    # The return value from the screen input thread
    screen_return = tk.BooleanVar()

    loading_window = LoadingWindow(root, "Screening Input Text", "Ensuring input is valid. Please wait.", on_cancel=lambda: (cancel_note_generation(GENERATION_THREAD_ID, screen_thread)))
    
    # screen input in its own thread so we can cancel it
    screen_thread = threading.Thread(target=threaded_screen_input, args=(text, screen_return))
    screen_thread.start()
    # wait for the thread to join/cancel so we can continue
    screen_thread.join()

    # Check if the screen input was canceled or force overridden by the user
    if screen_return.get() is False:
        loading_window.destroy()

        # display the popup
        if display_screening_popup() is False:
            return
    
    loading_window.destroy()
    loading_window = LoadingWindow(root, "Generating Note.", "Generating Note. Please wait.", on_cancel=lambda: (cancel_note_generation(GENERATION_THREAD_ID, screen_thread)))


    thread = threading.Thread(target=generate_note, args=(text,))
    thread.start()
    GENERATION_THREAD_ID = thread.ident

    def check_thread_status(thread, loading_window):
        if thread.is_alive():
            root.after(500, lambda: check_thread_status(thread, loading_window))
        else:
            loading_window.destroy()
            stop_flashing()
            # switch generate note button to "Regenerate Note"
            send_button.config(text="Regenerate Note")

    root.after(500, lambda: check_thread_status(thread, loading_window))

def upload_file():
    global uploaded_file_path
    file_path = filedialog.askopenfilename(filetypes=(("Audio files", "*.wav *.mp3 *.m4a"),))
    if file_path:
        uploaded_file_path = file_path
        threaded_send_audio_to_server()  # Add this line to process the file immediately
    start_flashing()


def start_flashing():
    global is_flashing
    is_flashing = True
    flash_circle()


def stop_flashing():
    global is_flashing
    is_flashing = False
    # Reset to default color
    root.after(0, lambda: blinking_circle_canvas.itemconfig(circle, fill='white'))


def flash_circle():
    if not is_flashing:
        return
    def _flash_circle():
        current_color = blinking_circle_canvas.itemcget(circle, 'fill')
        new_color = 'blue' if current_color != 'blue' else 'black'
        blinking_circle_canvas.itemconfig(circle, fill=new_color)
        root.after(1000, flash_circle)  # Adjust the flashing speed as needed
    root.after(0, _flash_circle)


def send_and_flash():
    start_flashing()
    send_and_receive()


# Initialize variables to store window geometry for switching between views
last_full_position = None
last_minimal_position = None


def toggle_view():
    """
    Toggles the user interface between a full view and a minimal view.

    Full view includes all UI components, while minimal view limits the interface
    to essential controls, reducing screen space usage. The function also manages
    window properties, button states, and binds/unbinds hover events for transparency.
    """

    if current_view == "full":  # Transition to minimal view
        set_minimal_view()

    else:  # Transition back to full view
        set_full_view()


def set_full_view():
    """
    Configures the application to display the full view interface.

    Actions performed:
    - Reconfigure button dimensions and text.
    - Show all hidden UI components.
    - Reset window attributes such as size, transparency, and 'always on top' behavior.
    - Create the Docker status bar.
    - Restore the last known full view geometry if available.

    Global Variables:
    - current_view: Tracks the current interface state ('full' or 'minimal').
    - last_minimal_position: Saves the geometry of the window when switching from minimal view.
    """
    global current_view, last_minimal_position, silent_warning_duration

    # Reset button sizes and placements for full view
    mic_button.config(width=11, height=2)
    pause_button.config(width=11, height=2)
    switch_view_button.config(width=11, height=2, text="Minimize View")

    # Show all UI components
    user_input.grid()
    send_button.grid()
    clear_button.grid()
    # toggle_button.grid()
    upload_button.grid()
    response_display.grid()
    history_frame.grid()
    mic_button.grid(row=1, column=1, pady=5, padx=0, sticky='nsew')
    pause_button.grid(row=1, column=2, pady=5, padx=0, sticky='nsew')
    switch_view_button.grid(row=1, column=6, pady=5, padx=0, sticky='nsew')
    blinking_circle_canvas.grid(row=1, column=7, padx=0, pady=5)
    footer_frame.grid()
    
    

    window.toggle_menu_bar(enable=True, is_recording=is_recording)

    # Reconfigure button styles and text
    mic_button.config(bg="red" if is_recording else DEFAULT_BUTTON_COLOUR,
                      text="Stop\nRecording" if is_recording else "Start\nRecording")
    pause_button.config(bg="red" if is_paused else DEFAULT_BUTTON_COLOUR,
                        text="Resume" if is_paused else "Pause")

    # Unbind transparency events and reset window properties
    root.unbind('<Enter>')
    root.unbind('<Leave>')
    root.attributes('-alpha', 1.0)
    root.attributes('-topmost', False)
    root.minsize(900, 400)
    current_view = "full"

    # Recreates Silence Warning Bar
    window.destroy_warning_bar()
    check_silence_warning(silence_duration=silent_warning_duration)

    # add the minimal view geometry and remove the last full view geometry
    add_min_max(root)

    # create docker_status bar if enabled
    if app_settings.editable_settings["Use Docker Status Bar"]:
        window.create_docker_status_bar()

    if app_settings.editable_settings["Enable Scribe Template"]:
        window.destroy_scribe_template()
        window.create_scribe_template()

    # Save minimal view geometry and restore last full view geometry
    last_minimal_position = root.geometry()
    root.update_idletasks()
    if last_full_position:
        root.geometry(last_full_position)
    else:
        root.geometry("900x400")

    # Disable to make the window an app(show taskbar icon)
    # root.attributes('-toolwindow', False)


def set_minimal_view():
    """
    Configures the application to display the minimal view interface.

    Actions performed:
    - Reconfigure button dimensions and text.
    - Hide non-essential UI components.
    - Bind transparency hover events for better focus.
    - Adjust window attributes such as size, transparency, and 'always on top' behavior.
    - Destroy and optionally recreate specific components like the Scribe template.

    Global Variables:
    - current_view: Tracks the current interface state ('full' or 'minimal').
    - last_full_position: Saves the geometry of the window when switching from full view.
    """
    global current_view, last_full_position, silent_warning_duration

    # Remove all non-essential UI components
    user_input.grid_remove()
    send_button.grid_remove()
    clear_button.grid_remove()
    # toggle_button.grid_remove()
    upload_button.grid_remove()
    response_display.grid_remove()
    history_frame.grid_remove()
    blinking_circle_canvas.grid_remove()
    footer_frame.grid_remove()
    # Configure minimal view button sizes and placements
    mic_button.config(width=2, height=1)
    pause_button.config(width=2, height=1)
    switch_view_button.config(width=2, height=1)

    mic_button.grid(row=0, column=0, pady=2, padx=2)
    pause_button.grid(row=0, column=1, pady=2, padx=2)
    switch_view_button.grid(row=0, column=2, pady=2, padx=2)

    # Update button text based on recording and pause states
    mic_button.config(text="⏹️" if is_recording else "🎤")
    pause_button.config(text="▶️" if is_paused else "⏸️")
    switch_view_button.config(text="⬆️")  # Minimal view indicator

    blinking_circle_canvas.grid(row=0, column=3, pady=2, padx=2)

    window.toggle_menu_bar(enable=False)

    # Update window properties for minimal view
    root.attributes('-topmost', True)
    root.minsize(125, 50)  # Smaller minimum size for minimal view
    current_view = "minimal"

    if root.wm_state() == 'zoomed':  # Check if window is maximized
        root.wm_state('normal')       # Restore the window

    # Recreates Silence Warning Bar
    window.destroy_warning_bar()
    check_silence_warning(silence_duration=silent_warning_duration)

    # Set hover transparency events
    def on_enter(e):
        if e.widget == root:  # Ensure the event is from the root window
            root.attributes('-alpha', 1.0)

    def on_leave(e):
        if e.widget == root:  # Ensure the event is from the root window
            root.attributes('-alpha', 0.70)

    root.bind('<Enter>', on_enter)
    root.bind('<Leave>', on_leave)

    # Destroy and re-create components as needed
    window.destroy_docker_status_bar()
    if app_settings.editable_settings["Enable Scribe Template"]:
        window.destroy_scribe_template()
        window.create_scribe_template(row=1, column=0, columnspan=3, pady=5)

    # Remove the minimal view geometry and save the current full view geometry
    remove_min_max(root)

    # Save full view geometry and restore last minimal view geometry
    last_full_position = root.geometry()
    if last_minimal_position:
        root.geometry(last_minimal_position)
    else:
        root.geometry("125x50")  # Set the window size to the minimal view size


def copy_text(widget):
    """
    Copy text content from a tkinter widget to the system clipboard.

    Args:
        widget: A tkinter Text widget containing the text to be copied.
    """
    text = widget.get("1.0", tk.END)
    try:
        pyperclip.copy(text)
    except Exception as e:
        logger.warning(str(e))


def add_placeholder(event, text_widget, placeholder_text="Text box"):
    """
    Add placeholder text to a tkinter Text widget when it's empty.

    Args:
        event: The event that triggered this function.
        text_widget: The tkinter Text widget to add placeholder text to.
        placeholder_text (str, optional): The placeholder text to display. Defaults to "Text box".
    """
    if text_widget.get("1.0", "end-1c") == "":
        text_widget.insert("1.0", placeholder_text)


def remove_placeholder(event, text_widget, placeholder_text="Text box"):
    """
    Remove placeholder text from a tkinter Text widget when it gains focus.

    Args:
        event: The event that triggered this function.
        text_widget: The tkinter Text widget to remove placeholder text from.
        placeholder_text (str, optional): The placeholder text to remove. Defaults to "Text box".
    """
    if text_widget.get("1.0", "end-1c") == placeholder_text:
        text_widget.delete("1.0", "end")
<<<<<<< HEAD
        text_widget.config(fg='black')

def load_stt_model(event=None):
    """
    Initialize speech-to-text model loading in a separate thread.

    Args:
        event: Optional event parameter for binding to tkinter events.
    """
    thread = threading.Thread(target=_load_stt_model_thread)
    thread.start()
    return thread

def _load_stt_model_thread():
    """
    Internal function to load the Whisper speech-to-text model.
    
    Creates a loading window and handles the initialization of the WhisperModel
    with configured settings. Updates the global stt_local_model variable.
    
    Raises:
        Exception: Any error that occurs during model loading is caught, logged,
                  and displayed to the user via a message box.
    """
    with stt_model_loading_thread_lock:
        global stt_local_model

        def on_cancel_whisper_load():
            cancel_await_thread.set()

        model_name = app_settings.editable_settings[SettingsKeys.WHISPER_MODEL.value].strip()
        stt_loading_window = LoadingWindow(root, title="Speech to Text", initial_text=f"Loading Speech to Text {model_name} model. Please wait.", 
                            note_text="Note: If this is the first time loading the model, it will be actively downloading and may take some time.\n We appreciate your patience!",on_cancel=on_cancel_whisper_load)
        window.disable_settings_menu()
        print(f"Loading STT model: {model_name}")

        try:
            unload_stt_model()
            device_type = get_selected_whisper_architecture()
            set_cuda_paths()

            compute_type = app_settings.editable_settings[SettingsKeys.WHISPER_COMPUTE_TYPE.value]
            # Change the  compute type automatically if using a gpu one.
            if device_type == Architectures.CPU.architecture_value and compute_type == "float16":
                compute_type = "int8"


            stt_local_model = WhisperModel(
                model_name,
                device=device_type,
                cpu_threads=int(app_settings.editable_settings[SettingsKeys.WHISPER_CPU_COUNT.value]),
                compute_type=compute_type
            )

            print("STT model loaded successfully.")
        except Exception as e:
            print(f"An error occurred while loading STT {type(e).__name__}: {e}")
            stt_local_model = None
            messagebox.showerror("Error", f"An error occurred while loading Speech to Text {type(e).__name__}: {e}")
        finally:
            window.enable_settings_menu()
            stt_loading_window.destroy()
            print("Closing STT loading window.")
        logging.debug(f"STT model status after loading: {stt_local_model=}")

def unload_stt_model(event=None):
    """
    Unload the speech-to-text model from memory.
    
    Cleans up the global stt_local_model instance and performs garbage collection
    to free up system resources.
    """
    global stt_local_model
    if stt_local_model is not None:
        print("Unloading STT model from device.")
        # no risk of temporary "stt_local_model in globals() is False" with same gc effect
        stt_local_model = None
        gc.collect()
        print("STT model unloaded successfully.")
    else:
        print("STT model is already unloaded.")
    logging.debug(f"STT model status after unloading: {stt_local_model=}")

def get_selected_whisper_architecture():
    """
    Determine the appropriate device architecture for the Whisper model.
    
    Returns:
        str: The architecture value (CPU or CUDA) based on user settings.
    """
    device_type = Architectures.CPU.architecture_value
    if app_settings.editable_settings[SettingsKeys.WHISPER_ARCHITECTURE.value] == Architectures.CUDA.label:
        device_type = Architectures.CUDA.architecture_value

    return device_type

def faster_whisper_transcribe(audio):
    """
    Transcribe audio using the Faster Whisper model.
    
    Args:
        audio: Audio data to transcribe.
    
    Returns:
        str: Transcribed text or error message if transcription fails.
        
    Raises:
        Exception: Any error during transcription is caught and returned as an error message.
    """
    try:
        if stt_local_model is None:
            load_stt_model()
            raise TranscribeError("Speech2Text model not loaded. Please try again once loaded.")
        
        # Validate beam_size
        try:
            beam_size = int(app_settings.editable_settings[SettingsKeys.WHISPER_BEAM_SIZE.value])
            if beam_size <= 0:
                raise ValueError(f"{SettingsKeys.WHISPER_BEAM_SIZE.value} must be greater than 0 in advanced settings")
        except (ValueError, TypeError) as e:
            return f"Invalid {SettingsKeys.WHISPER_BEAM_SIZE.value} parameter. Please go into the advanced settings and ensure you have a integer greater than 0: {str(e)}"

        additional_kwargs = {}
        if app_settings.editable_settings[SettingsKeys.USE_TRANSLATE_TASK.value]:
            additional_kwargs['task'] = 'translate'
        if app_settings.editable_settings[SettingsKeys.WHISPER_LANGUAGE_CODE.value] not in SettingsWindow.AUTO_DETECT_LANGUAGE_CODES:
            additional_kwargs['language'] = app_settings.editable_settings[SettingsKeys.WHISPER_LANGUAGE_CODE.value]

        if app_settings.editable_settings[SettingsKeys.WHISPER_INITIAL_PROMPT.value] not in SettingsWindow.AUTO_DETECT_LANGUAGE_CODES:
            additional_kwargs['initial_prompt'] = app_settings.editable_settings[SettingsKeys.WHISPER_INITIAL_PROMPT.value]

        # Validate vad_filter
        vad_filter = bool(app_settings.editable_settings[SettingsKeys.WHISPER_VAD_FILTER.value])

        start_time = time.monotonic()
        segments, info = stt_local_model.transcribe(
            audio,
            beam_size=beam_size,
            vad_filter=vad_filter,
            **additional_kwargs
        )
        if type(audio) in [str, np.ndarray]:
            print(f"took {time.monotonic() - start_time:.3f} seconds to process {len(audio)=} {type(audio)=} audio.")

        result = "".join(f"{segment.text} " for segment in segments)
        logger.debug(f"Result: {result}")

        # Only clean hallucinations if enabled in settings
        if app_settings.editable_settings[SettingsKeys.ENABLE_HALLUCINATION_CLEAN.value]:
            try:
                result = hallucination_cleaner.clean_text(result)
                logger.debug(f"Cleaned result: {result}")
            except Exception as e:
                # ignore the error as it should not break the transcription
                logger.exception(f"Error during hallucination cleaning: {str(e)}")
        return result
    except Exception as e:
        logger.exception(f"Error during transcription: {str(e)}")
        error_message = f"Transcription failed: {str(e)}"
        raise TranscribeError(error_message) from e

def set_cuda_paths():
    """
    Configure CUDA-related environment variables and paths.
    
    Sets up the necessary environment variables for CUDA execution when CUDA
    architecture is selected. Updates CUDA_PATH, CUDA_PATH_V12_4, and PATH
    environment variables with the appropriate NVIDIA driver paths.
    """
    if (get_selected_whisper_architecture() != Architectures.CUDA.architecture_value) or (app_settings.editable_settings[SettingsKeys.LLM_ARCHITECTURE.value] != Architectures.CUDA.label):
        return

    nvidia_base_path = Path(get_file_path('nvidia-drivers'))
    
    cuda_path = nvidia_base_path / 'cuda_runtime' / 'bin'
    cublas_path = nvidia_base_path / 'cublas' / 'bin'
    cudnn_path = nvidia_base_path / 'cudnn' / 'bin'
    
    paths_to_add = [str(cuda_path), str(cublas_path), str(cudnn_path)]
    env_vars = ['CUDA_PATH', 'CUDA_PATH_V12_4', 'PATH']

    for env_var in env_vars:
        current_value = os.environ.get(env_var, '')
        new_value = os.pathsep.join(paths_to_add + ([current_value] if current_value else []))
        os.environ[env_var] = new_value
=======
>>>>>>> 16e783a5

# Configure grid weights for scalability
root.grid_columnconfigure(0, weight=1, minsize=10)
root.grid_columnconfigure(1, weight=1)
root.grid_columnconfigure(2, weight=1)
root.grid_columnconfigure(3, weight=1)
root.grid_columnconfigure(4, weight=1)
root.grid_columnconfigure(5, weight=1)
root.grid_columnconfigure(6, weight=1)
root.grid_columnconfigure(7, weight=1)
root.grid_columnconfigure(8, weight=1)
root.grid_columnconfigure(9, weight=1)
root.grid_columnconfigure(10, weight=1)
root.grid_columnconfigure(11, weight=1, minsize=10)
root.grid_rowconfigure(0, weight=1)
root.grid_rowconfigure(1, weight=0)
root.grid_rowconfigure(2, weight=1)
root.grid_rowconfigure(3, weight=0)
root.grid_rowconfigure(4, weight=0)


window.load_main_window()

user_input = CustomTextBox(root, height=12)
user_input.grid(row=0, column=1, columnspan=8, padx=5, pady=15, sticky='nsew')


# Insert placeholder text
user_input.scrolled_text.insert("1.0", "Transcript of Conversation")

# Bind events to remove or add the placeholder with arguments
user_input.scrolled_text.bind(
    "<FocusIn>",
    lambda event: remove_placeholder(
        event,
        user_input.scrolled_text,
        "Transcript of Conversation"))
user_input.scrolled_text.bind(
    "<FocusOut>",
    lambda event: add_placeholder(
        event,
        user_input.scrolled_text,
        "Transcript of Conversation"))

mic_button = tk.Button(root, text="Start\nRecording", height=2, width=11)
mic_button.configure(command=lambda: threaded_toggle_recording(mic_button))
mic_button.grid(row=1, column=1, pady=5, sticky='nsew')

send_button = tk.Button(root, text="Generate Note", command=send_and_flash, height=2, width=11)
send_button.grid(row=1, column=3, pady=5, sticky='nsew')

pause_button = tk.Button(root, text="Pause", command=toggle_pause, height=2, width=11)
pause_button.grid(row=1, column=2, pady=5, sticky='nsew')

clear_button = tk.Button(root, text="Clear", command=clear_application_press, height=2, width=11)
clear_button.grid(row=1, column=4, pady=5, sticky='nsew')

# hidding the AI Scribe button
# toggle_button = tk.Button(root, text="AI Scribe\nON", command=toggle_aiscribe, height=2, width=11)
# toggle_button.grid(row=1, column=5, pady=5, sticky='nsew')

upload_button = tk.Button(root, text="Upload Audio\nFor Transcription", command=upload_file, height=2, width=11)
upload_button.grid(row=1, column=5, pady=5, sticky='nsew')

switch_view_button = tk.Button(root, text="Minimize View", command=toggle_view, height=2, width=11)
switch_view_button.grid(row=1, column=6, pady=5, sticky='nsew')

blinking_circle_canvas = tk.Canvas(root, width=20, height=20)
blinking_circle_canvas.grid(row=1, column=7, pady=5)
circle = blinking_circle_canvas.create_oval(5, 5, 15, 15, fill='white')

response_display = CustomTextBox(root, height=13, state="disabled")
response_display.grid(row=2, column=1, columnspan=8, padx=5, pady=15, sticky='nsew')

# Insert placeholder text
response_display.scrolled_text.configure(state='normal')
response_display.scrolled_text.insert("1.0", "Medical Note")
response_display.scrolled_text.configure(state='disabled')

if app_settings.editable_settings["Enable Scribe Template"]:
    window.create_scribe_template()

# Create a frame to hold both timestamp listbox and mic test
history_frame = ttk.Frame(root)
history_frame.grid(row=0, column=9, columnspan=2, rowspan=6, padx=5, pady=10, sticky='nsew')

# Configure the frame's grid
history_frame.grid_columnconfigure(0, weight=1)
history_frame.grid_rowconfigure(0, weight=4)  # Timestamp takes more space
history_frame.grid_rowconfigure(1, weight=1)
history_frame.grid_rowconfigure(2, weight=1)  # Mic test takes less space
history_frame.grid_rowconfigure(3, weight=1)

system_font = tk.font.nametofont("TkDefaultFont")
base_size = system_font.cget("size")
scaled_size = int(base_size * 0.9)  # 90% of system font size
<<<<<<< HEAD
=======
# Add warning label
warning_label = tk.Label(history_frame,
                         text="Temporary Note History will be cleared when app closes",
                         # fg="red",
                         # wraplength=200,
                         justify="left",
                         font=tk.font.Font(size=scaled_size),
                         )
warning_label.grid(row=3, column=0, sticky='ew', pady=(0, 5))

>>>>>>> 16e783a5

# Add the timestamp listbox
timestamp_listbox = TimestampListbox(history_frame, height=30, exportselection=False, response_history=response_history)
timestamp_listbox.grid(row=0, column=0, rowspan=3, sticky='nsew')
timestamp_listbox.bind('<<ListboxSelect>>', show_response)
timestamp_listbox.insert(tk.END, "Temporary Note History")

warning_label = tk.Label(history_frame,
                            text="Temporary Note History will be cleared when app closes",
                            # fg="red",
                            # wraplength=200,
                            justify="left",
                            font=tk.font.Font(size=scaled_size),
                            )

if not app_settings.editable_settings[SettingsKeys.STORE_NOTES_LOCALLY.value]:
    warning_label.grid(row=3, column=0, sticky='ew', pady=(0,5))
    
    

# Add microphone test frame
mic_test = MicrophoneTestFrame(parent=history_frame, p=p, app_settings=app_settings, root=root)
mic_test.frame.grid(row=4, column=0, pady=10, sticky='nsew')  # Use grid to place the frame

# Add a footer frame at the bottom of the window
footer_frame = tk.Frame(root, bg="darkgray", height=30)
footer_frame.grid(row=100, column=0, columnspan=100, sticky="ew")  # Use grid instead of pack

# Add "Version 2" label in the center of the footer
version = get_application_version()
version_label = tk.Label(
    footer_frame,
    text=f"FreeScribe Client {version}",
    bg="darkgray").pack(
        side="left",
        expand=True,
        padx=2,
    pady=5)


window.update_aiscribe_texts(None)
# Bind Alt+P to send_and_receive function
root.bind('<Alt-p>', lambda event: pause_button.invoke())

# Bind Alt+R to toggle_recording function
root.bind('<Alt-r>', lambda event: mic_button.invoke())

# set min size
root.minsize(900, 400)

# ram checkj
if utils.system.is_system_low_memory() and not app_settings.is_low_mem_mode():
    logger.warning("System has low memory.")

    popup_box = PopupBox(root, 
    title="Low Memory Warning", 
    message="Your system has low memory. Please consider enabling Low Memory Mode in the settings.",
    button_text_1="Enable",
    button_text_2="Dismiss",
    )

    if popup_box.response == "button_1":
        app_settings.editable_settings[SettingsKeys.USE_LOW_MEM_MODE.value] = True
        app_settings.save_settings_to_file()
        logger.debug("Low Memory Mode enabled.")

if (app_settings.editable_settings['Show Welcome Message']):
    window.show_welcome_message()

#Wait for the UI root to be intialized then load the model. If using local llm.
# Do not load the models if low mem is activated.
if not app_settings.is_low_mem_mode():
    # Wait for the UI root to be intialized then load the model. If using local llm.
    if app_settings.editable_settings[SettingsKeys.LOCAL_LLM.value]:
        def on_cancel_llm_load():
            cancel_await_thread.set()
        root.after(
            100,
            lambda: (
                ModelManager.setup_model(
                    app_settings=app_settings,
                    root=root,
                    on_cancel=on_cancel_llm_load)))

    if app_settings.editable_settings[SettingsKeys.LOCAL_WHISPER.value]:
        # Inform the user that Local Whisper is being used for transcription
        print("Using Local Whisper for transcription.")
        root.after(100, lambda: (load_model_with_loading_screen(root=root, app_settings=app_settings)))

if app_settings.editable_settings[SettingsKeys.ENABLE_HALLUCINATION_CLEAN.value]:
    root.after(100, lambda: (
        load_hallucination_cleaner_model(root, app_settings)))

if app_settings.editable_settings[SettingsKeys.ENABLE_HALLUCINATION_CLEAN.value]:
    root.after(100, lambda: (
        load_hallucination_cleaner_model(root, app_settings)))

# wait for both whisper and llm to be loaded before unlocking the settings button
def await_models(timeout_length=60):
    """
    Waits until the necessary models (Whisper and LLM) are fully loaded.

    The function checks if local models are enabled based on application settings.
    If a remote model is used, the corresponding flag is set to True immediately,
    bypassing the wait. Otherwise, the function enters a loop that periodically
    checks for model readiness and prints status updates until both models are loaded.

    :return: None
    """

    if not hasattr(await_models, "start_timer"):
        await_models.start_timer = time.time()

    # if we cancel this thread then break out of the loop
    if cancel_await_thread.is_set():
        logger.info("*** Model loading cancelled. Enabling settings bar.")
        #reset the flag
        cancel_await_thread.clear()
        # reset the settings bar
        window.enable_settings_menu()
        # return so the .after() doesnt get called.
        return

    # if we are using remote whisper then we can assume it is loaded and dont wait
    whisper_loaded = (not app_settings.editable_settings[SettingsKeys.LOCAL_WHISPER.value] or is_whisper_valid())

    # if we are not using local llm then we can assume it is loaded and dont wait
    llm_loaded = (not app_settings.editable_settings[SettingsKeys.LOCAL_LLM.value] or ModelManager.local_model)

    # if there was a error stop checking
    if ModelManager.local_model == ModelStatus.ERROR:
        # Error message is displayed else where
        llm_loaded = True

    elapsed_time = time.time() - await_models.start_timer
    # wait for both models to be loaded
    if (not whisper_loaded or not llm_loaded ) and not app_settings.is_low_mem_mode():
        if math.floor(elapsed_time) % 5 == 0:
            logger.info(f"Waiting for models to load. Loading timer: {math.floor(elapsed_time)}, Timeout:{timeout_length}")

        # override the lock in case something else tried to edit
        window.disable_settings_menu()

        root.after(1000, await_models)
    else:
        logger.info("*** Models loaded successfully on startup.")

        # if error null out the model
        if ModelManager.local_model == ModelStatus.ERROR:
            ModelManager.local_model = None

        window.enable_settings_menu()


root.after(100, await_models)

<<<<<<< HEAD
root.bind("<<LoadSttModel>>", load_stt_model)
root.bind("<<UnloadSttModel>>", unload_stt_model)
root.bind("<<UpdateNoteHistoryUi>>", update_store_notes_locally_ui)

def generate_note_bind(event, data: np.ndarray):
    """
    Generate a note based on the current user input and update the response display.

    Args:
        event: Optional event parameter for binding to tkinter events.
    """
    loading_window = LoadingWindow(root, "Transcribing Audio", "Transcribing Audio. Please wait.", on_cancel=clear_application_press)
    
    def action():
        clear_application_press()

        wav_data = np.frombuffer(data, dtype=np.int16).astype(np.float32) / 32768

        result = faster_whisper_transcribe(wav_data)

        root.after(0, update_gui(result))

    wrk_thrd = threading.Thread(target=action)
    wrk_thrd.start()

    def check_thread():
        if wrk_thrd.is_alive():
            root.after(100, check_thread)
        else:
            loading_window.destroy()
            send_and_receive()

    check_thread()

                           
root.bind("<<GenerateNote>>", lambda e: threading.Thread(target=lambda: generate_note_bind(e, RecordingsManager.last_selected_data)).start())

if app_settings.editable_settings[SettingsKeys.STORE_NOTES_LOCALLY.value]:
    # Load temporary notes from the file
    load_notes_history()
    # Populate the UI with the loaded notes
    populate_ui_with_notes()
=======
root.bind("<<LoadSttModel>>", lambda event: load_model_with_loading_screen(root=root, app_settings=app_settings))
root.bind("<<UnloadSttModel>>", lambda e: unload_stt_model())
>>>>>>> 16e783a5

root.mainloop()

p.terminate()<|MERGE_RESOLUTION|>--- conflicted
+++ resolved
@@ -53,11 +53,8 @@
 from utils.utils import get_application_version
 import utils.AESCryptoUtils as AESCryptoUtils
 import utils.audio
-<<<<<<< HEAD
 import utils.AESCryptoUtils as AESCryptoUtils
-=======
 import utils.system
->>>>>>> 16e783a5
 from UI.Widgets.MicrophoneTestFrame import MicrophoneTestFrame
 from utils.windows_utils import remove_min_max, add_min_max
 from WhisperModel import TranscribeError
@@ -121,16 +118,7 @@
 def on_closing():
     delete_temp_file('recording.wav')
     delete_temp_file('realtime.wav')
-<<<<<<< HEAD
-
-    #save all notes
-    save_notes_history()
-
-    close_mutex()
-=======
     app_manager.cleanup()
-
->>>>>>> 16e783a5
 
 # Register the cleanup function to be called on exit
 atexit.register(on_closing)
@@ -1558,24 +1546,6 @@
 
 
 def generate_note(formatted_message):
-<<<<<<< HEAD
-            try:
-                if use_aiscribe:
-                    # If pre-processing is enabled
-                    if app_settings.editable_settings[SettingsKeys.USE_PRE_PROCESSING.value]:
-                        #Generate Facts List
-                        list_of_facts = send_text_to_chatgpt(f"{app_settings.editable_settings['Pre-Processing']} {formatted_message}")
-                        
-                        #Make a note from the facts
-                        medical_note = send_text_to_chatgpt(f"{app_settings.AISCRIBE} {list_of_facts} {app_settings.AISCRIBE2}")
-
-                        # If post-processing is enabled check the note over
-                        if app_settings.editable_settings["Use Post-Processing"]:
-                            post_processed_note = send_text_to_chatgpt(f"{app_settings.editable_settings['Post-Processing']}\nFacts:{list_of_facts}\nNotes:{medical_note}")
-                            update_gui_with_response(post_processed_note)
-                        else:
-                            update_gui_with_response(medical_note)
-=======
     """Generate a note from the formatted message.
     
     This function processes the input text and generates a medical note or AI response
@@ -1614,8 +1584,6 @@
                 else:
                     update_gui_with_response(medical_note)
                     summary = medical_note
->>>>>>> 16e783a5
-
             else: # If pre-processing is not enabled then just generate the note
                 medical_note = send_text_to_chatgpt(f"{app_settings.AISCRIBE} {formatted_message} {app_settings.AISCRIBE2}")
 
@@ -2038,194 +2006,6 @@
     """
     if text_widget.get("1.0", "end-1c") == placeholder_text:
         text_widget.delete("1.0", "end")
-<<<<<<< HEAD
-        text_widget.config(fg='black')
-
-def load_stt_model(event=None):
-    """
-    Initialize speech-to-text model loading in a separate thread.
-
-    Args:
-        event: Optional event parameter for binding to tkinter events.
-    """
-    thread = threading.Thread(target=_load_stt_model_thread)
-    thread.start()
-    return thread
-
-def _load_stt_model_thread():
-    """
-    Internal function to load the Whisper speech-to-text model.
-    
-    Creates a loading window and handles the initialization of the WhisperModel
-    with configured settings. Updates the global stt_local_model variable.
-    
-    Raises:
-        Exception: Any error that occurs during model loading is caught, logged,
-                  and displayed to the user via a message box.
-    """
-    with stt_model_loading_thread_lock:
-        global stt_local_model
-
-        def on_cancel_whisper_load():
-            cancel_await_thread.set()
-
-        model_name = app_settings.editable_settings[SettingsKeys.WHISPER_MODEL.value].strip()
-        stt_loading_window = LoadingWindow(root, title="Speech to Text", initial_text=f"Loading Speech to Text {model_name} model. Please wait.", 
-                            note_text="Note: If this is the first time loading the model, it will be actively downloading and may take some time.\n We appreciate your patience!",on_cancel=on_cancel_whisper_load)
-        window.disable_settings_menu()
-        print(f"Loading STT model: {model_name}")
-
-        try:
-            unload_stt_model()
-            device_type = get_selected_whisper_architecture()
-            set_cuda_paths()
-
-            compute_type = app_settings.editable_settings[SettingsKeys.WHISPER_COMPUTE_TYPE.value]
-            # Change the  compute type automatically if using a gpu one.
-            if device_type == Architectures.CPU.architecture_value and compute_type == "float16":
-                compute_type = "int8"
-
-
-            stt_local_model = WhisperModel(
-                model_name,
-                device=device_type,
-                cpu_threads=int(app_settings.editable_settings[SettingsKeys.WHISPER_CPU_COUNT.value]),
-                compute_type=compute_type
-            )
-
-            print("STT model loaded successfully.")
-        except Exception as e:
-            print(f"An error occurred while loading STT {type(e).__name__}: {e}")
-            stt_local_model = None
-            messagebox.showerror("Error", f"An error occurred while loading Speech to Text {type(e).__name__}: {e}")
-        finally:
-            window.enable_settings_menu()
-            stt_loading_window.destroy()
-            print("Closing STT loading window.")
-        logging.debug(f"STT model status after loading: {stt_local_model=}")
-
-def unload_stt_model(event=None):
-    """
-    Unload the speech-to-text model from memory.
-    
-    Cleans up the global stt_local_model instance and performs garbage collection
-    to free up system resources.
-    """
-    global stt_local_model
-    if stt_local_model is not None:
-        print("Unloading STT model from device.")
-        # no risk of temporary "stt_local_model in globals() is False" with same gc effect
-        stt_local_model = None
-        gc.collect()
-        print("STT model unloaded successfully.")
-    else:
-        print("STT model is already unloaded.")
-    logging.debug(f"STT model status after unloading: {stt_local_model=}")
-
-def get_selected_whisper_architecture():
-    """
-    Determine the appropriate device architecture for the Whisper model.
-    
-    Returns:
-        str: The architecture value (CPU or CUDA) based on user settings.
-    """
-    device_type = Architectures.CPU.architecture_value
-    if app_settings.editable_settings[SettingsKeys.WHISPER_ARCHITECTURE.value] == Architectures.CUDA.label:
-        device_type = Architectures.CUDA.architecture_value
-
-    return device_type
-
-def faster_whisper_transcribe(audio):
-    """
-    Transcribe audio using the Faster Whisper model.
-    
-    Args:
-        audio: Audio data to transcribe.
-    
-    Returns:
-        str: Transcribed text or error message if transcription fails.
-        
-    Raises:
-        Exception: Any error during transcription is caught and returned as an error message.
-    """
-    try:
-        if stt_local_model is None:
-            load_stt_model()
-            raise TranscribeError("Speech2Text model not loaded. Please try again once loaded.")
-        
-        # Validate beam_size
-        try:
-            beam_size = int(app_settings.editable_settings[SettingsKeys.WHISPER_BEAM_SIZE.value])
-            if beam_size <= 0:
-                raise ValueError(f"{SettingsKeys.WHISPER_BEAM_SIZE.value} must be greater than 0 in advanced settings")
-        except (ValueError, TypeError) as e:
-            return f"Invalid {SettingsKeys.WHISPER_BEAM_SIZE.value} parameter. Please go into the advanced settings and ensure you have a integer greater than 0: {str(e)}"
-
-        additional_kwargs = {}
-        if app_settings.editable_settings[SettingsKeys.USE_TRANSLATE_TASK.value]:
-            additional_kwargs['task'] = 'translate'
-        if app_settings.editable_settings[SettingsKeys.WHISPER_LANGUAGE_CODE.value] not in SettingsWindow.AUTO_DETECT_LANGUAGE_CODES:
-            additional_kwargs['language'] = app_settings.editable_settings[SettingsKeys.WHISPER_LANGUAGE_CODE.value]
-
-        if app_settings.editable_settings[SettingsKeys.WHISPER_INITIAL_PROMPT.value] not in SettingsWindow.AUTO_DETECT_LANGUAGE_CODES:
-            additional_kwargs['initial_prompt'] = app_settings.editable_settings[SettingsKeys.WHISPER_INITIAL_PROMPT.value]
-
-        # Validate vad_filter
-        vad_filter = bool(app_settings.editable_settings[SettingsKeys.WHISPER_VAD_FILTER.value])
-
-        start_time = time.monotonic()
-        segments, info = stt_local_model.transcribe(
-            audio,
-            beam_size=beam_size,
-            vad_filter=vad_filter,
-            **additional_kwargs
-        )
-        if type(audio) in [str, np.ndarray]:
-            print(f"took {time.monotonic() - start_time:.3f} seconds to process {len(audio)=} {type(audio)=} audio.")
-
-        result = "".join(f"{segment.text} " for segment in segments)
-        logger.debug(f"Result: {result}")
-
-        # Only clean hallucinations if enabled in settings
-        if app_settings.editable_settings[SettingsKeys.ENABLE_HALLUCINATION_CLEAN.value]:
-            try:
-                result = hallucination_cleaner.clean_text(result)
-                logger.debug(f"Cleaned result: {result}")
-            except Exception as e:
-                # ignore the error as it should not break the transcription
-                logger.exception(f"Error during hallucination cleaning: {str(e)}")
-        return result
-    except Exception as e:
-        logger.exception(f"Error during transcription: {str(e)}")
-        error_message = f"Transcription failed: {str(e)}"
-        raise TranscribeError(error_message) from e
-
-def set_cuda_paths():
-    """
-    Configure CUDA-related environment variables and paths.
-    
-    Sets up the necessary environment variables for CUDA execution when CUDA
-    architecture is selected. Updates CUDA_PATH, CUDA_PATH_V12_4, and PATH
-    environment variables with the appropriate NVIDIA driver paths.
-    """
-    if (get_selected_whisper_architecture() != Architectures.CUDA.architecture_value) or (app_settings.editable_settings[SettingsKeys.LLM_ARCHITECTURE.value] != Architectures.CUDA.label):
-        return
-
-    nvidia_base_path = Path(get_file_path('nvidia-drivers'))
-    
-    cuda_path = nvidia_base_path / 'cuda_runtime' / 'bin'
-    cublas_path = nvidia_base_path / 'cublas' / 'bin'
-    cudnn_path = nvidia_base_path / 'cudnn' / 'bin'
-    
-    paths_to_add = [str(cuda_path), str(cublas_path), str(cudnn_path)]
-    env_vars = ['CUDA_PATH', 'CUDA_PATH_V12_4', 'PATH']
-
-    for env_var in env_vars:
-        current_value = os.environ.get(env_var, '')
-        new_value = os.pathsep.join(paths_to_add + ([current_value] if current_value else []))
-        os.environ[env_var] = new_value
-=======
->>>>>>> 16e783a5
 
 # Configure grid weights for scalability
 root.grid_columnconfigure(0, weight=1, minsize=10)
@@ -2322,8 +2102,7 @@
 system_font = tk.font.nametofont("TkDefaultFont")
 base_size = system_font.cget("size")
 scaled_size = int(base_size * 0.9)  # 90% of system font size
-<<<<<<< HEAD
-=======
+
 # Add warning label
 warning_label = tk.Label(history_frame,
                          text="Temporary Note History will be cleared when app closes",
@@ -2333,8 +2112,6 @@
                          font=tk.font.Font(size=scaled_size),
                          )
 warning_label.grid(row=3, column=0, sticky='ew', pady=(0, 5))
-
->>>>>>> 16e783a5
 
 # Add the timestamp listbox
 timestamp_listbox = TimestampListbox(history_frame, height=30, exportselection=False, response_history=response_history)
@@ -2491,7 +2268,6 @@
 
 root.after(100, await_models)
 
-<<<<<<< HEAD
 root.bind("<<LoadSttModel>>", load_stt_model)
 root.bind("<<UnloadSttModel>>", unload_stt_model)
 root.bind("<<UpdateNoteHistoryUi>>", update_store_notes_locally_ui)
@@ -2534,10 +2310,7 @@
     load_notes_history()
     # Populate the UI with the loaded notes
     populate_ui_with_notes()
-=======
-root.bind("<<LoadSttModel>>", lambda event: load_model_with_loading_screen(root=root, app_settings=app_settings))
-root.bind("<<UnloadSttModel>>", lambda e: unload_stt_model())
->>>>>>> 16e783a5
+
 
 root.mainloop()
 
