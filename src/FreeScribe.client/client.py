"""
This software is released under the AGPL-3.0 license
Copyright (c) 2023-2024 Braedon Hendy

Further updates and packaging added in 2024 through the ClinicianFOCUS initiative, 
a collaboration with Dr. Braedon Hendy and Conestoga College Institute of Applied 
Learning and Technology as part of the CNERG+ applied research project, 
Unburdening Primary Healthcare: An Open-Source AI Clinician Partner Platform". 
Prof. Michael Yingbull (PI), Dr. Braedon Hendy (Partner), 
and Research Students - Software Developer Alex Simko, Pemba Sherpa (F24), and Naitik Patel.

"""

import os
import tkinter as tk
from tkinter import scrolledtext, ttk, filedialog
import requests
import pyperclip
import wave
import threading
import numpy as np
import base64
import json
import pyaudio
import tkinter.messagebox as messagebox
import datetime
from faster_whisper import WhisperModel
import scrubadub
import re
import speech_recognition as sr # python package is named speechrecognition
import time
import queue
import atexit
from UI.MainWindowUI import MainWindowUI
from UI.SettingsWindow import SettingsWindow, SettingsKeys, Architectures
from UI.Widgets.CustomTextBox import CustomTextBox
from UI.LoadingWindow import LoadingWindow
<<<<<<< HEAD
from UI.Widgets.MicrophoneSelector import MicrophoneState
from Model import  ModelManager
from utils.ip_utils import is_private_ip
from utils.file_utils import get_file_path, get_resource_path
import ctypes
import sys
from UI.DebugWindow import DualOutput
import traceback
import sys
from utils.utils import window_has_running_instance, bring_to_front, close_mutex
import gc
from pathlib import Path

from WhisperModel import TranscribeError



dual = DualOutput()
sys.stdout = dual
sys.stderr = dual

APP_NAME = 'AI Medical Scribe'  # Application name

# check if another instance of the application is already running.
# if false, create a new instance of the application
# if true, exit the current instance
if not window_has_running_instance():
    root = tk.Tk()
    root.title(APP_NAME)
else:
    bring_to_front(APP_NAME)
    sys.exit(0)

# Register the close_mutex function to be called on exit
atexit.register(close_mutex)
=======
from Model import Model, ModelManager
from utils.file_utils import get_file_path
from utils.network_utils import secure_get, secure_post, InvalidRequestException

# GUI Setup
root = tk.Tk()
root.title("AI Medical Scribe")
>>>>>>> adaf8701

# settings logic
app_settings = SettingsWindow()

#  create our ui elements and settings config
window = MainWindowUI(root, app_settings)

app_settings.set_main_window(window)

if app_settings.editable_settings["Use Docker Status Bar"]:
    window.create_docker_status_bar()

NOTE_CREATION = "Note Creation...Please Wait"

user_message = []
response_history = []
current_view = "full"
username = "user"
botname = "Assistant"
num_lines_to_keep = 20
uploaded_file_path = None
is_recording = False
is_realtimeactive = False
audio_data = []
frames = []
is_paused = False
is_flashing = False
use_aiscribe = True
is_gpt_button_active = False
p = pyaudio.PyAudio()
audio_queue = queue.Queue()
CHUNK = 1024
FORMAT = pyaudio.paInt16
CHANNELS = 1
RATE = 16000

# Application flags
is_audio_processing_realtime_canceled = threading.Event()
is_audio_processing_whole_canceled = threading.Event()

# Constants
DEFAULT_BUTTON_COLOUR = "SystemButtonFace"

#Thread tracking variables
REALTIME_TRANSCRIBE_THREAD_ID = None
GENERATION_THREAD_ID = None

# Global instance of whisper model
stt_local_model = None


def get_prompt(formatted_message):

    sampler_order = app_settings.editable_settings["sampler_order"]
    if isinstance(sampler_order, str):
        sampler_order = json.loads(sampler_order)
    return {
        "prompt": f"{formatted_message}\n",
        "use_story": app_settings.editable_settings["use_story"],
        "use_memory": app_settings.editable_settings["use_memory"],
        "use_authors_note": app_settings.editable_settings["use_authors_note"],
        "use_world_info": app_settings.editable_settings["use_world_info"],
        "max_context_length": int(app_settings.editable_settings["max_context_length"]),
        "max_length": int(app_settings.editable_settings["max_length"]),
        "rep_pen": float(app_settings.editable_settings["rep_pen"]),
        "rep_pen_range": int(app_settings.editable_settings["rep_pen_range"]),
        "rep_pen_slope": float(app_settings.editable_settings["rep_pen_slope"]),
        "temperature": float(app_settings.editable_settings["temperature"]),
        "tfs": float(app_settings.editable_settings["tfs"]),
        "top_a": float(app_settings.editable_settings["top_a"]),
        "top_k": int(app_settings.editable_settings["top_k"]),
        "top_p": float(app_settings.editable_settings["top_p"]),
        "typical": float(app_settings.editable_settings["typical"]),
        "sampler_order": sampler_order,
        "singleline": app_settings.editable_settings["singleline"],
        "frmttriminc": app_settings.editable_settings["frmttriminc"],
        "frmtrmblln": app_settings.editable_settings["frmtrmblln"]
    }

def threaded_toggle_recording():
    thread = threading.Thread(target=toggle_recording)
    thread.start()

def threaded_realtime_text():
    thread = threading.Thread(target=realtime_text)
    thread.start()
    return thread

def threaded_handle_message(formatted_message):
    thread = threading.Thread(target=show_edit_transcription_popup, args=(formatted_message,))
    thread.start()
    return thread

def threaded_send_audio_to_server():
    thread = threading.Thread(target=send_audio_to_server)
    thread.start()
    return thread


def toggle_pause():
    global is_paused
    is_paused = not is_paused

    if is_paused:
        if current_view == "full":
            pause_button.config(text="Resume", bg="red")
        elif current_view == "minimal":
            pause_button.config(text="▶️", bg="red")
    else:
        if current_view == "full":
            pause_button.config(text="Pause", bg=DEFAULT_BUTTON_COLOUR)
        elif current_view == "minimal":
            pause_button.config(text="⏸️", bg=DEFAULT_BUTTON_COLOUR)
    
SILENCE_WARNING_LENGTH = 10 # seconds, warn the user after 10s of no input something might be wrong

def record_audio():
    global is_paused, frames, audio_queue

    try:
        stream = p.open(
            format=FORMAT, 
            channels=1, 
            rate=RATE, 
            input=True,
            frames_per_buffer=CHUNK, 
            input_device_index=int(MicrophoneState.SELECTED_MICROPHONE_INDEX))
    except (OSError, IOError) as e:
        messagebox.showerror("Audio Error", f"Please check your microphone settings under whisper settings. Error opening audio stream: {e}")
        return

    try:

        current_chunk = []
        silent_duration = 0
        silent_warning_duration = 0
        record_duration = 0
        minimum_silent_duration = int(app_settings.editable_settings["Real Time Silence Length"])
        minimum_audio_duration = int(app_settings.editable_settings["Real Time Audio Length"])
        
        while is_recording:
            if not is_paused:
                data = stream.read(CHUNK, exception_on_overflow=False)
                frames.append(data)
                # Check for silence
                audio_buffer = np.frombuffer(data, dtype=np.int16).astype(np.float32) / 32768
                if is_silent(audio_buffer, app_settings.editable_settings["Silence cut-off"]):
                    silent_duration += CHUNK / RATE
                    silent_warning_duration += CHUNK / RATE
                else:
                    current_chunk.append(data)
                    silent_duration = 0
                    silent_warning_duration = 0
                
                record_duration += CHUNK / RATE

                # Check if we need to warn if silence is long than warn time
                check_silence_warning(silent_warning_duration)

                # If the current_chunk has at least 5 seconds of audio and 1 second of silence at the end
                if record_duration >= minimum_audio_duration and silent_duration >= minimum_silent_duration:
                    if app_settings.editable_settings["Real Time"] and current_chunk:
                        audio_queue.put(b''.join(current_chunk))
                    current_chunk = []
                    silent_duration = 0
                    record_duration = 0

        # Send any remaining audio chunk when recording stops
        if current_chunk:
            audio_queue.put(b''.join(current_chunk))
    except Exception as e:
        # Log the error message
        # TODO System logger
        # For now general catch on any problems
        print(f"An error occurred: {e}")
    finally:
        stream.stop_stream()
        stream.close()
        audio_queue.put(None)

        # If the warning bar is displayed, remove it
        if window.warning_bar is not None:
            window.destroy_warning_bar()

def check_silence_warning(silence_duration):
    """Check if silence warning should be displayed."""

    # Check if we need to warn if silence is long than warn time
    if silence_duration >= SILENCE_WARNING_LENGTH and window.warning_bar is None:
        
        window.create_warning_bar(f"No audio input detected for {SILENCE_WARNING_LENGTH} seconds. Please check your microphone input device in whisper settings and adjust your microphone cutoff level in advanced settings.")
    elif silence_duration <= SILENCE_WARNING_LENGTH and window.warning_bar is not None:
        # If the warning bar is displayed, remove it
        window.destroy_warning_bar()

def is_silent(data, threshold=0.01):
    """Check if audio chunk is silent"""
    data_array = np.array(data)
    max_value = max(abs(data_array))
    return max_value < threshold

def realtime_text():
    global frames, is_realtimeactive, audio_queue
    # Incase the user starts a new recording while this one the older thread is finishing.
    # This is a local flag to prevent the processing of the current audio chunk 
    # if the global flag is reset on new recording
    local_cancel_flag = False 
    if not is_realtimeactive:
        is_realtimeactive = True

        while True:
            #  break if canceled
            if is_audio_processing_realtime_canceled.is_set():
                local_cancel_flag = True
                break

            audio_data = audio_queue.get()
            if audio_data is None:
                break
            if app_settings.editable_settings["Real Time"] == True:
                print("Real Time Audio to Text")
                audio_buffer = np.frombuffer(audio_data, dtype=np.int16).astype(np.float32) / 32768
                if not is_silent(audio_buffer):
                    if app_settings.editable_settings[SettingsKeys.LOCAL_WHISPER.value] == True:
                        print("Local Real Time Whisper")
                        if stt_local_model is None:
                            update_gui("Local Whisper model not loaded. Please check your settings.")
                            break
                        try:
                            result = faster_whisper_transcribe(audio_buffer)
                        except Exception as e:
                            update_gui(f"\nError: {e}\n")

                        if not local_cancel_flag and not is_audio_processing_realtime_canceled.is_set():
                            update_gui(result)
                    else:
                        print("Remote Real Time Whisper")
                        if frames:
                            with wave.open(get_resource_path("realtime.wav"), 'wb') as wf:
                                wf.setnchannels(CHANNELS)
                                wf.setsampwidth(p.get_sample_size(FORMAT))
                                wf.setframerate(RATE)
                                wf.writeframes(b''.join(frames))
                            frames = []
                        file_to_send = get_resource_path("realtime.wav")
                        with open(file_to_send, 'rb') as f:
                            files = {'audio': f}

<<<<<<< HEAD
                            headers = {
                                "Authorization": "Bearer "+app_settings.editable_settings[SettingsKeys.WHISPER_SERVER_API_KEY.value]
                            }

                            try:
                                verify = not app_settings.editable_settings["S2T Server Self-Signed Certificates"]
                                response = requests.post(app_settings.editable_settings[SettingsKeys.WHISPER_ENDPOINT.value], headers=headers,files=files, verify=verify)
                                if response.status_code == 200:
                                    text = response.json()['text']
                                    if not local_cancel_flag and not is_audio_processing_realtime_canceled.is_set():
                                        update_gui(text)
                                else:
                                    update_gui(f"Error (HTTP Status {response.status_code}): {response.text}")
                            except Exception as e:
                                update_gui(f"Error: {e}")
                            finally:
                                #Task done clean up file
                                if os.path.exists(file_to_send):
                                    f.close()
                                    os.remove(file_to_send)
=======
                            try:
                                headers = {
                                    "Authorization": "Bearer "+app_settings.editable_settings["Whisper Server API Key"]
                                }
                                verify_request = False if str(app_settings.SSL_ENABLE) == "1" and str(app_settings.SSL_SELFCERT) == "1" else True
                                response = secure_post(app_settings.editable_settings["Whisper Endpoint"], headers=headers, files=files, verify=verify_request)
                            except InvalidRequestException as e:
                                messagebox.showerror("Error", f"Error sending request: {e}")

                            if response.status_code == 200:
                                text = response.json()['text']
                                update_gui(text)
>>>>>>> adaf8701
                audio_queue.task_done()
    else:
        is_realtimeactive = False

def update_gui(text):
    user_input.scrolled_text.insert(tk.END, text + '\n')
    user_input.scrolled_text.see(tk.END)

def save_audio():
    global frames
    if frames:
        with wave.open(get_resource_path("recording.wav"), 'wb') as wf:
            wf.setnchannels(CHANNELS)
            wf.setsampwidth(p.get_sample_size(FORMAT))
            wf.setframerate(RATE)
            wf.writeframes(b''.join(frames))
        frames = []  # Clear recorded data

    if app_settings.editable_settings["Real Time"] == True and is_audio_processing_realtime_canceled.is_set() is False:
        send_and_receive()
    elif app_settings.editable_settings["Real Time"] == False and is_audio_processing_whole_canceled.is_set() is False:
        threaded_send_audio_to_server()

def toggle_recording():
    global is_recording, recording_thread, DEFAULT_BUTTON_COLOUR, audio_queue, current_view, REALTIME_TRANSCRIBE_THREAD_ID

    # Reset the cancel flags going into a fresh recording
    if not is_recording:
        is_audio_processing_realtime_canceled.clear()
        is_audio_processing_whole_canceled.clear()

    if is_paused:
        toggle_pause()

    realtime_thread = threaded_realtime_text()

    if not is_recording:
        disable_recording_ui_elements()
        REALTIME_TRANSCRIBE_THREAD_ID = realtime_thread.ident
        user_input.scrolled_text.configure(state='normal')
        user_input.scrolled_text.delete("1.0", tk.END)
        if not app_settings.editable_settings["Real Time"]:
            user_input.scrolled_text.insert(tk.END, "Recording")
        response_display.scrolled_text.configure(state='normal')
        response_display.scrolled_text.delete("1.0", tk.END)
        response_display.scrolled_text.configure(fg='black')
        response_display.scrolled_text.configure(state='disabled')
        is_recording = True

        recording_thread = threading.Thread(target=record_audio)
        recording_thread.start()


        if current_view == "full":
            mic_button.config(bg="red", text="Stop\nRecording")
        elif current_view == "minimal":
            mic_button.config(bg="red", text="⏹️")
        
        start_flashing()
    else:
        enable_recording_ui_elements()
        is_recording = False
        if recording_thread.is_alive():
            recording_thread.join()  # Ensure the recording thread is terminated
        
        if app_settings.editable_settings["Real Time"] and not is_audio_processing_realtime_canceled.is_set():
            def cancel_realtime_processing(thread_id):
                """Cancels any ongoing audio processing.
                
                Sets the global flag to stop audio processing operations.
                """
                global REALTIME_TRANSCRIBE_THREAD_ID

                try:
                    kill_thread(thread_id)
                except Exception as e:
                    # Log the error message
                    # TODO System logger
                    print(f"An error occurred: {e}")
                finally:
                    REALTIME_TRANSCRIBE_THREAD_ID = None

                #empty the queue
                while not audio_queue.empty():
                    audio_queue.get()
                    audio_queue.task_done()

            loading_window = LoadingWindow(root, "Processing Audio", "Processing Audio. Please wait.", on_cancel=lambda: (cancel_processing(), cancel_realtime_processing(REALTIME_TRANSCRIBE_THREAD_ID)))


            timeout_timer = 0
            while audio_queue.empty() is False and timeout_timer < 180:
                # break because cancel was requested
                if is_audio_processing_realtime_canceled.is_set():
                    break
                
                timeout_timer += 0.1
                time.sleep(0.1)
            
            loading_window.destroy()

            realtime_thread.join()

        save_audio()

        if current_view == "full":
            mic_button.config(bg=DEFAULT_BUTTON_COLOUR, text="Start\nRecording")
        elif current_view == "minimal":
            mic_button.config(bg=DEFAULT_BUTTON_COLOUR, text="🎤")

def disable_recording_ui_elements():
    window.disable_settings_menu()
    user_input.scrolled_text.configure(state='disabled')
    send_button.config(state='disabled')
    toggle_button.config(state='disabled')
    upload_button.config(state='disabled')
    response_display.scrolled_text.configure(state='disabled')
    timestamp_listbox.config(state='disabled')
    clear_button.config(state='disabled')

def enable_recording_ui_elements():
    window.enable_settings_menu()
    user_input.scrolled_text.configure(state='normal')
    send_button.config(state='normal')
    toggle_button.config(state='normal')
    upload_button.config(state='normal')
    timestamp_listbox.config(state='normal')
    clear_button.config(state='normal')
    

def cancel_processing():
    """Cancels any ongoing audio processing.
    
    Sets the global flag to stop audio processing operations.
    """
    print("Processing canceled.")

    if app_settings.editable_settings["Real Time"]:
        is_audio_processing_realtime_canceled.set() # Flag to terminate processing
    else:
        is_audio_processing_whole_canceled.set()  # Flag to terminate processing

def clear_application_press():
    """Resets the application state by clearing text fields and recording status."""
    reset_recording_status()  # Reset recording-related variables
    clear_all_text_fields()  # Clear UI text areas

def reset_recording_status():
    """Resets all recording-related variables and stops any active recording.
    
    Handles cleanup of recording state by:
        - Checking if recording is active
        - Canceling any processing
        - Stopping the recording thread
    """
    global is_recording, frames, audio_queue, REALTIME_TRANSCRIBE_THREAD_ID, GENERATION_THREAD_ID
    if is_recording:  # Only reset if currently recording
        cancel_processing()  # Stop any ongoing processing
        threaded_toggle_recording()  # Stop the recording thread

    # kill the generation thread if active
    if REALTIME_TRANSCRIBE_THREAD_ID:
        # Exit the current realtime thread
        try:
            kill_thread(REALTIME_TRANSCRIBE_THREAD_ID)
        except Exception as e:
            # Log the error message
            # TODO System logger
            print(f"An error occurred: {e}")
        finally:
            REALTIME_TRANSCRIBE_THREAD_ID = None

    if GENERATION_THREAD_ID:
        try:
            kill_thread(GENERATION_THREAD_ID)
        except Exception as e:
            # Log the error message
            # TODO System logger
            print(f"An error occurred: {e}")
        finally:
            GENERATION_THREAD_ID = None

def clear_all_text_fields():
    """Clears and resets all text fields in the application UI.
    
    Performs the following:
        - Clears user input field
        - Resets focus
        - Stops any flashing effects
        - Resets response display with default text
    """
    # Enable and clear user input field
    user_input.scrolled_text.configure(state='normal')
    user_input.scrolled_text.delete("1.0", tk.END)
    
    # Reset focus to main window
    user_input.scrolled_text.focus_set()
    root.focus_set()
    
    stop_flashing()  # Stop any UI flashing effects
    
    # Reset response display with default text
    response_display.scrolled_text.configure(state='normal')
    response_display.scrolled_text.delete("1.0", tk.END)
    response_display.scrolled_text.insert(tk.END, "Medical Note")
    response_display.scrolled_text.config(fg='grey')
    response_display.scrolled_text.configure(state='disabled')

def toggle_aiscribe():
    global use_aiscribe
    use_aiscribe = not use_aiscribe
    toggle_button.config(text="AI Scribe\nON" if use_aiscribe else "AI Scribe\nOFF")

def send_audio_to_server():
    """
    Sends an audio file to either a local or remote Whisper server for transcription.

    Global Variables:
    ----------------
    uploaded_file_path : str
        The path to the uploaded audio file. If `None`, the function defaults to
        'recording.wav'.

    Parameters:
    -----------
    None

    Returns:
    --------
    None

    Raises:
    -------
    ValueError
        If the `app_settings.editable_settings[SettingsKeys.LOCAL_WHISPER.value]` flag is not a boolean.
    FileNotFoundError
        If the specified audio file does not exist.
    requests.exceptions.RequestException
        If there is an issue with the HTTP request to the remote server.
    """

    global uploaded_file_path
    current_thread_id = threading.current_thread().ident

    def cancel_whole_audio_process(thread_id):
        global GENERATION_THREAD_ID
        
        is_audio_processing_whole_canceled.clear()

        try:
            kill_thread(thread_id)
        except Exception as e:
            # Log the error message
            #TODO Logging the message to system logger
            print(f"An error occurred: {e}")
        finally:
            GENERATION_THREAD_ID = None
            clear_application_press()

    loading_window = LoadingWindow(root, "Processing Audio", "Processing Audio. Please wait.", on_cancel=lambda: (cancel_processing(), cancel_whole_audio_process(current_thread_id)))

    # Check if SettingsKeys.LOCAL_WHISPER is enabled in the editable settings
    if app_settings.editable_settings[SettingsKeys.LOCAL_WHISPER.value] == True:
        # Inform the user that SettingsKeys.LOCAL_WHISPER.value is being used for transcription
        print(f"Using {SettingsKeys.LOCAL_WHISPER.value} for transcription.")
        # Configure the user input widget to be editable and clear its content
        user_input.scrolled_text.configure(state='normal')
        user_input.scrolled_text.delete("1.0", tk.END)

        # Display a message indicating that audio to text processing is in progress
        user_input.scrolled_text.insert(tk.END, "Audio to Text Processing...Please Wait")
        try:
            # Determine the file to send for transcription
            file_to_send = uploaded_file_path or get_resource_path('recording.wav')
            delete_file = False if uploaded_file_path else True
            uploaded_file_path = None

            # Transcribe the audio file using the loaded model
            try:
                result = faster_whisper_transcribe(file_to_send)
            except Exception as e:
                result = f"An error occurred ({type(e).__name__}): {e}"

            transcribed_text = result

            # done with file clean up
            if os.path.exists(file_to_send) and delete_file is True:
                os.remove(file_to_send)

            #check if canceled, if so do not update the UI
            if not is_audio_processing_whole_canceled.is_set():
                # Update the user input widget with the transcribed text
                user_input.scrolled_text.configure(state='normal')
                user_input.scrolled_text.delete("1.0", tk.END)
                user_input.scrolled_text.insert(tk.END, transcribed_text)

                # Send the transcribed text and receive a response
                send_and_receive()
        except Exception as e:
            # Log the error message
            # TODO: Add system eventlogger
            print(f"An error occurred: {e}")

            #log error to input window
            user_input.scrolled_text.configure(state='normal')
            user_input.scrolled_text.delete("1.0", tk.END)
            user_input.scrolled_text.insert(tk.END, f"An error occurred: {e}")
            user_input.scrolled_text.configure(state='disabled')
        finally:
            loading_window.destroy()
            
    else:
        # Inform the user that Remote Whisper is being used for transcription
        print("Using Remote Whisper for transcription.")

        # Configure the user input widget to be editable and clear its content
        user_input.scrolled_text.configure(state='normal')
        user_input.scrolled_text.delete("1.0", tk.END)

        # Display a message indicating that audio to text processing is in progress
        user_input.scrolled_text.insert(tk.END, "Audio to Text Processing...Please Wait")

        delete_file = False if uploaded_file_path else True

        # Determine the file to send for transcription
        if uploaded_file_path:
            file_to_send = uploaded_file_path
            uploaded_file_path = None
        else:
            file_to_send = get_resource_path('recording.wav')

        # Open the audio file in binary mode
        with open(file_to_send, 'rb') as f:
            files = {'audio': f}

            # Add the Bearer token to the headers for authentication
            headers = {
                "Authorization": f"Bearer {app_settings.editable_settings[SettingsKeys.WHISPER_SERVER_API_KEY.value]}"
            }

            try:
<<<<<<< HEAD
                verify = not app_settings.editable_settings["S2T Server Self-Signed Certificates"]

                # Send the request without verifying the SSL certificate
                response = requests.post(app_settings.editable_settings[SettingsKeys.WHISPER_ENDPOINT.value], headers=headers, files=files, verify=verify)
=======
                response = None
                verify_request = False if str(app_settings.SSL_ENABLE) == "1" and str(app_settings.SSL_SELFCERT) == "1" else True
                response = secure_post(app_settings.editable_settings["Whisper Endpoint"], headers=headers, files=files, verify=verify_request)
>>>>>>> adaf8701

                response.raise_for_status()

                # check if canceled, if so do not update the UI
                if not is_audio_processing_whole_canceled.is_set():
                    # Update the UI with the transcribed text
                    transcribed_text = response.json()['text']
                    user_input.scrolled_text.configure(state='normal')
                    user_input.scrolled_text.delete("1.0", tk.END)
                    user_input.scrolled_text.insert(tk.END, transcribed_text)

                    # Send the transcribed text and receive a response
                    send_and_receive()
            except Exception as e:
                # log error message
                #TODO: Implment proper logging to system
                print(f"An error occurred: {e}")
                # Display an error message to the user
                user_input.scrolled_text.configure(state='normal')
                user_input.scrolled_text.delete("1.0", tk.END)
                user_input.scrolled_text.insert(tk.END, f"An error occurred: {e}")
                user_input.scrolled_text.configure(state='disabled')
            finally:
                # done with file clean up
                f.close()
                if os.path.exists(file_to_send) and delete_file:
                    os.remove(file_to_send)
                loading_window.destroy()

def kill_thread(thread_id):
    """
    Terminate a thread with a given thread ID.

    This function forcibly terminates a thread by raising a `SystemExit` exception in its context.
    **Use with caution**, as this method is not safe and can lead to unpredictable behavior, 
    including corruption of shared resources or deadlocks.

    :param thread_id: The ID of the thread to terminate.
    :type thread_id: int
    :raises ValueError: If the thread ID is invalid.
    :raises SystemError: If the operation fails due to an unexpected state.
    """
    # Call the C function `PyThreadState_SetAsyncExc` to asynchronously raise
    # an exception in the target thread's context.
    res = ctypes.pythonapi.PyThreadState_SetAsyncExc(
        ctypes.c_long(thread_id),  # The thread ID to target (converted to `long`).
        ctypes.py_object(SystemExit)  # The exception to raise in the thread.
    )

    # Check the result of the function call.
    if res == 0:
        # If 0 is returned, the thread ID is invalid.
        raise ValueError(f"Invalid thread ID: {thread_id}")
    elif res > 1:
        # If more than one thread was affected, something went wrong.
        # Reset the state to prevent corrupting other threads.
        ctypes.pythonapi.PyThreadState_SetAsyncExc(thread_id, None)
        raise SystemError("PyThreadState_SetAsyncExc failed")

def send_and_receive():
    global use_aiscribe, user_message
    user_message = user_input.scrolled_text.get("1.0", tk.END).strip()
    display_text(NOTE_CREATION)
    threaded_handle_message(user_message)

        

def display_text(text):
    response_display.scrolled_text.configure(state='normal')
    response_display.scrolled_text.delete("1.0", tk.END)
    response_display.scrolled_text.insert(tk.END, f"{text}\n")
    response_display.scrolled_text.configure(fg='black')
    response_display.scrolled_text.configure(state='disabled')

IS_FIRST_LOG = True
def update_gui_with_response(response_text):
    global response_history, user_message, IS_FIRST_LOG

    if IS_FIRST_LOG:
        timestamp_listbox.delete(0, tk.END)
        timestamp_listbox.config(fg='black')
        IS_FIRST_LOG = False

    timestamp = datetime.datetime.now().strftime("%Y-%m-%d %H:%M:%S")
    response_history.insert(0, (timestamp, user_message, response_text))

    # Update the timestamp listbox
    timestamp_listbox.delete(0, tk.END)
    for time, _, _ in response_history:
        timestamp_listbox.insert(tk.END, time)

    display_text(response_text)
    pyperclip.copy(response_text)
    stop_flashing()

def show_response(event):
    global IS_FIRST_LOG

    if IS_FIRST_LOG:
        return

    selection = event.widget.curselection()
    if selection:
        index = selection[0]
        transcript_text = response_history[index][1]
        response_text = response_history[index][2]
        user_input.scrolled_text.configure(state='normal')
        user_input.scrolled_text.config(fg='black')
        user_input.scrolled_text.delete("1.0", tk.END)
        user_input.scrolled_text.insert(tk.END, transcript_text)
        response_display.scrolled_text.configure(state='normal')
        response_display.scrolled_text.delete('1.0', tk.END)
        response_display.scrolled_text.insert('1.0', response_text)
        response_display.scrolled_text.config(fg='black')
        response_display.scrolled_text.configure(state='disabled')
        pyperclip.copy(response_text)

def send_text_to_api(edited_text):
    headers = {
        "Authorization": f"Bearer {app_settings.OPENAI_API_KEY}",
        "Content-Type": "application/json",
        "accept": "application/json",
    }

    payload = {}

    try:
        payload = {
            "model": app_settings.editable_settings["Model"].strip(),
            "messages": [
                {"role": "user", "content": edited_text}
            ],
            "temperature": float(app_settings.editable_settings["temperature"]),
            "top_p": float(app_settings.editable_settings["top_p"]),
            "top_k": int(app_settings.editable_settings["top_k"]),
            "tfs": float(app_settings.editable_settings["tfs"]),
        }

        if app_settings.editable_settings["best_of"]:
            payload["best_of"] = int(app_settings.editable_settings["best_of"])
            
    except ValueError as e:
        payload = {
            "model": app_settings.editable_settings["Model"].strip(),
            "messages": [
                {"role": "user", "content": edited_text}
            ],
            "temperature": 0.1,
            "top_p": 0.4,
            "top_k": 30,
            "best_of": 6,
            "tfs": 0.97,
        }

        if app_settings.editable_settings["best_of"]:
            payload["best_of"] = int(app_settings.editable_settings["best_of"])

        print(f"Error parsing settings: {e}. Using default settings.")

    try:

        if app_settings.editable_settings["Model Endpoint"].endswith('/'):
            app_settings.editable_settings["Model Endpoint"] = app_settings.editable_settings["Model Endpoint"][:-1]

<<<<<<< HEAD
        # Open API Style
        verify = not app_settings.editable_settings["AI Server Self-Signed Certificates"]
        response = requests.post(app_settings.editable_settings["Model Endpoint"]+"/chat/completions", headers=headers, json=payload, verify=verify)

        response.raise_for_status()
        response_data = response.json()
        response_text = (response_data['choices'][0]['message']['content'])
        return response_text

        #############################################################
        #                                                           #
        #                   OpenAI API Style                        #
        #           Uncomment to use API Style Selector             #
        #                                                           #
        #############################################################
        
        # if app_settings.API_STYLE == "OpenAI":                    
        # elif app_settings.API_STYLE == "KoboldCpp":
        #     prompt = get_prompt(edited_text)

        #     verify = not app_settings.editable_settings["AI Server Self-Signed Certificates"]
        #     response = requests.post(app_settings.editable_settings["Model Endpoint"] + "/api/v1/generate", json=prompt, verify=verify)

        #     if response.status_code == 200:
        #         results = response.json()['results']
        #         response_text = results[0]['text']
        #         response_text = response_text.replace("  ", " ").strip()
        #         return response_text
=======
        if app_settings.API_STYLE == "OpenAI":
            response = requests.Response
            verify_request = False if str(app_settings.SSL_ENABLE) == "1" and str(app_settings.SSL_SELFCERT) == "1" else True
            response = secure_post(app_settings.editable_settings["Model Endpoint"]+"/chat/completions", headers=headers, json=payload, verify=verify_request)

            response.raise_for_status()
            response_data = response.json()
            response_text = (response_data['choices'][0]['message']['content'])
            return response_text
        elif app_settings.API_STYLE == "KoboldCpp":
            prompt = get_prompt(edited_text)
            verify_request = False if str(app_settings.SSL_ENABLE) == "1" and str(app_settings.SSL_SELFCERT) == "1" else True
            response = secure_post(app_settings.editable_settings["Model Endpoint"] + "/api/v1/generate", json=prompt, verify=verify_request)

            if response.status_code == 200:
                results = response.json()['results']
                response_text = results[0]['text']
                response_text = response_text.replace("  ", " ").strip()
                return response_text
>>>>>>> adaf8701

    except Exception as e:
        raise e

def send_text_to_localmodel(edited_text):  
    # Send prompt to local model and get response
    if ModelManager.local_model is None:
        ModelManager.setup_model(app_settings=app_settings, root=root)

        timer = 0
        while ModelManager.local_model is None and timer < 30:
            timer += 0.1
            time.sleep(0.1)
        

    return ModelManager.local_model.generate_response(
        edited_text,
        max_tokens=int(app_settings.editable_settings["max_length"]),
        temperature=float(app_settings.editable_settings["temperature"]),
        top_p=float(app_settings.editable_settings["top_p"]),
        repeat_penalty=float(app_settings.editable_settings["rep_pen"]),
    )

    


def send_text_to_chatgpt(edited_text):  
    if app_settings.editable_settings["Use Local LLM"]:
        return send_text_to_localmodel(edited_text)
    else:
        return send_text_to_api(edited_text)

def generate_note(formatted_message):
            try:
                # If note generation is on
                if use_aiscribe:
                    # If pre-processing is enabled
                    if app_settings.editable_settings["Use Pre-Processing"]:
                        #Generate Facts List
                        list_of_facts = send_text_to_chatgpt(f"{app_settings.editable_settings['Pre-Processing']} {formatted_message}")
                        
                        #Make a note from the facts
                        medical_note = send_text_to_chatgpt(f"{app_settings.AISCRIBE} {list_of_facts} {app_settings.AISCRIBE2}")

                        # If post-processing is enabled check the note over
                        if app_settings.editable_settings["Use Post-Processing"]:
                            post_processed_note = send_text_to_chatgpt(f"{app_settings.editable_settings['Post-Processing']}\nFacts:{list_of_facts}\nNotes:{medical_note}")
                            update_gui_with_response(post_processed_note)
                        else:
                            update_gui_with_response(medical_note)

                    else: # If pre-processing is not enabled thhen just generate the note
                        medical_note = send_text_to_chatgpt(f"{app_settings.AISCRIBE} {formatted_message} {app_settings.AISCRIBE2}")

                        if app_settings.editable_settings["Use Post-Processing"]:
                            post_processed_note = send_text_to_chatgpt(f"{app_settings.editable_settings['Post-Processing']}\nNotes:{medical_note}")
                            update_gui_with_response(post_processed_note)
                        else:
                            update_gui_with_response(medical_note)
                else: # do not generate note just send text directly to AI 
                    ai_response = send_text_to_chatgpt(formatted_message)
                    update_gui_with_response(ai_response)

                return True
            except Exception as e:
                #Logg
                #TODO: Implement proper logging to system event logger
                print(f"An error occurred: {e}")
                display_text(f"An error occurred: {e}")
                return False

def show_edit_transcription_popup(formatted_message):
    scrubber = scrubadub.Scrubber()

    scrubbed_message = scrubadub.clean(formatted_message)

    pattern = r'\b\d{10}\b'     # Any 10 digit number, looks like OHIP
    cleaned_message = re.sub(pattern,'{{OHIP}}',scrubbed_message)

    if (app_settings.editable_settings["Use Local LLM"] or is_private_ip(app_settings.editable_settings["Model Endpoint"])) and not app_settings.editable_settings["Show Scrub PHI"]:
        generate_note_thread(cleaned_message)
        return
    
    popup = tk.Toplevel(root)
    popup.title("Scrub PHI Prior to GPT")
    popup.iconbitmap(get_file_path('assets','logo.ico'))
    text_area = scrolledtext.ScrolledText(popup, height=20, width=80)
    text_area.pack(padx=10, pady=10)
    text_area.insert(tk.END, cleaned_message)

    def on_proceed():
        edited_text = text_area.get("1.0", tk.END).strip()
        popup.destroy()
        generate_note_thread(edited_text)        

    proceed_button = tk.Button(popup, text="Proceed", command=on_proceed)
    proceed_button.pack(side=tk.RIGHT, padx=10, pady=10)

    # Cancel button
    cancel_button = tk.Button(popup, text="Cancel", command=popup.destroy)
    cancel_button.pack(side=tk.LEFT, padx=10, pady=10)



def generate_note_thread(text: str):
    """
    Generate a note from the given text and update the GUI with the response.

    :param text: The text to generate a note from.
    :type text: str
    """
    global GENERATION_THREAD_ID

    thread = threading.Thread(target=generate_note, args=(text,))
    thread.start()

    GENERATION_THREAD_ID = thread.ident

    def cancel_note_generation(thread_id):
        """Cancels any ongoing note generation.
        
        Sets the global flag to stop note generation operations.
        """
        global GENERATION_THREAD_ID

        try:
            kill_thread(thread_id)
        except Exception as e:
            # Log the error message
            # TODO implment system logger
            print(f"An error occurred: {e}")
        finally:
            GENERATION_THREAD_ID = None

    loading_window = LoadingWindow(root, "Generating Note.", "Generating Note. Please wait.", on_cancel=lambda: cancel_note_generation(GENERATION_THREAD_ID))
    

    def check_thread_status(thread, loading_window):
        if thread.is_alive():
            root.after(500, lambda: check_thread_status(thread, loading_window))
        else:
            loading_window.destroy()

    root.after(500, lambda: check_thread_status(thread, loading_window))

def upload_file():
    global uploaded_file_path
    file_path = filedialog.askopenfilename(filetypes=(("Audio files", "*.wav *.mp3"),))
    if file_path:
        uploaded_file_path = file_path
        threaded_send_audio_to_server()  # Add this line to process the file immediately
    start_flashing()



def start_flashing():
    global is_flashing
    is_flashing = True
    flash_circle()

def stop_flashing():
    global is_flashing
    is_flashing = False
    blinking_circle_canvas.itemconfig(circle, fill='white')  # Reset to default color

def flash_circle():
    if is_flashing:
        current_color = blinking_circle_canvas.itemcget(circle, 'fill')
        new_color = 'blue' if current_color != 'blue' else 'black'
        blinking_circle_canvas.itemconfig(circle, fill=new_color)
        root.after(1000, flash_circle)  # Adjust the flashing speed as needed

def send_and_flash():
    start_flashing()
    send_and_receive()

# Initialize variables to store window geometry for switching between views
last_full_position = None
last_minimal_position = None

def toggle_view():
    """
    Toggles the user interface between a full view and a minimal view.

    Full view includes all UI components, while minimal view limits the interface
    to essential controls, reducing screen space usage. The function also manages
    window properties, button states, and binds/unbinds hover events for transparency.
    """
    
    if current_view == "full":  # Transition to minimal view
        set_minimal_view()
    
    else:  # Transition back to full view
        set_full_view()

def set_full_view():
    """
    Configures the application to display the full view interface.

    Actions performed:
    - Reconfigure button dimensions and text.
    - Show all hidden UI components.
    - Reset window attributes such as size, transparency, and 'always on top' behavior.
    - Create the Docker status bar.
    - Restore the last known full view geometry if available.

    Global Variables:
    - current_view: Tracks the current interface state ('full' or 'minimal').
    - last_minimal_position: Saves the geometry of the window when switching from minimal view.
    """
    global current_view, last_minimal_position

    # Reset button sizes and placements for full view
    mic_button.config(width=11, height=2)
    pause_button.config(width=11, height=2)
    switch_view_button.config(width=11, height=2, text="Minimize View")

    # Show all UI components
    user_input.grid()
    send_button.grid()
    clear_button.grid()
    toggle_button.grid()
    upload_button.grid()
    response_display.grid()
    timestamp_listbox.grid()
    mic_button.grid(row=1, column=1, pady=5, padx=0,sticky='nsew')
    pause_button.grid(row=1, column=2, pady=5, padx=0,sticky='nsew')
    switch_view_button.grid(row=1, column=7, pady=5, padx=0,sticky='nsew')
    blinking_circle_canvas.grid(row=1, column=8, padx=0,pady=5)

    window.toggle_menu_bar(enable=True)

    # Reconfigure button styles and text
    mic_button.config(bg="red" if is_recording else DEFAULT_BUTTON_COLOUR,
                      text="Stop\nRecording" if is_recording else "Start\nRecording")
    pause_button.config(bg="red" if is_paused else DEFAULT_BUTTON_COLOUR,
                        text="Resume" if is_paused else "Pause")

    # Unbind transparency events and reset window properties
    root.unbind('<Enter>')
    root.unbind('<Leave>')
    root.attributes('-alpha', 1.0)
    root.attributes('-topmost', False)
    root.minsize(900, 400)
    current_view = "full"

    # create docker_status bar if enabled
    if app_settings.editable_settings["Use Docker Status Bar"]:
        window.create_docker_status_bar()

    if app_settings.editable_settings["Enable Scribe Template"]:
        window.destroy_scribe_template()
        window.create_scribe_template()

    # Save minimal view geometry and restore last full view geometry
    last_minimal_position = root.geometry()
    if last_full_position is not None:
        root.geometry(last_full_position)

    # Disable to make the window an app(show taskbar icon)
    # root.attributes('-toolwindow', False)


def set_minimal_view():

    """
    Configures the application to display the minimal view interface.

    Actions performed:
    - Reconfigure button dimensions and text.
    - Hide non-essential UI components.
    - Bind transparency hover events for better focus.
    - Adjust window attributes such as size, transparency, and 'always on top' behavior.
    - Destroy and optionally recreate specific components like the Scribe template.

    Global Variables:
    - current_view: Tracks the current interface state ('full' or 'minimal').
    - last_full_position: Saves the geometry of the window when switching from full view.
    """
    global current_view, last_full_position

    # Remove all non-essential UI components
    user_input.grid_remove()
    send_button.grid_remove()
    clear_button.grid_remove()
    toggle_button.grid_remove()
    upload_button.grid_remove()
    response_display.grid_remove()
    timestamp_listbox.grid_remove()
    blinking_circle_canvas.grid_remove()

    # Configure minimal view button sizes and placements
    mic_button.config(width=2, height=1)
    pause_button.config(width=2, height=1)
    switch_view_button.config(width=2, height=1)

    mic_button.grid(row=0, column=0, pady=2, padx=2)
    pause_button.grid(row=0, column=1, pady=2, padx=2)
    switch_view_button.grid(row=0, column=2, pady=2, padx=2)

    # Update button text based on recording and pause states
    mic_button.config(text="⏹️" if is_recording else "🎤")
    pause_button.config(text="▶️" if is_paused else "⏸️")
    switch_view_button.config(text="⬆️")  # Minimal view indicator

    blinking_circle_canvas.grid(row=0, column=3, pady=2, padx=2)

    window.toggle_menu_bar(enable=False)

    # Update window properties for minimal view
    root.attributes('-topmost', True)
    root.minsize(125, 50)  # Smaller minimum size for minimal view
    current_view = "minimal"

    # Set hover transparency events
    def on_enter(e):
        if e.widget == root:  # Ensure the event is from the root window
            root.attributes('-alpha', 1.0)

    def on_leave(e):
        if e.widget == root:  # Ensure the event is from the root window
            root.attributes('-alpha', 0.70)

    root.bind('<Enter>', on_enter)
    root.bind('<Leave>', on_leave)

    # Destroy and re-create components as needed
    window.destroy_docker_status_bar()
    if app_settings.editable_settings["Enable Scribe Template"]:
        window.destroy_scribe_template()
        window.create_scribe_template(row=1, column=0, columnspan=3, pady=5)

    # Save full view geometry and restore last minimal view geometry
    last_full_position = root.geometry()
    if last_minimal_position:
        root.geometry(last_minimal_position)

    # Enable to make the window a tool window (no taskbar icon)
    # root.attributes('-toolwindow', True)

def copy_text(widget):
    """
    Copy text content from a tkinter widget to the system clipboard.

    Args:
        widget: A tkinter Text widget containing the text to be copied.
    """
    text = widget.get("1.0", tk.END)
    pyperclip.copy(text)

def add_placeholder(event, text_widget, placeholder_text="Text box"):
    """
    Add placeholder text to a tkinter Text widget when it's empty.

    Args:
        event: The event that triggered this function.
        text_widget: The tkinter Text widget to add placeholder text to.
        placeholder_text (str, optional): The placeholder text to display. Defaults to "Text box".
    """
    if text_widget.get("1.0", "end-1c") == "":
        text_widget.insert("1.0", placeholder_text)
        text_widget.config(fg='grey')

def remove_placeholder(event, text_widget, placeholder_text="Text box"):
    """
    Remove placeholder text from a tkinter Text widget when it gains focus.

    Args:
        event: The event that triggered this function.
        text_widget: The tkinter Text widget to remove placeholder text from.
        placeholder_text (str, optional): The placeholder text to remove. Defaults to "Text box".
    """
    if text_widget.get("1.0", "end-1c") == placeholder_text:
        text_widget.delete("1.0", "end")
        text_widget.config(fg='black')

def load_stt_model(event=None):
    """
    Initialize speech-to-text model loading in a separate thread.

    Args:
        event: Optional event parameter for binding to tkinter events.
    """
    thread = threading.Thread(target=_load_stt_model_thread, daemon=True)
    thread.start()

def _load_stt_model_thread():
    """
    Internal function to load the Whisper speech-to-text model.
    
    Creates a loading window and handles the initialization of the WhisperModel
    with configured settings. Updates the global stt_local_model variable.
    
    Raises:
        Exception: Any error that occurs during model loading is caught, logged,
                  and displayed to the user via a message box.
    """
    global stt_local_model
    model = app_settings.editable_settings["Whisper Model"].strip()
    stt_loading_window = LoadingWindow(root, "Speech to Text", "Loading Speech to Text. Please wait.")
    print(f"Loading STT model: {model}")
    try:
        unload_stt_model()
        device_type = get_selected_whisper_architecture()
        set_cuda_paths()

        compute_type = app_settings.editable_settings[SettingsKeys.WHISPER_COMPUTE_TYPE.value]
        # Change the  compute type automatically if using a gpu one.
        if device_type == Architectures.CPU.architecture_value and compute_type == "float16":
            compute_type = "int8"
            

        stt_local_model = WhisperModel(
            model, 
            device=device_type,
            cpu_threads=int(app_settings.editable_settings[SettingsKeys.WHISPER_CPU_COUNT.value]),
            compute_type=compute_type)

        print("STT model loaded successfully.")
    except Exception as e:
        print(f"An error occurred while loading STT {type(e).__name__}: {e}")
        stt_local_model = None
        messagebox.showerror("Error", f"An error occurred while loading STT {type(e).__name__}: {e}")
    finally:
        stt_loading_window.destroy()
        print("Closing STT loading window.")

def unload_stt_model():
    """
    Unload the speech-to-text model from memory.
    
    Cleans up the global stt_local_model instance and performs garbage collection
    to free up system resources.
    """
    global stt_local_model
    if stt_local_model is not None:
        print("Unloading STT model from device.")
        del stt_local_model
        gc.collect()
        stt_local_model = None
        print("STT model unloaded successfully.")
    else:
        print("STT model is already unloaded.")

def get_selected_whisper_architecture():
    """
    Determine the appropriate device architecture for the Whisper model.
    
    Returns:
        str: The architecture value (CPU or CUDA) based on user settings.
    """
    device_type = Architectures.CPU.architecture_value
    if app_settings.editable_settings[SettingsKeys.WHISPER_ARCHITECTURE.value] == Architectures.CUDA.label:
        device_type = Architectures.CUDA.architecture_value

    return device_type

def faster_whisper_transcribe(audio):
    """
    Transcribe audio using the Faster Whisper model.
    
    Args:
        audio: Audio data to transcribe.
    
    Returns:
        str: Transcribed text or error message if transcription fails.
        
    Raises:
        Exception: Any error during transcription is caught and returned as an error message.
    """
    try:
        if stt_local_model is None:
            load_stt_model()
            raise TranscribeError("Speech2Text model not loaded. Please try again once loaded.")

        # Validate beam_size
        try:
            beam_size = int(app_settings.editable_settings[SettingsKeys.WHISPER_BEAM_SIZE.value])
            if beam_size <= 0:
                raise ValueError(f"{SettingsKeys.WHISPER_BEAM_SIZE.value} must be greater than 0 in advanced settings")
        except (ValueError, TypeError) as e:
            return f"Invalid {SettingsKeys.WHISPER_BEAM_SIZE.value} parameter. Please go into the advanced settings and ensure you have a integer greater than 0: {str(e)}"

        # Validate vad_filter
        vad_filter = bool(app_settings.editable_settings[SettingsKeys.WHISPER_VAD_FILTER.value])

        segments, info = stt_local_model.transcribe(
            audio,
            beam_size=beam_size,
            vad_filter=vad_filter,
        )

        return "".join(f"{segment.text} " for segment in segments)
    except Exception as e:
        error_message = f"Transcription failed: {str(e)}"
        print(f"Error during transcription: {str(e)}")
        raise TranscribeError(error_message) from e

def set_cuda_paths():
    """
    Configure CUDA-related environment variables and paths.
    
    Sets up the necessary environment variables for CUDA execution when CUDA
    architecture is selected. Updates CUDA_PATH, CUDA_PATH_V12_4, and PATH
    environment variables with the appropriate NVIDIA driver paths.
    """
    if (get_selected_whisper_architecture() != Architectures.CUDA.architecture_value) or (app_settings.editable_settings["Architecture"] != Architectures.CUDA.label):
        return

    nvidia_base_path = Path(get_file_path('nvidia-drivers'))
    
    cuda_path = nvidia_base_path / 'cuda_runtime' / 'bin'
    cublas_path = nvidia_base_path / 'cublas' / 'bin'
    cudnn_path = nvidia_base_path / 'cudnn' / 'bin'
    
    paths_to_add = [str(cuda_path), str(cublas_path), str(cudnn_path)]
    env_vars = ['CUDA_PATH', 'CUDA_PATH_V12_4', 'PATH']

    for env_var in env_vars:
        current_value = os.environ.get(env_var, '')
        new_value = os.pathsep.join(paths_to_add + ([current_value] if current_value else []))
        os.environ[env_var] = new_value

# Configure grid weights for scalability
root.grid_columnconfigure(0, weight=1, minsize= 10)
root.grid_columnconfigure(1, weight=1)
root.grid_columnconfigure(2, weight=1)
root.grid_columnconfigure(3, weight=1)
root.grid_columnconfigure(4, weight=1)
root.grid_columnconfigure(5, weight=1)
root.grid_columnconfigure(6, weight=1)
root.grid_columnconfigure(7, weight=1)
root.grid_columnconfigure(8, weight=1)
root.grid_columnconfigure(9, weight=1)
root.grid_columnconfigure(10, weight=1)
root.grid_columnconfigure(11, weight=1, minsize=10)
root.grid_rowconfigure(0, weight=1)
root.grid_rowconfigure(1, weight=0)
root.grid_rowconfigure(2, weight=1)
root.grid_rowconfigure(3, weight=0)
root.grid_rowconfigure(4, weight=0)


window.load_main_window()

user_input = CustomTextBox(root, height=12)
user_input.grid(row=0, column=1, columnspan=8, padx=5, pady=15, sticky='nsew')


# Insert placeholder text
user_input.scrolled_text.insert("1.0", "Transcript of Conversation")
user_input.scrolled_text.config(fg='grey')

# Bind events to remove or add the placeholder with arguments
user_input.scrolled_text.bind("<FocusIn>", lambda event: remove_placeholder(event, user_input.scrolled_text, "Transcript of Conversation"))
user_input.scrolled_text.bind("<FocusOut>", lambda event: add_placeholder(event, user_input.scrolled_text, "Transcript of Conversation"))

mic_button = tk.Button(root, text="Start\nRecording", command=lambda: (threaded_toggle_recording()), height=2, width=11)
mic_button.grid(row=1, column=1, pady=5, sticky='nsew')

send_button = tk.Button(root, text="Generate Note", command=send_and_flash, height=2, width=11)
send_button.grid(row=1, column=3, pady=5, sticky='nsew')

pause_button = tk.Button(root, text="Pause", command=toggle_pause, height=2, width=11)
pause_button.grid(row=1, column=2, pady=5, sticky='nsew')

clear_button = tk.Button(root, text="Clear", command=clear_application_press, height=2, width=11)
clear_button.grid(row=1, column=4, pady=5, sticky='nsew')

toggle_button = tk.Button(root, text="AI Scribe\nON", command=toggle_aiscribe, height=2, width=11)
toggle_button.grid(row=1, column=5, pady=5, sticky='nsew')

upload_button = tk.Button(root, text="Upload\nRecording", command=upload_file, height=2, width=11)
upload_button.grid(row=1, column=6, pady=5, sticky='nsew')

switch_view_button = tk.Button(root, text="Minimize View", command=toggle_view, height=2, width=11)
switch_view_button.grid(row=1, column=7, pady=5, sticky='nsew')

blinking_circle_canvas = tk.Canvas(root, width=20, height=20)
blinking_circle_canvas.grid(row=1, column=8, pady=5)
circle = blinking_circle_canvas.create_oval(5, 5, 15, 15, fill='white')

response_display = CustomTextBox(root, height=13, state="disabled")
response_display.grid(row=2, column=1, columnspan=8, padx=5, pady=15, sticky='nsew')

# Insert placeholder text
response_display.scrolled_text.configure(state='normal')
response_display.scrolled_text.insert("1.0", "Medical Note")
response_display.scrolled_text.config(fg='grey')
response_display.scrolled_text.configure(state='disabled')

if app_settings.editable_settings["Enable Scribe Template"]:
    window.create_scribe_template()

timestamp_listbox = tk.Listbox(root, height=30)
timestamp_listbox.grid(row=0, column=9, columnspan=2, rowspan=3, padx=5, pady=15, sticky='nsew')
timestamp_listbox.bind('<<ListboxSelect>>', show_response)
timestamp_listbox.insert(tk.END, "Temporary Note History")
timestamp_listbox.config(fg='grey')

window.update_aiscribe_texts(None)
# Bind Alt+P to send_and_receive function
root.bind('<Alt-p>', lambda event: pause_button.invoke())

# Bind Alt+R to toggle_recording function
root.bind('<Alt-r>', lambda event: mic_button.invoke())

#set min size
root.minsize(900, 400)

if (app_settings.editable_settings['Show Welcome Message']):
    window.show_welcome_message()

#Wait for the UI root to be intialized then load the model. If using local llm.
if app_settings.editable_settings["Use Local LLM"]:
    root.after(100, lambda:(ModelManager.setup_model(app_settings=app_settings, root=root)))  

if app_settings.editable_settings[SettingsKeys.LOCAL_WHISPER.value]:
    # Inform the user that Local Whisper is being used for transcription
    print("Using Local Whisper for transcription.")
    root.after(100, lambda: (load_stt_model()))

root.bind("<<LoadSttModel>>", load_stt_model)

root.mainloop()

p.terminate()<|MERGE_RESOLUTION|>--- conflicted
+++ resolved
@@ -35,7 +35,6 @@
 from UI.SettingsWindow import SettingsWindow, SettingsKeys, Architectures
 from UI.Widgets.CustomTextBox import CustomTextBox
 from UI.LoadingWindow import LoadingWindow
-<<<<<<< HEAD
 from UI.Widgets.MicrophoneSelector import MicrophoneState
 from Model import  ModelManager
 from utils.ip_utils import is_private_ip
@@ -48,7 +47,8 @@
 from utils.utils import window_has_running_instance, bring_to_front, close_mutex
 import gc
 from pathlib import Path
-
+from utils.file_utils import get_file_path
+from utils.network_utils import secure_get, secure_post, InvalidRequestException
 from WhisperModel import TranscribeError
 
 
@@ -71,15 +71,6 @@
 
 # Register the close_mutex function to be called on exit
 atexit.register(close_mutex)
-=======
-from Model import Model, ModelManager
-from utils.file_utils import get_file_path
-from utils.network_utils import secure_get, secure_post, InvalidRequestException
-
-# GUI Setup
-root = tk.Tk()
-root.title("AI Medical Scribe")
->>>>>>> adaf8701
 
 # settings logic
 app_settings = SettingsWindow()
@@ -328,14 +319,13 @@
                         with open(file_to_send, 'rb') as f:
                             files = {'audio': f}
 
-<<<<<<< HEAD
                             headers = {
                                 "Authorization": "Bearer "+app_settings.editable_settings[SettingsKeys.WHISPER_SERVER_API_KEY.value]
                             }
 
                             try:
-                                verify = not app_settings.editable_settings["S2T Server Self-Signed Certificates"]
-                                response = requests.post(app_settings.editable_settings[SettingsKeys.WHISPER_ENDPOINT.value], headers=headers,files=files, verify=verify)
+                                verify_request = not app_settings.editable_settings["S2T Server Self-Signed Certificates"]
+                                response = secure_post(app_settings.editable_settings["Whisper Endpoint"], headers=headers, files=files, verify=verify_request)
                                 if response.status_code == 200:
                                     text = response.json()['text']
                                     if not local_cancel_flag and not is_audio_processing_realtime_canceled.is_set():
@@ -349,20 +339,6 @@
                                 if os.path.exists(file_to_send):
                                     f.close()
                                     os.remove(file_to_send)
-=======
-                            try:
-                                headers = {
-                                    "Authorization": "Bearer "+app_settings.editable_settings["Whisper Server API Key"]
-                                }
-                                verify_request = False if str(app_settings.SSL_ENABLE) == "1" and str(app_settings.SSL_SELFCERT) == "1" else True
-                                response = secure_post(app_settings.editable_settings["Whisper Endpoint"], headers=headers, files=files, verify=verify_request)
-                            except InvalidRequestException as e:
-                                messagebox.showerror("Error", f"Error sending request: {e}")
-
-                            if response.status_code == 200:
-                                text = response.json()['text']
-                                update_gui(text)
->>>>>>> adaf8701
                 audio_queue.task_done()
     else:
         is_realtimeactive = False
@@ -704,16 +680,12 @@
             }
 
             try:
-<<<<<<< HEAD
-                verify = not app_settings.editable_settings["S2T Server Self-Signed Certificates"]
+                response = None
+                verify_request = not app_settings.editable_settings["S2T Server Self-Signed Certificates"]
+                response = secure_post(app_settings.editable_settings["Whisper Endpoint"], headers=headers, files=files, verify=verify_request)
 
                 # Send the request without verifying the SSL certificate
                 response = requests.post(app_settings.editable_settings[SettingsKeys.WHISPER_ENDPOINT.value], headers=headers, files=files, verify=verify)
-=======
-                response = None
-                verify_request = False if str(app_settings.SSL_ENABLE) == "1" and str(app_settings.SSL_SELFCERT) == "1" else True
-                response = secure_post(app_settings.editable_settings["Whisper Endpoint"], headers=headers, files=files, verify=verify_request)
->>>>>>> adaf8701
 
                 response.raise_for_status()
 
@@ -727,6 +699,7 @@
 
                     # Send the transcribed text and receive a response
                     send_and_receive()
+
             except Exception as e:
                 # log error message
                 #TODO: Implment proper logging to system
@@ -878,10 +851,10 @@
         if app_settings.editable_settings["Model Endpoint"].endswith('/'):
             app_settings.editable_settings["Model Endpoint"] = app_settings.editable_settings["Model Endpoint"][:-1]
 
-<<<<<<< HEAD
         # Open API Style
-        verify = not app_settings.editable_settings["AI Server Self-Signed Certificates"]
-        response = requests.post(app_settings.editable_settings["Model Endpoint"]+"/chat/completions", headers=headers, json=payload, verify=verify)
+        response = requests.Response
+        verify_request = not app_settings.editable_settings["AI Server Self-Signed Certificates"]
+        response = secure_post(app_settings.editable_settings["Model Endpoint"]+"/chat/completions", headers=headers, json=payload, verify=verify_request)
 
         response.raise_for_status()
         response_data = response.json()
@@ -907,27 +880,6 @@
         #         response_text = results[0]['text']
         #         response_text = response_text.replace("  ", " ").strip()
         #         return response_text
-=======
-        if app_settings.API_STYLE == "OpenAI":
-            response = requests.Response
-            verify_request = False if str(app_settings.SSL_ENABLE) == "1" and str(app_settings.SSL_SELFCERT) == "1" else True
-            response = secure_post(app_settings.editable_settings["Model Endpoint"]+"/chat/completions", headers=headers, json=payload, verify=verify_request)
-
-            response.raise_for_status()
-            response_data = response.json()
-            response_text = (response_data['choices'][0]['message']['content'])
-            return response_text
-        elif app_settings.API_STYLE == "KoboldCpp":
-            prompt = get_prompt(edited_text)
-            verify_request = False if str(app_settings.SSL_ENABLE) == "1" and str(app_settings.SSL_SELFCERT) == "1" else True
-            response = secure_post(app_settings.editable_settings["Model Endpoint"] + "/api/v1/generate", json=prompt, verify=verify_request)
-
-            if response.status_code == 200:
-                results = response.json()['results']
-                response_text = results[0]['text']
-                response_text = response_text.replace("  ", " ").strip()
-                return response_text
->>>>>>> adaf8701
 
     except Exception as e:
         raise e
