"""
This software is released under the AGPL-3.0 license
Copyright (c) 2023-2024 Braedon Hendy

Further updates and packaging added in 2024 through the ClinicianFOCUS initiative,
a collaboration with Dr. Braedon Hendy and Conestoga College Institute of Applied
Learning and Technology as part of the CNERG+ applied research project,
Unburdening Primary Healthcare: An Open-Source AI Clinician Partner Platform".
Prof. Michael Yingbull (PI), Dr. Braedon Hendy (Partner),
and Research Students - Software Developer Alex Simko, Pemba Sherpa (F24), and Naitik Patel.

"""

import ctypes
import io
import logging
import sys
import gc
import os
from pathlib import Path
import wave
import threading
import base64
import json
import datetime
import re
import time
import queue
import atexit
import traceback
import torch
import pyaudio
import requests
import pyperclip
import speech_recognition as sr  # python package is named speechrecognition
import scrubadub
import numpy as np
import tkinter as tk
from tkinter import scrolledtext, ttk, filedialog
import tkinter.messagebox as messagebox
from faster_whisper import WhisperModel
from UI.MainWindowUI import MainWindowUI
from UI.SettingsWindow import SettingsWindow
from UI.SettingsConstant import SettingsKeys, Architectures
from UI.Widgets.CustomTextBox import CustomTextBox
from UI.LoadingWindow import LoadingWindow
from Model import ModelManager
from utils.ip_utils import is_private_ip
from utils.file_utils import get_file_path, get_resource_path
from utils.OneInstance import OneInstance
from utils.utils import get_application_version
import utils.system
from UI.DebugWindow import DualOutput
from UI.Widgets.MicrophoneTestFrame import MicrophoneTestFrame
from utils.utils import window_has_running_instance, bring_to_front, close_mutex
from utils.window_utils import remove_min_max, add_min_max
from WhisperModel import TranscribeError
from UI.Widgets.PopupBox import PopupBox
from UI.Widgets.TimestampListbox import TimestampListbox
from UI.ScrubWindow import ScrubWindow
from Model import ModelStatus
from utils.whisper.WhisperModel import load_stt_model, faster_whisper_transcribe, is_whisper_valid, is_whisper_lock, load_model_with_loading_screen


if os.environ.get("FREESCRIBE_DEBUG"):
    LOG_LEVEL = logging.DEBUG
else:
    LOG_LEVEL = logging.INFO

logging.basicConfig(
    level=LOG_LEVEL,
    format='%(asctime)s - %(threadName)s - %(name)s - %(levelname)s - %(message)s'
)

dual = DualOutput()
sys.stdout = dual
sys.stderr = dual

APP_NAME = 'AI Medical Scribe'  # Application name
if utils.system.is_windows():
    APP_TASK_MANAGER_NAME = 'freescribe-client.exe'
else:
    APP_TASK_MANAGER_NAME = 'FreeScribe'

# check if another instance of the application is already running.
# if false, create a new instance of the application
# if true, exit the current instance
app_manager = OneInstance(APP_NAME, APP_TASK_MANAGER_NAME)

if app_manager.run():
    sys.exit(1)
else:
    root = tk.Tk()
    if utils.system.is_macos():
        # Set the appearance of the window to Aqua on macOS (Light Mode)
        root.tk.call('::tk::unsupported::MacWindowStyle', 'appearance', root, 'aqua')
    root.title(APP_NAME)

if utils.system.is_macos():
    utils.system.install_macos_ssl_certificates()


def delete_temp_file(filename):
    """
    Deletes a temporary file if it exists.

    Args:
        filename (str): The name of the file to delete.
    """
    file_path = get_resource_path(filename)
    if os.path.exists(file_path):
        try:
            print(f"Deleting temporary file: {filename}")
            os.remove(file_path)
        except OSError as e:
            print(f"Error deleting temporary file {filename}: {e}")


def on_closing():
    delete_temp_file('recording.wav')
    delete_temp_file('realtime.wav')
    close_mutex()


# Register the close_mutex function to be called on exit
atexit.register(on_closing)


# This runs before on_closing, if not confirmed, nothing should be changed
def confirm_exit_and_destroy():
    """Show confirmation dialog before exiting the application.

    Displays a warning message about temporary note history being cleared on exit.
    If the user confirms, triggers the window close event. If canceled, the application
    remains open.

    .. note::
        This function is bound to the window's close button (WM_DELETE_WINDOW protocol).

    .. warning::
        All temporary note history will be permanently cleared when the application closes.

    :returns: None
    :rtype: None
    """
    if messagebox.askokcancel(
            "Confirm Exit",
            "Warning: Temporary Note History will be cleared when app closes.\n\n"
            "Please make sure you have copied your important notes elsewhere "
            "before closing.\n\n"
            "Do you still want to exit?"
    ):
        root.destroy()


# remind user notes will be gone after exiting
root.protocol("WM_DELETE_WINDOW", confirm_exit_and_destroy)

# settings logic
app_settings = SettingsWindow()

#  create our ui elements and settings config
window = MainWindowUI(root, app_settings)

app_settings.set_main_window(window)

if app_settings.editable_settings["Use Docker Status Bar"]:
    window.create_docker_status_bar()

NOTE_CREATION = "Note Creation...Please Wait"

user_message = []
response_history = []
current_view = "full"
username = "user"
botname = "Assistant"
num_lines_to_keep = 20
uploaded_file_path = None
is_recording = False
is_realtimeactive = False
audio_data = []
frames = []
is_paused = False
is_flashing = False
use_aiscribe = True
is_gpt_button_active = False
p = pyaudio.PyAudio()
audio_queue = queue.Queue()
CHUNK = 512
FORMAT = pyaudio.paInt16
CHANNELS = 1
RATE = 16000
silent_warning_duration = 0

# Application flags
is_audio_processing_realtime_canceled = threading.Event()
is_audio_processing_whole_canceled = threading.Event()
cancel_await_thread = threading.Event()

# Constants
DEFAULT_BUTTON_COLOUR = "SystemButtonFace"

# Thread tracking variables
REALTIME_TRANSCRIBE_THREAD_ID = None
GENERATION_THREAD_ID = None


def get_prompt(formatted_message):

    sampler_order = app_settings.editable_settings["sampler_order"]
    if isinstance(sampler_order, str):
        sampler_order = json.loads(sampler_order)
    return {
        "prompt": f"{formatted_message}\n",
        "use_story": app_settings.editable_settings["use_story"],
        "use_memory": app_settings.editable_settings["use_memory"],
        "use_authors_note": app_settings.editable_settings["use_authors_note"],
        "use_world_info": app_settings.editable_settings["use_world_info"],
        "max_context_length": int(app_settings.editable_settings["max_context_length"]),
        "max_length": int(app_settings.editable_settings["max_length"]),
        "rep_pen": float(app_settings.editable_settings["rep_pen"]),
        "rep_pen_range": int(app_settings.editable_settings["rep_pen_range"]),
        "rep_pen_slope": float(app_settings.editable_settings["rep_pen_slope"]),
        "temperature": float(app_settings.editable_settings["temperature"]),
        "tfs": float(app_settings.editable_settings["tfs"]),
        "top_a": float(app_settings.editable_settings["top_a"]),
        "top_k": int(app_settings.editable_settings["top_k"]),
        "top_p": float(app_settings.editable_settings["top_p"]),
        "typical": float(app_settings.editable_settings["typical"]),
        "sampler_order": sampler_order,
        "singleline": app_settings.editable_settings["singleline"],
        "frmttriminc": app_settings.editable_settings["frmttriminc"],
        "frmtrmblln": app_settings.editable_settings["frmtrmblln"]
    }


def threaded_check_stt_model():
    """
    Starts a new thread to check the status of the speech-to-text (STT) model loading process.

    A separate thread is spawned to run the `double_check_stt_model_loading` function,
    which monitors the loading of the STT model. The function waits for the task to be completed and
    handles cancellation if requested.
    """
    # Create a Boolean variable to track if the task is done/canceled
    task_done_var = tk.BooleanVar(value=False)
    task_cancel_var = tk.BooleanVar(value=False)

    # Start a new thread to run the double_check_stt_model_loading function
    stt_thread = threading.Thread(target=double_check_stt_model_loading, args=(task_done_var, task_cancel_var))
    stt_thread.start()

    # Wait for the task_done_var to be set to True (indicating task completion)
    root.wait_variable(task_done_var)

    # Check if the task was canceled via task_cancel_var
    if task_cancel_var.get():
        logging.debug(f"double checking canceled")
        return False
    return True


def threaded_toggle_recording():
    logging.debug(f"*** Toggle Recording - Recording status: {is_recording}, STT local model is {is_whisper_valid()}")
    ready_flag = threaded_check_stt_model()
    # there is no point start recording if we are using local STT model and it's not ready
    # if user chooses to cancel the double check process, we need to return and not start recording
    if not ready_flag:
        return
    thread = threading.Thread(target=toggle_recording)
    thread.start()


def double_check_stt_model_loading(task_done_var, task_cancel_var):
    print(f"*** Double Checking STT model - Model Current Status is {is_whisper_valid()}")
    stt_loading_window = None
    try:
        if is_recording:
            print("*** Recording in progress, skipping double check")
            return
        if not app_settings.editable_settings[SettingsKeys.LOCAL_WHISPER.value]:
            print("*** Local Whisper is disabled, skipping double check")
            return
        if is_whisper_valid():
            print("*** STT model already loaded, skipping double check")
            return
        # if using local whisper and model is not loaded, when starting recording
        if is_whisper_lock():
            model_name = app_settings.editable_settings[SettingsKeys.WHISPER_MODEL.value].strip()
            stt_loading_window = LoadingWindow(root, "Loading Speech to Text model",
                                               f"Loading {model_name} model. Please wait.",
                                               on_cancel=lambda: task_cancel_var.set(True))
            timeout = 300
            time_start = time.monotonic()
            # wait until the other loading thread is done
            while True:
                time.sleep(0.1)
                if task_cancel_var.get():
                    # user cancel
                    logging.debug(f"user canceled after {time.monotonic() - time_start} seconds")
                    return
                if time.monotonic() - time_start > timeout:
                    messagebox.showerror("Error",
                                         f"Timed out while loading local Speech to Text model after {timeout} seconds.")
                    task_cancel_var.set(True)
                    return
                if not is_whisper_lock():
                    break
            stt_loading_window.destroy()
            stt_loading_window = None
        # double check
        if is_whisper_valid():
            # mandatory loading, synchronous
            t = load_model_with_loading_screen(root=root, app_settings=app_settings)
            t.join()

    except Exception as e:
        logging.exception(str(e))
        messagebox.showerror("Error",
                             f"An error occurred while loading Speech to Text model synchronously {type(e).__name__}: {e}")
    finally:
        print(f"*** Double Checking STT model Complete - Model Current Status: {is_whisper_valid()}")
        if stt_loading_window:
            stt_loading_window.destroy()
        task_done_var.set(True)


def threaded_realtime_text():
    thread = threading.Thread(target=realtime_text)
    thread.start()
    return thread


def threaded_handle_message(formatted_message):
    thread = threading.Thread(target=show_edit_transcription_popup, args=(formatted_message,))
    thread.start()
    return thread


def threaded_send_audio_to_server():
    thread = threading.Thread(target=send_audio_to_server)
    thread.start()
    return thread


def toggle_pause():
    global is_paused
    is_paused = not is_paused

    if is_paused:
        if current_view == "full":
            pause_button.config(text="Resume", bg="red")
        elif current_view == "minimal":
            pause_button.config(text="▶️", bg="red")
    else:
        if current_view == "full":
            pause_button.config(text="Pause", bg=DEFAULT_BUTTON_COLOUR)
        elif current_view == "minimal":
            pause_button.config(text="⏸️", bg=DEFAULT_BUTTON_COLOUR)


SILENCE_WARNING_LENGTH = 10  # seconds, warn the user after 10s of no input something might be wrong


def open_microphone_stream():
    """
    Opens an audio stream from the selected microphone.

    This function retrieves the index of the selected microphone from the
    MicrophoneTestFrame and attempts to open an audio stream using the pyaudio
    library. If successful, it returns the stream object and None. In case of
    an error (either OSError or IOError), it logs the error message and returns
    None along with the error object.

    Returns:
        tuple: A tuple containing the stream object (or None if an error occurs)
               and the error object (or None if no error occurs).
    """

    try:
        selected_index = MicrophoneTestFrame.get_selected_microphone_index()
        stream = p.open(
            format=FORMAT,
            channels=1,
            rate=RATE,
            input=True,
            frames_per_buffer=CHUNK,
            input_device_index=int(selected_index))

        return stream, None
    except (OSError, IOError) as e:
        # Log the error message
        # TODO System logger
        print(f"An error occurred opening the stream({type(e).__name__}): {e}")
        return None, e


def record_audio():
    """
    Records audio from the selected microphone, processes the audio to detect silence,
    and manages the recording state.

    Global Variables:
        is_paused (bool): Indicates whether the recording is paused.
        frames (list): List of audio data frames.
        audio_queue (queue.Queue): Queue to store recorded audio chunks.

    Returns:
        None: The function does not return a value. It interacts with global variables.
    """
    global is_paused, frames, audio_queue, silent_warning_duration

    try:
        current_chunk = []
        silent_duration = 0
        record_duration = 0
        minimum_silent_duration = int(app_settings.editable_settings["Real Time Silence Length"])
        minimum_audio_duration = int(app_settings.editable_settings["Real Time Audio Length"])

        stream, stream_exception = open_microphone_stream()

        if stream is None:
            clear_application_press()
            messagebox.showerror("Error", f"An error occurred while trying to record audio: {stream_exception}")

        while is_recording and stream is not None:
            if not is_paused:
                data = stream.read(CHUNK, exception_on_overflow=False)
                frames.append(data)
                # Check for silence
                audio_buffer = np.frombuffer(data, dtype=np.int16).astype(np.float32) / 32768

                # convert the setting from str to float
                try:
                    speech_prob_threshold = float(
                        app_settings.editable_settings[SettingsKeys.SILERO_SPEECH_THRESHOLD.value])
                except ValueError:
                    # default it to 0.5 on invalid error
                    speech_prob_threshold = 0.5

                if is_silent(audio_buffer, speech_prob_threshold):
                    silent_duration += CHUNK / RATE
                    silent_warning_duration += CHUNK / RATE
                else:
                    current_chunk.append(data)
                    silent_duration = 0
                    silent_warning_duration = 0

                record_duration += CHUNK / RATE

                # Check if we need to warn if silence is long than warn time
                check_silence_warning(silent_warning_duration)

                # 1 second of silence at the end so we dont cut off speech
                if silent_duration >= minimum_silent_duration:
                    if app_settings.editable_settings[SettingsKeys.WHISPER_REAL_TIME.value] and current_chunk:
                        audio_queue.put(b''.join(current_chunk))
                    current_chunk = []
                    silent_duration = 0
                    record_duration = 0

        # Send any remaining audio chunk when recording stops
        if current_chunk:
            audio_queue.put(b''.join(current_chunk))
    except Exception as e:
        # Log the error message
        # TODO System logger
        # For now general catch on any problems
        print(f"An error occurred: {e}")
    finally:
        if stream:
            stream.stop_stream()
            stream.close()
        audio_queue.put(None)

        # If the warning bar is displayed, remove it
        if window.warning_bar is not None:
            window.destroy_warning_bar()


def check_silence_warning(silence_duration):
    """Check if silence warning should be displayed."""

    # Check if we need to warn if silence is long than warn time
    if silence_duration >= SILENCE_WARNING_LENGTH and window.warning_bar is None and not is_paused:
        if current_view == "full":
            window.create_warning_bar(
                f"No audio input detected for {SILENCE_WARNING_LENGTH} seconds. Please check and ensure your microphone input device is working.")
        elif current_view == "minimal":
            window.create_warning_bar(f"🔇No audio for {SILENCE_WARNING_LENGTH}s.")
    elif silence_duration <= SILENCE_WARNING_LENGTH and window.warning_bar is not None:
        # If the warning bar is displayed, remove it
        window.destroy_warning_bar()


silero, _silero = torch.hub.load(repo_or_dir='snakers4/silero-vad', model='silero_vad')


def is_silent(data, threshold: float = 0.65):
    """Check if audio chunk contains speech using Silero VAD"""
    # Convert audio data to tensor and ensure correct format
    audio_tensor = torch.FloatTensor(data)
    if audio_tensor.dim() == 2:
        audio_tensor = audio_tensor.mean(dim=1)

    # Get speech probability
    speech_prob = silero(audio_tensor, 16000).item()
    return speech_prob < threshold


def realtime_text():
    global is_realtimeactive, audio_queue
    # Incase the user starts a new recording while this one the older thread is finishing.
    # This is a local flag to prevent the processing of the current audio chunk
    # if the global flag is reset on new recording
    local_cancel_flag = False
    if not is_realtimeactive:
        is_realtimeactive = True

        while True:
            #  break if canceled
            if is_audio_processing_realtime_canceled.is_set():
                local_cancel_flag = True
                break

            audio_data = audio_queue.get()
            if audio_data is None:
                break
            if app_settings.editable_settings[SettingsKeys.WHISPER_REAL_TIME.value] == True:
                print("Real Time Audio to Text")
                audio_buffer = np.frombuffer(audio_data, dtype=np.int16).astype(np.float32) / 32768
                if app_settings.editable_settings[SettingsKeys.LOCAL_WHISPER.value] == True:
                    print("Local Real Time Whisper")
                    if not is_whisper_valid():
                        update_gui("Local Whisper model not loaded. Please check your settings.")
                        break
                    try:
                        result = faster_whisper_transcribe(audio_buffer, app_settings=app_settings)
                    except Exception as e:
                        update_gui(f"\nError: {e}\n")

                    if not local_cancel_flag and not is_audio_processing_realtime_canceled.is_set():
                        update_gui(result)
                else:
                    print("Remote Real Time Whisper")
                    buffer = io.BytesIO()
                    with wave.open(buffer, 'wb') as wf:
                        wf.setnchannels(CHANNELS)
                        wf.setsampwidth(p.get_sample_size(FORMAT))
                        wf.setframerate(RATE)
                        wf.writeframes(audio_data)

                    buffer.seek(0)  # Reset buffer position

                    files = {'audio': buffer}

                    headers = {
                        "Authorization": f"Bearer {app_settings.editable_settings[SettingsKeys.WHISPER_SERVER_API_KEY.value]}"
                    }

                    body = {
                        "use_translate": app_settings.editable_settings[SettingsKeys.USE_TRANSLATE_TASK.value],
                    }

                    if app_settings.editable_settings[SettingsKeys.WHISPER_LANGUAGE_CODE.value] not in SettingsWindow.AUTO_DETECT_LANGUAGE_CODES:
                        body["language_code"] = app_settings.editable_settings[SettingsKeys.WHISPER_LANGUAGE_CODE.value]

                    try:
                        verify = not app_settings.editable_settings[SettingsKeys.S2T_SELF_SIGNED_CERT.value]

                        print("Sending audio to server")
                        print("File informaton")
                        print("File Size: ", len(buffer.getbuffer()), "bytes")

                        response = requests.post(
                            app_settings.editable_settings[SettingsKeys.WHISPER_ENDPOINT.value], headers=headers, files=files, verify=verify, data=body)

                        print("Response from whisper with status code: ", response.status_code)

                        if response.status_code == 200:
                            text = response.json()['text']
                            if not local_cancel_flag and not is_audio_processing_realtime_canceled.is_set():
                                update_gui(text)
                        else:
                            update_gui(f"Error (HTTP Status {response.status_code}): {response.text}")
                    except Exception as e:
                        update_gui(f"Error: {e}")
                    finally:
                        # close buffer. we dont need it anymore
                        buffer.close()
            audio_queue.task_done()
    else:
        is_realtimeactive = False


def update_gui(text):
    user_input.scrolled_text.insert(tk.END, text + '\n')
    user_input.scrolled_text.see(tk.END)


def save_audio():
    global frames
    if frames:
        with wave.open(get_resource_path("recording.wav"), 'wb') as wf:
            wf.setnchannels(CHANNELS)
            wf.setsampwidth(p.get_sample_size(FORMAT))
            wf.setframerate(RATE)
            wf.writeframes(b''.join(frames))
        frames = []  # Clear recorded data

    if app_settings.editable_settings[SettingsKeys.WHISPER_REAL_TIME.value] == True and is_audio_processing_realtime_canceled.is_set(
    ) is False:
        send_and_receive()
    elif app_settings.editable_settings[SettingsKeys.WHISPER_REAL_TIME.value] == False and is_audio_processing_whole_canceled.is_set() is False:
        threaded_send_audio_to_server()


def toggle_recording():
    global is_recording, recording_thread, DEFAULT_BUTTON_COLOUR, audio_queue, current_view, REALTIME_TRANSCRIBE_THREAD_ID, frames

    # Reset the cancel flags going into a fresh recording
    if not is_recording:
        is_audio_processing_realtime_canceled.clear()
        is_audio_processing_whole_canceled.clear()

    if is_paused:
        toggle_pause()

    realtime_thread = threaded_realtime_text()

    if not is_recording:
        disable_recording_ui_elements()
        REALTIME_TRANSCRIBE_THREAD_ID = realtime_thread.ident
        user_input.scrolled_text.configure(state='normal')
        user_input.scrolled_text.delete("1.0", tk.END)
        if not app_settings.editable_settings[SettingsKeys.WHISPER_REAL_TIME.value]:
            user_input.scrolled_text.insert(tk.END, "Recording")
        response_display.scrolled_text.configure(state='normal')
        response_display.scrolled_text.delete("1.0", tk.END)
        response_display.scrolled_text.configure(fg='black')
        response_display.scrolled_text.configure(state='disabled')
        is_recording = True

        # reset frames before new recording so old data is not used
        frames = []
        recording_thread = threading.Thread(target=record_audio)
        recording_thread.start()

        if current_view == "full":
            mic_button.config(bg="red", text="Stop\nRecording")
        elif current_view == "minimal":
            mic_button.config(bg="red", text="⏹️")

        start_flashing()
    else:
        enable_recording_ui_elements()
        is_recording = False
        if recording_thread.is_alive():
            recording_thread.join()  # Ensure the recording thread is terminated

        if app_settings.editable_settings[SettingsKeys.WHISPER_REAL_TIME.value] and not is_audio_processing_realtime_canceled.is_set(
        ):
            def cancel_realtime_processing(thread_id):
                """Cancels any ongoing audio processing.

                Sets the global flag to stop audio processing operations.
                """
                global REALTIME_TRANSCRIBE_THREAD_ID

                try:
                    kill_thread(thread_id)
                except Exception as e:
                    # Log the error message
                    # TODO System logger
                    print(f"An error occurred: {e}")
                finally:
                    REALTIME_TRANSCRIBE_THREAD_ID = None

                # empty the queue
                while not audio_queue.empty():
                    audio_queue.get()
                    audio_queue.task_done()

            loading_window = LoadingWindow(
                root,
                "Processing Audio",
                "Processing Audio. Please wait.",
                on_cancel=lambda: (
                    cancel_processing(),
                    cancel_realtime_processing(REALTIME_TRANSCRIBE_THREAD_ID)))

            try:
                timeout_length = int(app_settings.editable_settings[SettingsKeys.AUDIO_PROCESSING_TIMEOUT_LENGTH.value])
            except ValueError:
                # default to 3minutes
                timeout_length = 180

            timeout_timer = 0.0
            while audio_queue.empty() is False and timeout_timer < timeout_length:
                # break because cancel was requested
                if is_audio_processing_realtime_canceled.is_set():
                    break
                # increment timer
                timeout_timer += 0.1
                # round to 10 decimal places, account for floating point errors
                timeout_timer = round(timeout_timer, 10)

                # check if we should print a message every 5 seconds
                if timeout_timer % 5 == 0:
                    print(
                        f"Waiting for audio processing to finish. Timeout after {timeout_length} seconds. Timer: {timeout_timer}s")

                # Wait for 100ms before checking again, to avoid busy waiting
                time.sleep(0.1)

            loading_window.destroy()

            realtime_thread.join()

        save_audio()

        print("*** Recording Stopped")
        stop_flashing()

        if current_view == "full":
            mic_button.config(bg=DEFAULT_BUTTON_COLOUR, text="Start\nRecording")
        elif current_view == "minimal":
            mic_button.config(bg=DEFAULT_BUTTON_COLOUR, text="🎤")


def disable_recording_ui_elements():
    window.disable_settings_menu()
    user_input.scrolled_text.configure(state='disabled')
    send_button.config(state='disabled')
    # hidding the AI Scribe button actions
    # toggle_button.config(state='disabled')
    upload_button.config(state='disabled')
    response_display.scrolled_text.configure(state='disabled')
    timestamp_listbox.config(state='disabled')
    clear_button.config(state='disabled')
    mic_test.set_mic_test_state(False)


def enable_recording_ui_elements():
    window.enable_settings_menu()
    user_input.scrolled_text.configure(state='normal')
    send_button.config(state='normal')
    # hidding the AI Scribe button actions
    # toggle_button.config(state='normal')
    upload_button.config(state='normal')
    timestamp_listbox.config(state='normal')
    clear_button.config(state='normal')
    mic_test.set_mic_test_state(True)


def cancel_processing():
    """Cancels any ongoing audio processing.

    Sets the global flag to stop audio processing operations.
    """
    print("Processing canceled.")

    if app_settings.editable_settings[SettingsKeys.WHISPER_REAL_TIME.value]:
        is_audio_processing_realtime_canceled.set()  # Flag to terminate processing
    else:
        is_audio_processing_whole_canceled.set()  # Flag to terminate processing


def clear_application_press():
    """Resets the application state by clearing text fields and recording status."""
    reset_recording_status()  # Reset recording-related variables
    clear_all_text_fields()  # Clear UI text areas


def reset_recording_status():
    """Resets all recording-related variables and stops any active recording.

    Handles cleanup of recording state by:
        - Checking if recording is active
        - Canceling any processing
        - Stopping the recording thread
    """
    global is_recording, frames, audio_queue, REALTIME_TRANSCRIBE_THREAD_ID, GENERATION_THREAD_ID
    if is_recording:  # Only reset if currently recording
        cancel_processing()  # Stop any ongoing processing
        threaded_toggle_recording()  # Stop the recording thread

    # kill the generation thread if active
    if REALTIME_TRANSCRIBE_THREAD_ID:
        # Exit the current realtime thread
        try:
            kill_thread(REALTIME_TRANSCRIBE_THREAD_ID)
        except Exception as e:
            # Log the error message
            # TODO System logger
            print(f"An error occurred: {e}")
        finally:
            REALTIME_TRANSCRIBE_THREAD_ID = None

    if GENERATION_THREAD_ID:
        try:
            kill_thread(GENERATION_THREAD_ID)
        except Exception as e:
            # Log the error message
            # TODO System logger
            print(f"An error occurred: {e}")
        finally:
            GENERATION_THREAD_ID = None


def clear_all_text_fields():
    """Clears and resets all text fields in the application UI.

    Performs the following:
        - Clears user input field
        - Resets focus
        - Stops any flashing effects
        - Resets response display with default text
    """
    # Enable and clear user input field
    user_input.scrolled_text.configure(state='normal')
    user_input.scrolled_text.delete("1.0", tk.END)

    # Reset focus to main window
    user_input.scrolled_text.focus_set()
    root.focus_set()

    stop_flashing()  # Stop any UI flashing effects

    # Reset response display with default text
    response_display.scrolled_text.configure(state='normal')
    response_display.scrolled_text.delete("1.0", tk.END)
    response_display.scrolled_text.insert(tk.END, "Medical Note")
    response_display.scrolled_text.config(fg='grey')
    response_display.scrolled_text.configure(state='disabled')

# hidding the AI Scribe button Function
# def toggle_aiscribe():
#     global use_aiscribe
#     use_aiscribe = not use_aiscribe
#     toggle_button.config(text="AI Scribe\nON" if use_aiscribe else "AI Scribe\nOFF")


def send_audio_to_server():
    """
    Sends an audio file to either a local or remote Whisper server for transcription.

    Global Variables:
    ----------------
    uploaded_file_path : str
        The path to the uploaded audio file. If `None`, the function defaults to
        'recording.wav'.

    Parameters:
    -----------
    None

    Returns:
    --------
    None

    Raises:
    -------
    ValueError
        If the `app_settings.editable_settings[SettingsKeys.LOCAL_WHISPER.value]` flag is not a boolean.
    FileNotFoundError
        If the specified audio file does not exist.
    requests.exceptions.RequestException
        If there is an issue with the HTTP request to the remote server.
    """

    global uploaded_file_path
    current_thread_id = threading.current_thread().ident

    def cancel_whole_audio_process(thread_id):
        global GENERATION_THREAD_ID

        is_audio_processing_whole_canceled.clear()

        try:
            kill_thread(thread_id)
        except Exception as e:
            # Log the error message
            # TODO Logging the message to system logger
            print(f"An error occurred: {e}")
        finally:
            GENERATION_THREAD_ID = None
            clear_application_press()
            stop_flashing()

    loading_window = LoadingWindow(
        root,
        "Processing Audio",
        "Processing Audio. Please wait.",
        on_cancel=lambda: (
            cancel_processing(),
            cancel_whole_audio_process(current_thread_id)))

    # Check if SettingsKeys.LOCAL_WHISPER is enabled in the editable settings
    if app_settings.editable_settings[SettingsKeys.LOCAL_WHISPER.value] == True:
        # Inform the user that SettingsKeys.LOCAL_WHISPER.value is being used for transcription
        print(f"Using {SettingsKeys.LOCAL_WHISPER.value} for transcription.")
        # Configure the user input widget to be editable and clear its content
        user_input.scrolled_text.configure(state='normal')
        user_input.scrolled_text.delete("1.0", tk.END)

        # Display a message indicating that audio to text processing is in progress
        user_input.scrolled_text.insert(tk.END, "Audio to Text Processing...Please Wait")
        try:
            # Determine the file to send for transcription
            file_to_send = uploaded_file_path or get_resource_path('recording.wav')
            delete_file = False if uploaded_file_path else True
            uploaded_file_path = None

            # Transcribe the audio file using the loaded model
            try:
                result = faster_whisper_transcribe(file_to_send, app_settings=app_settings)
            except Exception as e:
                result = f"An error occurred ({type(e).__name__}): {e}"

            transcribed_text = result

            # done with file clean up
            if os.path.exists(file_to_send) and delete_file is True:
                os.remove(file_to_send)

            # check if canceled, if so do not update the UI
            if not is_audio_processing_whole_canceled.is_set():
                # Update the user input widget with the transcribed text
                user_input.scrolled_text.configure(state='normal')
                user_input.scrolled_text.delete("1.0", tk.END)
                user_input.scrolled_text.insert(tk.END, transcribed_text)

                # Send the transcribed text and receive a response
                send_and_receive()
        except Exception as e:
            # Log the error message
            # TODO: Add system eventlogger
            print(f"An error occurred: {e}")

            # log error to input window
            user_input.scrolled_text.configure(state='normal')
            user_input.scrolled_text.delete("1.0", tk.END)
            user_input.scrolled_text.insert(tk.END, f"An error occurred: {e}")
            user_input.scrolled_text.configure(state='disabled')
        finally:
            loading_window.destroy()

    else:
        # Inform the user that Remote Whisper is being used for transcription
        print("Using Remote Whisper for transcription.")

        # Configure the user input widget to be editable and clear its content
        user_input.scrolled_text.configure(state='normal')
        user_input.scrolled_text.delete("1.0", tk.END)

        # Display a message indicating that audio to text processing is in progress
        user_input.scrolled_text.insert(tk.END, "Audio to Text Processing...Please Wait")

        delete_file = False if uploaded_file_path else True

        # Determine the file to send for transcription
        if uploaded_file_path:
            file_to_send = uploaded_file_path
            uploaded_file_path = None
        else:
            file_to_send = get_resource_path('recording.wav')

        # Open the audio file in binary mode
        with open(file_to_send, 'rb') as f:
            files = {'audio': f}

            # Add the Bearer token to the headers for authentication
            headers = {
                "Authorization": f"Bearer {app_settings.editable_settings[SettingsKeys.WHISPER_SERVER_API_KEY.value]}"
            }

            body = {
                "use_translate": app_settings.editable_settings[SettingsKeys.USE_TRANSLATE_TASK.value],
            }

            if app_settings.editable_settings[SettingsKeys.WHISPER_LANGUAGE_CODE.value] not in SettingsWindow.AUTO_DETECT_LANGUAGE_CODES:
                body["language_code"] = app_settings.editable_settings[SettingsKeys.WHISPER_LANGUAGE_CODE.value]

            try:
                verify = not app_settings.editable_settings[SettingsKeys.S2T_SELF_SIGNED_CERT.value]

                print("Sending audio to server")
                print("File informaton")
                print(f"File: {file_to_send}")
                print("File Size: ", os.path.getsize(file_to_send))

                # Send the request without verifying the SSL certificate
                response = requests.post(
                    app_settings.editable_settings[SettingsKeys.WHISPER_ENDPOINT.value], headers=headers, files=files, verify=verify, data=body)

                print("Response from whisper with status code: ", response.status_code)

                response.raise_for_status()

                # check if canceled, if so do not update the UI
                if not is_audio_processing_whole_canceled.is_set():
                    # Update the UI with the transcribed text
                    transcribed_text = response.json()['text']
                    user_input.scrolled_text.configure(state='normal')
                    user_input.scrolled_text.delete("1.0", tk.END)
                    user_input.scrolled_text.insert(tk.END, transcribed_text)

                    # Send the transcribed text and receive a response
                    send_and_receive()
            except Exception as e:
                # log error message
                # TODO: Implment proper logging to system
                print(f"An error occurred: {e}")
                # Display an error message to the user
                user_input.scrolled_text.configure(state='normal')
                user_input.scrolled_text.delete("1.0", tk.END)
                user_input.scrolled_text.insert(tk.END, f"An error occurred: {e}")
                user_input.scrolled_text.configure(state='disabled')
            finally:
                # done with file clean up
                f.close()
                if os.path.exists(file_to_send) and delete_file:
                    os.remove(file_to_send)
                loading_window.destroy()
    stop_flashing()


def kill_thread(thread_id):
    """
    Terminate a thread with a given thread ID.

    This function forcibly terminates a thread by raising a `SystemExit` exception in its context.
    **Use with caution**, as this method is not safe and can lead to unpredictable behavior,
    including corruption of shared resources or deadlocks.

    :param thread_id: The ID of the thread to terminate.
    :type thread_id: int
    :raises ValueError: If the thread ID is invalid.
    :raises SystemError: If the operation fails due to an unexpected state.
    """
    print("*** Attempting to kill thread with ID:", thread_id)
    # Call the C function `PyThreadState_SetAsyncExc` to asynchronously raise
    # an exception in the target thread's context.
    res = ctypes.pythonapi.PyThreadState_SetAsyncExc(
        ctypes.c_long(thread_id),  # The thread ID to target (converted to `long`).
        ctypes.py_object(SystemExit)  # The exception to raise in the thread.
    )

    # Check the result of the function call.
    if res == 0:
        # If 0 is returned, the thread ID is invalid.
        raise ValueError(f"Invalid thread ID: {thread_id}")
    elif res > 1:
        # If more than one thread was affected, something went wrong.
        # Reset the state to prevent corrupting other threads.
        ctypes.pythonapi.PyThreadState_SetAsyncExc(thread_id, None)
        raise SystemError("PyThreadState_SetAsyncExc failed")

    print("*** Killed thread with ID:", thread_id)


def send_and_receive():
    global use_aiscribe, user_message
    user_message = user_input.scrolled_text.get("1.0", tk.END).strip()
    display_text(NOTE_CREATION)
    threaded_handle_message(user_message)


def display_text(text):
    response_display.scrolled_text.configure(state='normal')
    response_display.scrolled_text.delete("1.0", tk.END)
    response_display.scrolled_text.insert(tk.END, f"{text}\n")
    response_display.scrolled_text.configure(fg='black')
    response_display.scrolled_text.configure(state='disabled')


IS_FIRST_LOG = True


def update_gui_with_response(response_text):
    global response_history, user_message, IS_FIRST_LOG

    if IS_FIRST_LOG:
        timestamp_listbox.delete(0, tk.END)
        timestamp_listbox.config(fg='black')
        IS_FIRST_LOG = False

    timestamp = datetime.datetime.now().strftime("%Y-%m-%d %H:%M:%S")
    response_history.insert(0, (timestamp, user_message, response_text))

    # Update the timestamp listbox
    timestamp_listbox.delete(0, tk.END)
    for time, _, _ in response_history:
        timestamp_listbox.insert(tk.END, time)

    display_text(response_text)
    pyperclip.copy(response_text)
    stop_flashing()


def show_response(event):
    global IS_FIRST_LOG

    if IS_FIRST_LOG:
        return

    selection = event.widget.curselection()
    if selection:
        index = selection[0]
        transcript_text = response_history[index][1]
        response_text = response_history[index][2]
        user_input.scrolled_text.configure(state='normal')
        user_input.scrolled_text.config(fg='black')
        user_input.scrolled_text.delete("1.0", tk.END)
        user_input.scrolled_text.insert(tk.END, transcript_text)
        response_display.scrolled_text.configure(state='normal')
        response_display.scrolled_text.delete('1.0', tk.END)
        response_display.scrolled_text.insert('1.0', response_text)
        response_display.scrolled_text.config(fg='black')
        response_display.scrolled_text.configure(state='disabled')
        pyperclip.copy(response_text)


def send_text_to_api(edited_text):
    headers = {
        "Authorization": f"Bearer {app_settings.OPENAI_API_KEY}",
        "Content-Type": "application/json",
        "accept": "application/json",
    }

    payload = {}

    try:
        payload = {
            "model": app_settings.editable_settings[SettingsKeys.LOCAL_LLM_MODEL.value].strip(),
            "messages": [
                {"role": "user", "content": edited_text}
            ],
            "temperature": float(app_settings.editable_settings["temperature"]),
            "top_p": float(app_settings.editable_settings["top_p"]),
            "top_k": int(app_settings.editable_settings["top_k"]),
            "tfs": float(app_settings.editable_settings["tfs"]),
        }

        if app_settings.editable_settings["best_of"]:
            payload["best_of"] = int(app_settings.editable_settings["best_of"])

    except ValueError as e:
        payload = {
            "model": app_settings.editable_settings[SettingsKeys.LOCAL_LLM_MODEL.value].strip(),
            "messages": [
                {"role": "user", "content": edited_text}
            ],
            "temperature": 0.1,
            "top_p": 0.4,
            "top_k": 30,
            "best_of": 6,
            "tfs": 0.97,
        }

        if app_settings.editable_settings["best_of"]:
            payload["best_of"] = int(app_settings.editable_settings["best_of"])

        print(f"Error parsing settings: {e}. Using default settings.")

    try:

        if app_settings.editable_settings[SettingsKeys.LLM_ENDPOINT.value].endswith('/'):
            app_settings.editable_settings[SettingsKeys.LLM_ENDPOINT.value] = app_settings.editable_settings[SettingsKeys.LLM_ENDPOINT.value][:-1]

        # Open API Style
        verify = not app_settings.editable_settings["AI Server Self-Signed Certificates"]
        response = requests.post(
            app_settings.editable_settings[SettingsKeys.LLM_ENDPOINT.value] + "/chat/completions", headers=headers, json=payload, verify=verify)

        response.raise_for_status()
        response_data = response.json()
        response_text = (response_data['choices'][0]['message']['content'])
        return response_text

        #############################################################
        #                                                           #
        #                   OpenAI API Style                        #
        #           Uncomment to use API Style Selector             #
        #                                                           #
        #############################################################

        # if app_settings.API_STYLE == "OpenAI":
        # elif app_settings.API_STYLE == "KoboldCpp":
        #     prompt = get_prompt(edited_text)

        #     verify = not app_settings.editable_settings["AI Server Self-Signed Certificates"]
        #     response = requests.post(app_settings.editable_settings[SettingsKeys.LLM_ENDPOINT.value] + "/api/v1/generate", json=prompt, verify=verify)

        #     if response.status_code == 200:
        #         results = response.json()['results']
        #         response_text = results[0]['text']
        #         response_text = response_text.replace("  ", " ").strip()
        #         return response_text

    except Exception as e:
        raise e


def send_text_to_localmodel(edited_text):
    # Send prompt to local model and get response
    if ModelManager.local_model is None:
        ModelManager.setup_model(app_settings=app_settings, root=root)

        timer = 0
        while ModelManager.local_model is None and timer < 30:
            timer += 0.1
            time.sleep(0.1)
<<<<<<< HEAD

    return ModelManager.local_model.generate_response(
=======
        
    response  = ModelManager.local_model.generate_response(
>>>>>>> 108900e5
        edited_text,
        max_tokens=int(app_settings.editable_settings["max_length"]),
        temperature=float(app_settings.editable_settings["temperature"]),
        top_p=float(app_settings.editable_settings["top_p"]),
        repeat_penalty=float(app_settings.editable_settings["rep_pen"]),
    )

<<<<<<< HEAD
=======
    if app_settings.is_low_mem_mode():
        ModelManager.unload_model()

    return response
>>>>>>> 108900e5

def screen_input_with_llm(conversation):
    """
    Send a conversation to a large language model (LLM) for prescreening.
    :param conversation: A string containing the conversation to be screened.
    :return: A boolean indicating whether the conversation is valid.
    """
    # Define the chunk size (number of words per chunk)
    words_per_chunk = 60  # Adjust this value based on your results
    # Split the conversation into words
    words = conversation.split()
    # Split the words into chunks
    chunks = [' '.join(words[i:i + words_per_chunk]) for i in range(0, len(words), words_per_chunk)]
    print(f"Total chunks count: {len(chunks)}")
    return any(process_chunk(chunk) for chunk in chunks)


def process_chunk(chunk):
    """
    Process a chunk of the conversation using the LLM.
    """
    prompt = (
        "Analyze the following conversation and determine if it is a valid doctor-patient conversation. "
        "A valid conversation involves a discussion between a healthcare provider and a patient about medical concerns, "
        "symptoms, diagnoses, treatments, or health management. It may include:\n"
        "- Descriptions of symptoms or health issues.\n"
        "- Discussions about medications, treatments, or follow-up plans.\n"
        "- Questions and answers related to the patient's health.\n"
        "- Casual or conversational tones, as long as the topic is medically relevant.\n\n"
        "If the conversation is unrelated to healthcare, lacks medical context, or appears to be non-medical, "
        "it is not a valid doctor-patient conversation.\n\n"
        "Return only one word: 'True' if the conversation is valid, or 'False' if it is not. "
        "Do not provide explanations, additional formatting, or any text other than 'True' or 'False'.\n\n"
        "Here is the conversation:\n"
    )
    # Send the prompt and chunk to the LLM for evaluation
    prescreen = send_text_to_chatgpt(f"{prompt}{chunk}")
    # Check if the response from the LLM is 'true' (case-insensitive)
    return prescreen.strip().lower() == "true"


def has_more_than_50_words(text: str) -> bool:
    # Split the text into words using whitespace as the delimiter
    words = text.split()
    # Print the number of words
    print(f"Number of words: {len(words)}")
    # Check if the number of words is greater than 50
    return len(words) > 50


def display_screening_popup():
    """
    Display a popup window to inform the user of invalid input and offer options.

    :return: A boolean indicating the user's choice:
             - False if the user clicks 'Cancel'.
             - True if the user clicks 'Process Anyway!'.
    """
    # Create and display the popup window
    popup_result = PopupBox(
        parent=root,
        title="Invalid Input",
        message=(
            "Input has been flagged as invalid. Please ensure the input is a conversation with more than "
            "50 words between a doctor and a patient. Unexpected results may occur from the AI."
        ),
        button_text_1="Cancel",
        button_text_2="Process Anyway!"
    )

    # Return based on the button the user clicks
    if popup_result.response == "button_1":
        return False
    elif popup_result.response == "button_2":
        return True


def screen_input(user_message):
    """
    Screen the user's input message based on the application's settings.

    :param user_message: The message to be screened.
    :return: A boolean indicating whether the input is valid and accepted for further processing.
    """
    validators = []
    if app_settings.editable_settings[SettingsKeys.Enable_Word_Count_Validation.value]:
        validators.append(has_more_than_50_words)

    if app_settings.editable_settings[SettingsKeys.Enable_AI_Conversation_Validation.value]:
        validators.append(screen_input_with_llm)

    return all(validator(user_message) for validator in validators)


def threaded_screen_input(user_message, screen_return):
    """
    Screen the user's input message based on the application's settings in a separate thread.

    :param user_message: The message to be screened.
    :param screen_return: A boolean variable to store the result of the screening.
    """
    input_return = screen_input(user_message)
    screen_return.set(input_return)


def send_text_to_chatgpt(edited_text):
    if app_settings.editable_settings[SettingsKeys.LOCAL_LLM.value]:
        return send_text_to_localmodel(edited_text)
    else:
        return send_text_to_api(edited_text)


def generate_note(formatted_message):
    try:
        if use_aiscribe:
            # If pre-processing is enabled
            if app_settings.editable_settings["Use Pre-Processing"]:
                # Generate Facts List
                list_of_facts = send_text_to_chatgpt(
                    f"{app_settings.editable_settings['Pre-Processing']} {formatted_message}")

                # Make a note from the facts
                medical_note = send_text_to_chatgpt(f"{app_settings.AISCRIBE} {list_of_facts} {app_settings.AISCRIBE2}")

                # If post-processing is enabled check the note over
                if app_settings.editable_settings["Use Post-Processing"]:
                    post_processed_note = send_text_to_chatgpt(
                        f"{app_settings.editable_settings['Post-Processing']}\nFacts:{list_of_facts}\nNotes:{medical_note}")
                    update_gui_with_response(post_processed_note)
                else:
                    update_gui_with_response(medical_note)

            else:  # If pre-processing is not enabled thhen just generate the note
                medical_note = send_text_to_chatgpt(
                    f"{app_settings.AISCRIBE} {formatted_message} {app_settings.AISCRIBE2}")

                if app_settings.editable_settings["Use Post-Processing"]:
                    post_processed_note = send_text_to_chatgpt(
                        f"{app_settings.editable_settings['Post-Processing']}\nNotes:{medical_note}")
                    update_gui_with_response(post_processed_note)
                else:
                    update_gui_with_response(medical_note)
        else:  # do not generate note just send text directly to AI
            ai_response = send_text_to_chatgpt(formatted_message)
            update_gui_with_response(ai_response)

        return True
    except Exception as e:
        # Logg
        # TODO: Implement proper logging to system event logger
        print(f"An error occurred: {e}")
        display_text(f"An error occurred: {e}")
        return False


def show_edit_transcription_popup(formatted_message):
    scrubber = scrubadub.Scrubber()

    scrubbed_message = scrubadub.clean(formatted_message)

    pattern = r'\b\d{10}\b'     # Any 10 digit number, looks like OHIP
    cleaned_message = re.sub(pattern, '{{OHIP}}', scrubbed_message)

    if (app_settings.editable_settings[SettingsKeys.LOCAL_LLM.value] or is_private_ip(
            app_settings.editable_settings[SettingsKeys.LLM_ENDPOINT.value])) and not app_settings.editable_settings["Show Scrub PHI"]:
        generate_note_thread(cleaned_message)
        return

    def on_proceed(edited_text):
        thread = threading.Thread(target=generate_note_thread, args=(edited_text,))
        thread.start()

    def on_cancel():
        stop_flashing()

    ScrubWindow(root, cleaned_message, on_proceed, on_cancel)


def generate_note_thread(text: str):
    """
    Generate a note from the given text and update the GUI with the response.

    :param text: The text to generate a note from.
    :type text: str
    """
    global GENERATION_THREAD_ID

    GENERATION_THREAD_ID = None

    def cancel_note_generation(thread_id, screen_thread):
        """Cancels any ongoing note generation.

        Sets the global flag to stop note generation operations.
        """
        global GENERATION_THREAD_ID

        try:
            if thread_id:
                kill_thread(thread_id)

            # check if screen thread is active before killing it
            if screen_thread and screen_thread.is_alive():
                kill_thread(screen_thread.ident)
        except Exception as e:
            # Log the error message
            # TODO implment system logger
            print(f"An error occurred: {e}")
        finally:
            GENERATION_THREAD_ID = None
            stop_flashing()

    # Track the screen input thread
    screen_thread = None
    # The return value from the screen input thread
    screen_return = tk.BooleanVar()

    loading_window = LoadingWindow(root, "Screening Input Text", "Ensuring input is valid. Please wait.", on_cancel=lambda: (cancel_note_generation(GENERATION_THREAD_ID, screen_thread)))
    
    # screen input in its own thread so we can cancel it
    screen_thread = threading.Thread(target=threaded_screen_input, args=(text, screen_return))
    screen_thread.start()
    # wait for the thread to join/cancel so we can continue
    screen_thread.join()

    # Check if the screen input was canceled or force overridden by the user
    if screen_return.get() is False:
        loading_window.destroy()

        # display the popup
        if display_screening_popup() is False:
            return

          loading_window.destroy()
    loading_window = LoadingWindow(root, "Generating Note.", "Generating Note. Please wait.", on_cancel=lambda: (cancel_note_generation(GENERATION_THREAD_ID, screen_thread)))

    loading_window = LoadingWindow(
        root,
        "Generating Note.",
        "Generating Note. Please wait.",
        on_cancel=lambda: (
            cancel_note_generation(
                GENERATION_THREAD_ID,
                screen_thread)))

    thread = threading.Thread(target=generate_note, args=(text,))
    thread.start()
    GENERATION_THREAD_ID = thread.ident

    def check_thread_status(thread, loading_window):
        if thread.is_alive():
            root.after(500, lambda: check_thread_status(thread, loading_window))
        else:
            loading_window.destroy()
            stop_flashing()

    root.after(500, lambda: check_thread_status(thread, loading_window))


def upload_file():
    global uploaded_file_path
    file_path = filedialog.askopenfilename(filetypes=(("Audio files", "*.wav *.mp3 *.m4a"),))
    if file_path:
        uploaded_file_path = file_path
        threaded_send_audio_to_server()  # Add this line to process the file immediately
    start_flashing()


def start_flashing():
    global is_flashing
    is_flashing = True
    flash_circle()


def stop_flashing():
    global is_flashing
    is_flashing = False
    blinking_circle_canvas.itemconfig(circle, fill='white')  # Reset to default color


def flash_circle():
    if is_flashing:
        current_color = blinking_circle_canvas.itemcget(circle, 'fill')
        new_color = 'blue' if current_color != 'blue' else 'black'
        blinking_circle_canvas.itemconfig(circle, fill=new_color)
        root.after(1000, flash_circle)  # Adjust the flashing speed as needed


def send_and_flash():
    start_flashing()
    send_and_receive()


# Initialize variables to store window geometry for switching between views
last_full_position = None
last_minimal_position = None


def toggle_view():
    """
    Toggles the user interface between a full view and a minimal view.

    Full view includes all UI components, while minimal view limits the interface
    to essential controls, reducing screen space usage. The function also manages
    window properties, button states, and binds/unbinds hover events for transparency.
    """

    if current_view == "full":  # Transition to minimal view
        set_minimal_view()

    else:  # Transition back to full view
        set_full_view()


def set_full_view():
    """
    Configures the application to display the full view interface.

    Actions performed:
    - Reconfigure button dimensions and text.
    - Show all hidden UI components.
    - Reset window attributes such as size, transparency, and 'always on top' behavior.
    - Create the Docker status bar.
    - Restore the last known full view geometry if available.

    Global Variables:
    - current_view: Tracks the current interface state ('full' or 'minimal').
    - last_minimal_position: Saves the geometry of the window when switching from minimal view.
    """
    global current_view, last_minimal_position, silent_warning_duration

    # Reset button sizes and placements for full view
    mic_button.config(width=11, height=2)
    pause_button.config(width=11, height=2)
    switch_view_button.config(width=11, height=2, text="Minimize View")

    # Show all UI components
    user_input.grid()
    send_button.grid()
    clear_button.grid()
    # toggle_button.grid()
    upload_button.grid()
    response_display.grid()
    history_frame.grid()
    mic_button.grid(row=1, column=1, pady=5, padx=0, sticky='nsew')
    pause_button.grid(row=1, column=2, pady=5, padx=0, sticky='nsew')
    switch_view_button.grid(row=1, column=6, pady=5, padx=0, sticky='nsew')
    blinking_circle_canvas.grid(row=1, column=7, padx=0, pady=5)
    footer_frame.grid()

    window.toggle_menu_bar(enable=True)

    # Reconfigure button styles and text
    mic_button.config(bg="red" if is_recording else DEFAULT_BUTTON_COLOUR,
                      text="Stop\nRecording" if is_recording else "Start\nRecording")
    pause_button.config(bg="red" if is_paused else DEFAULT_BUTTON_COLOUR,
                        text="Resume" if is_paused else "Pause")

    # Unbind transparency events and reset window properties
    root.unbind('<Enter>')
    root.unbind('<Leave>')
    root.attributes('-alpha', 1.0)
    root.attributes('-topmost', False)
    root.minsize(900, 400)
    current_view = "full"

    # Recreates Silence Warning Bar
    window.destroy_warning_bar()
    check_silence_warning(silence_duration=silent_warning_duration)

    # add the minimal view geometry and remove the last full view geometry
    add_min_max(root)

    # create docker_status bar if enabled
    if app_settings.editable_settings["Use Docker Status Bar"]:
        window.create_docker_status_bar()

    if app_settings.editable_settings["Enable Scribe Template"]:
        window.destroy_scribe_template()
        window.create_scribe_template()

    # Save minimal view geometry and restore last full view geometry
    last_minimal_position = root.geometry()
    root.update_idletasks()
    if last_full_position:
        root.geometry(last_full_position)
    else:
        root.geometry("900x400")

    # Disable to make the window an app(show taskbar icon)
    # root.attributes('-toolwindow', False)


def set_minimal_view():
    """
    Configures the application to display the minimal view interface.

    Actions performed:
    - Reconfigure button dimensions and text.
    - Hide non-essential UI components.
    - Bind transparency hover events for better focus.
    - Adjust window attributes such as size, transparency, and 'always on top' behavior.
    - Destroy and optionally recreate specific components like the Scribe template.

    Global Variables:
    - current_view: Tracks the current interface state ('full' or 'minimal').
    - last_full_position: Saves the geometry of the window when switching from full view.
    """
    global current_view, last_full_position, silent_warning_duration

    # Remove all non-essential UI components
    user_input.grid_remove()
    send_button.grid_remove()
    clear_button.grid_remove()
    # toggle_button.grid_remove()
    upload_button.grid_remove()
    response_display.grid_remove()
    history_frame.grid_remove()
    blinking_circle_canvas.grid_remove()
    footer_frame.grid_remove()
    # Configure minimal view button sizes and placements
    mic_button.config(width=2, height=1)
    pause_button.config(width=2, height=1)
    switch_view_button.config(width=2, height=1)

    mic_button.grid(row=0, column=0, pady=2, padx=2)
    pause_button.grid(row=0, column=1, pady=2, padx=2)
    switch_view_button.grid(row=0, column=2, pady=2, padx=2)

    # Update button text based on recording and pause states
    mic_button.config(text="⏹️" if is_recording else "🎤")
    pause_button.config(text="▶️" if is_paused else "⏸️")
    switch_view_button.config(text="⬆️")  # Minimal view indicator

    blinking_circle_canvas.grid(row=0, column=3, pady=2, padx=2)

    window.toggle_menu_bar(enable=False)

    # Update window properties for minimal view
    root.attributes('-topmost', True)
    root.minsize(125, 50)  # Smaller minimum size for minimal view
    current_view = "minimal"

    if root.wm_state() == 'zoomed':  # Check if window is maximized
        root.wm_state('normal')       # Restore the window

    # Recreates Silence Warning Bar
    window.destroy_warning_bar()
    check_silence_warning(silence_duration=silent_warning_duration)

    # Set hover transparency events
    def on_enter(e):
        if e.widget == root:  # Ensure the event is from the root window
            root.attributes('-alpha', 1.0)

    def on_leave(e):
        if e.widget == root:  # Ensure the event is from the root window
            root.attributes('-alpha', 0.70)

    root.bind('<Enter>', on_enter)
    root.bind('<Leave>', on_leave)

    # Destroy and re-create components as needed
    window.destroy_docker_status_bar()
    if app_settings.editable_settings["Enable Scribe Template"]:
        window.destroy_scribe_template()
        window.create_scribe_template(row=1, column=0, columnspan=3, pady=5)

    # Remove the minimal view geometry and save the current full view geometry
    remove_min_max(root)

    # Save full view geometry and restore last minimal view geometry
    last_full_position = root.geometry()
    if last_minimal_position:
        root.geometry(last_minimal_position)
    else:
        root.geometry("125x50")  # Set the window size to the minimal view size


def copy_text(widget):
    """
    Copy text content from a tkinter widget to the system clipboard.

    Args:
        widget: A tkinter Text widget containing the text to be copied.
    """
    text = widget.get("1.0", tk.END)
    pyperclip.copy(text)


def add_placeholder(event, text_widget, placeholder_text="Text box"):
    """
    Add placeholder text to a tkinter Text widget when it's empty.

    Args:
        event: The event that triggered this function.
        text_widget: The tkinter Text widget to add placeholder text to.
        placeholder_text (str, optional): The placeholder text to display. Defaults to "Text box".
    """
    if text_widget.get("1.0", "end-1c") == "":
        text_widget.insert("1.0", placeholder_text)
        text_widget.config(fg='grey')


def remove_placeholder(event, text_widget, placeholder_text="Text box"):
    """
    Remove placeholder text from a tkinter Text widget when it gains focus.

    Args:
        event: The event that triggered this function.
        text_widget: The tkinter Text widget to remove placeholder text from.
        placeholder_text (str, optional): The placeholder text to remove. Defaults to "Text box".
    """
    if text_widget.get("1.0", "end-1c") == placeholder_text:
        text_widget.delete("1.0", "end")
        text_widget.config(fg='black')

<<<<<<< HEAD
=======
def load_stt_model(event=None):
    """
    Initialize speech-to-text model loading in a separate thread.

    Args:
        event: Optional event parameter for binding to tkinter events.
    """
    thread = threading.Thread(target=_load_stt_model_thread)
    thread.start()
    return thread

def _load_stt_model_thread():
    """
    Internal function to load the Whisper speech-to-text model.
    
    Creates a loading window and handles the initialization of the WhisperModel
    with configured settings. Updates the global stt_local_model variable.
    
    Raises:
        Exception: Any error that occurs during model loading is caught, logged,
                  and displayed to the user via a message box.
    """
    with stt_model_loading_thread_lock:
        global stt_local_model

        def on_cancel_whisper_load():
            cancel_await_thread.set()

        model_name = app_settings.editable_settings[SettingsKeys.WHISPER_MODEL.value].strip()
        stt_loading_window = LoadingWindow(root, title="Speech to Text", initial_text=f"Loading Speech to Text {model_name} model. Please wait.", 
                            note_text="Note: If this is the first time loading the model, it will be actively downloading and may take some time.\n We appreciate your patience!",on_cancel=on_cancel_whisper_load)
        window.disable_settings_menu()
        print(f"Loading STT model: {model_name}")

        try:
            unload_stt_model()
            device_type = get_selected_whisper_architecture()
            set_cuda_paths()

            compute_type = app_settings.editable_settings[SettingsKeys.WHISPER_COMPUTE_TYPE.value]
            # Change the  compute type automatically if using a gpu one.
            if device_type == Architectures.CPU.architecture_value and compute_type == "float16":
                compute_type = "int8"


            stt_local_model = WhisperModel(
                model_name,
                device=device_type,
                cpu_threads=int(app_settings.editable_settings[SettingsKeys.WHISPER_CPU_COUNT.value]),
                compute_type=compute_type
            )

            print("STT model loaded successfully.")
        except Exception as e:
            print(f"An error occurred while loading STT {type(e).__name__}: {e}")
            stt_local_model = None
            messagebox.showerror("Error", f"An error occurred while loading Speech to Text {type(e).__name__}: {e}")
        finally:
            window.enable_settings_menu()
            stt_loading_window.destroy()
            print("Closing STT loading window.")

def unload_stt_model():
    """
    Unload the speech-to-text model from memory.
    
    Cleans up the global stt_local_model instance and performs garbage collection
    to free up system resources.
    """
    global stt_local_model
    if stt_local_model is not None:
        print("Unloading STT model from device.")
        # no risk of temporary "stt_local_model in globals() is False" with same gc effect
        stt_local_model = None
        gc.collect()
        print("STT model unloaded successfully.")
    else:
        print("STT model is already unloaded.")

def get_selected_whisper_architecture():
    """
    Determine the appropriate device architecture for the Whisper model.
    
    Returns:
        str: The architecture value (CPU or CUDA) based on user settings.
    """
    device_type = Architectures.CPU.architecture_value
    if app_settings.editable_settings[SettingsKeys.WHISPER_ARCHITECTURE.value] == Architectures.CUDA.label:
        device_type = Architectures.CUDA.architecture_value

    return device_type

def faster_whisper_transcribe(audio):
    """
    Transcribe audio using the Faster Whisper model.
    
    Args:
        audio: Audio data to transcribe.
    
    Returns:
        str: Transcribed text or error message if transcription fails.
        
    Raises:
        Exception: Any error during transcription is caught and returned as an error message.
    """
    try:
        if stt_local_model is None:
            load_stt_model()
            raise TranscribeError("Speech2Text model not loaded. Please try again once loaded.")

        # Validate beam_size
        try:
            beam_size = int(app_settings.editable_settings[SettingsKeys.WHISPER_BEAM_SIZE.value])
            if beam_size <= 0:
                raise ValueError(f"{SettingsKeys.WHISPER_BEAM_SIZE.value} must be greater than 0 in advanced settings")
        except (ValueError, TypeError) as e:
            return f"Invalid {SettingsKeys.WHISPER_BEAM_SIZE.value} parameter. Please go into the advanced settings and ensure you have a integer greater than 0: {str(e)}"

        additional_kwargs = {}
        if app_settings.editable_settings[SettingsKeys.USE_TRANSLATE_TASK.value]:
            additional_kwargs['task'] = 'translate'

        # Validate vad_filter
        vad_filter = bool(app_settings.editable_settings[SettingsKeys.WHISPER_VAD_FILTER.value])

        segments, info = stt_local_model.transcribe(
            audio,
            beam_size=beam_size,
            vad_filter=vad_filter,
            **additional_kwargs
        )
        
        result = "".join(f"{segment.text} " for segment in segments)

        if app_settings.is_low_mem_mode():
            unload_stt_model()
        
        return result 
    except Exception as e:
        error_message = f"Transcription failed: {str(e)}"
        print(f"Error during transcription: {str(e)}")
        raise TranscribeError(error_message) from e

def set_cuda_paths():
    """
    Configure CUDA-related environment variables and paths.
    
    Sets up the necessary environment variables for CUDA execution when CUDA
    architecture is selected. Updates CUDA_PATH, CUDA_PATH_V12_4, and PATH
    environment variables with the appropriate NVIDIA driver paths.
    """
    if (get_selected_whisper_architecture() != Architectures.CUDA.architecture_value) or (app_settings.editable_settings[SettingsKeys.LLM_ARCHITECTURE.value] != Architectures.CUDA.label):
        return

    nvidia_base_path = Path(get_file_path('nvidia-drivers'))
    
    cuda_path = nvidia_base_path / 'cuda_runtime' / 'bin'
    cublas_path = nvidia_base_path / 'cublas' / 'bin'
    cudnn_path = nvidia_base_path / 'cudnn' / 'bin'
    
    paths_to_add = [str(cuda_path), str(cublas_path), str(cudnn_path)]
    env_vars = ['CUDA_PATH', 'CUDA_PATH_V12_4', 'PATH']

    for env_var in env_vars:
        current_value = os.environ.get(env_var, '')
        new_value = os.pathsep.join(paths_to_add + ([current_value] if current_value else []))
        os.environ[env_var] = new_value
>>>>>>> 108900e5

# Configure grid weights for scalability
root.grid_columnconfigure(0, weight=1, minsize=10)
root.grid_columnconfigure(1, weight=1)
root.grid_columnconfigure(2, weight=1)
root.grid_columnconfigure(3, weight=1)
root.grid_columnconfigure(4, weight=1)
root.grid_columnconfigure(5, weight=1)
root.grid_columnconfigure(6, weight=1)
root.grid_columnconfigure(7, weight=1)
root.grid_columnconfigure(8, weight=1)
root.grid_columnconfigure(9, weight=1)
root.grid_columnconfigure(10, weight=1)
root.grid_columnconfigure(11, weight=1, minsize=10)
root.grid_rowconfigure(0, weight=1)
root.grid_rowconfigure(1, weight=0)
root.grid_rowconfigure(2, weight=1)
root.grid_rowconfigure(3, weight=0)
root.grid_rowconfigure(4, weight=0)


window.load_main_window()

user_input = CustomTextBox(root, height=12)
user_input.grid(row=0, column=1, columnspan=8, padx=5, pady=15, sticky='nsew')


# Insert placeholder text
user_input.scrolled_text.insert("1.0", "Transcript of Conversation")
user_input.scrolled_text.config(fg='grey')

# Bind events to remove or add the placeholder with arguments
user_input.scrolled_text.bind(
    "<FocusIn>",
    lambda event: remove_placeholder(
        event,
        user_input.scrolled_text,
        "Transcript of Conversation"))
user_input.scrolled_text.bind(
    "<FocusOut>",
    lambda event: add_placeholder(
        event,
        user_input.scrolled_text,
        "Transcript of Conversation"))

mic_button = tk.Button(root, text="Start\nRecording", command=lambda: (threaded_toggle_recording()), height=2, width=11)
mic_button.grid(row=1, column=1, pady=5, sticky='nsew')

send_button = tk.Button(root, text="Generate Note", command=send_and_flash, height=2, width=11)
send_button.grid(row=1, column=3, pady=5, sticky='nsew')

pause_button = tk.Button(root, text="Pause", command=toggle_pause, height=2, width=11)
pause_button.grid(row=1, column=2, pady=5, sticky='nsew')

clear_button = tk.Button(root, text="Clear", command=clear_application_press, height=2, width=11)
clear_button.grid(row=1, column=4, pady=5, sticky='nsew')

# hidding the AI Scribe button
# toggle_button = tk.Button(root, text="AI Scribe\nON", command=toggle_aiscribe, height=2, width=11)
# toggle_button.grid(row=1, column=5, pady=5, sticky='nsew')

upload_button = tk.Button(root, text="Upload Audio\nFor Transcription", command=upload_file, height=2, width=11)
upload_button.grid(row=1, column=5, pady=5, sticky='nsew')

switch_view_button = tk.Button(root, text="Minimize View", command=toggle_view, height=2, width=11)
switch_view_button.grid(row=1, column=6, pady=5, sticky='nsew')

blinking_circle_canvas = tk.Canvas(root, width=20, height=20)
blinking_circle_canvas.grid(row=1, column=7, pady=5)
circle = blinking_circle_canvas.create_oval(5, 5, 15, 15, fill='white')

response_display = CustomTextBox(root, height=13, state="disabled")
response_display.grid(row=2, column=1, columnspan=8, padx=5, pady=15, sticky='nsew')

# Insert placeholder text
response_display.scrolled_text.configure(state='normal')
response_display.scrolled_text.insert("1.0", "Medical Note")
response_display.scrolled_text.config(fg='grey')
response_display.scrolled_text.configure(state='disabled')

if app_settings.editable_settings["Enable Scribe Template"]:
    window.create_scribe_template()

# Create a frame to hold both timestamp listbox and mic test
history_frame = ttk.Frame(root)
history_frame.grid(row=0, column=9, columnspan=2, rowspan=6, padx=5, pady=10, sticky='nsew')

# Configure the frame's grid
history_frame.grid_columnconfigure(0, weight=1)
history_frame.grid_rowconfigure(0, weight=4)  # Timestamp takes more space
history_frame.grid_rowconfigure(1, weight=1)
history_frame.grid_rowconfigure(2, weight=1)  # Mic test takes less space
history_frame.grid_rowconfigure(3, weight=1)

system_font = tk.font.nametofont("TkDefaultFont")
base_size = system_font.cget("size")
scaled_size = int(base_size * 0.9)  # 90% of system font size
# Add warning label
warning_label = tk.Label(history_frame,
                         text="Temporary Note History will be cleared when app closes",
                         # fg="red",
                         # wraplength=200,
                         justify="left",
                         font=tk.font.Font(size=scaled_size),
                         )
warning_label.grid(row=3, column=0, sticky='ew', pady=(0, 5))


# Add the timestamp listbox
timestamp_listbox = TimestampListbox(history_frame, height=30, exportselection=False, response_history=response_history)
timestamp_listbox.grid(row=0, column=0, rowspan=3, sticky='nsew')
timestamp_listbox.bind('<<ListboxSelect>>', show_response)
timestamp_listbox.insert(tk.END, "Temporary Note History")
timestamp_listbox.config(fg='grey')


# Add microphone test frame
mic_test = MicrophoneTestFrame(parent=history_frame, p=p, app_settings=app_settings, root=root)
mic_test.frame.grid(row=4, column=0, pady=10, sticky='nsew')  # Use grid to place the frame

# Add a footer frame at the bottom of the window
footer_frame = tk.Frame(root, bg="lightgray", height=30)
footer_frame.grid(row=100, column=0, columnspan=100, sticky="ew")  # Use grid instead of pack

# Add "Version 2" label in the center of the footer
version = get_application_version()
version_label = tk.Label(
    footer_frame,
    text=f"FreeScribe Client {version}",
    bg="lightgray",
    fg="black").pack(
        side="left",
        expand=True,
        padx=2,
    pady=5)

window.update_aiscribe_texts(None)
# Bind Alt+P to send_and_receive function
root.bind('<Alt-p>', lambda event: pause_button.invoke())

# Bind Alt+R to toggle_recording function
root.bind('<Alt-r>', lambda event: mic_button.invoke())

# set min size
root.minsize(900, 400)

# ram checkj
if utils.system.is_system_low_memory() and not app_settings.is_low_mem_mode():
    logging.warning("System has low memory.")

    popup_box = PopupBox(root, 
    title="Low Memory Warning", 
    message="Your system has low memory. Please consider enabling Low Memory Mode in the settings.",
    button_text_1="Enable",
    button_text_2="Dismiss",
    )

    if popup_box.response == "button_1":
        app_settings.editable_settings[SettingsKeys.USE_LOW_MEM_MODE.value] = True
        app_settings.save_settings_to_file()
        logging.debug("Low Memory Mode enabled.")

if (app_settings.editable_settings['Show Welcome Message']):
    window.show_welcome_message()

<<<<<<< HEAD
# Wait for the UI root to be intialized then load the model. If using local llm.
if app_settings.editable_settings[SettingsKeys.LOCAL_LLM.value]:
    def on_cancel_llm_load():
        cancel_await_thread.set()
    root.after(
        100,
        lambda: (
            ModelManager.setup_model(
                app_settings=app_settings,
                root=root,
                on_cancel=on_cancel_llm_load)))

if app_settings.editable_settings[SettingsKeys.LOCAL_WHISPER.value]:
    # Inform the user that Local Whisper is being used for transcription
    print("Using Local Whisper for transcription.")
    root.after(100, lambda: (load_model_with_loading_screen(root=root, app_settings=app_settings)))
=======
#Wait for the UI root to be intialized then load the model. If using local llm.
# Do not load the models if low mem is activated.
if not app_settings.is_low_mem_mode():
    if app_settings.editable_settings[SettingsKeys.LOCAL_LLM.value]:
        def on_cancel_llm_load():
            cancel_await_thread.set()
        root.after(100, lambda:(ModelManager.setup_model(app_settings=app_settings, root=root, on_cancel=on_cancel_llm_load)))

    if app_settings.editable_settings[SettingsKeys.LOCAL_WHISPER.value]:
        # Inform the user that Local Whisper is being used for transcription
        print("Using Local Whisper for transcription.")
        root.after(100, lambda: (load_stt_model()))
>>>>>>> 108900e5

# wait for both whisper and llm to be loaded before unlocking the settings button


def await_models(timeout_length=60):
    """
    Waits until the necessary models (Whisper and LLM) are fully loaded.

    The function checks if local models are enabled based on application settings.
    If a remote model is used, the corresponding flag is set to True immediately,
    bypassing the wait. Otherwise, the function enters a loop that periodically
    checks for model readiness and prints status updates until both models are loaded.

    :return: None
    """
    # if we cancel this thread then break out of the loop
    if cancel_await_thread.is_set():
        print("*** Model loading cancelled. Enabling settings bar.")
        # reset the flag
        cancel_await_thread.clear()
        # reset the settings bar
        window.enable_settings_menu()
        # return so the .after() doesnt get called.
        return

    # if we are using remote whisper then we can assume it is loaded and dont wait
    whisper_loaded = (not app_settings.editable_settings[SettingsKeys.LOCAL_WHISPER.value] or is_whisper_valid())

    # if we are not using local llm then we can assume it is loaded and dont wait
    llm_loaded = (not app_settings.editable_settings[SettingsKeys.LOCAL_LLM.value] or ModelManager.local_model)

    # if there was a error stop checking
    if ModelManager.local_model == ModelStatus.ERROR:
        # Error message is displayed else where
        llm_loaded = True

    # wait for both models to be loaded
<<<<<<< HEAD
    if not whisper_loaded or not llm_loaded:
        print("Waiting for models to load... Model status:")
        print(f"Whisper: {whisper_loaded}, LLM: {llm_loaded}")
=======
    if (not whisper_loaded or not llm_loaded ) and not app_settings.is_low_mem_mode():
        print("Waiting for models to load...")
>>>>>>> 108900e5

        # override the lock in case something else tried to edit
        window.disable_settings_menu()

        root.after(100, await_models)
    else:
        print("*** Models loaded successfully on startup.")

        # if error null out the model
        if ModelManager.local_model == ModelStatus.ERROR:
            ModelManager.local_model = None

        window.enable_settings_menu()


root.after(100, await_models)

root.bind("<<LoadSttModel>>", lambda event: load_model_with_loading_screen(root=root, app_settings=app_settings))

root.mainloop()

p.terminate()<|MERGE_RESOLUTION|>--- conflicted
+++ resolved
@@ -1212,13 +1212,8 @@
         while ModelManager.local_model is None and timer < 30:
             timer += 0.1
             time.sleep(0.1)
-<<<<<<< HEAD
-
-    return ModelManager.local_model.generate_response(
-=======
-        
+       
     response  = ModelManager.local_model.generate_response(
->>>>>>> 108900e5
         edited_text,
         max_tokens=int(app_settings.editable_settings["max_length"]),
         temperature=float(app_settings.editable_settings["temperature"]),
@@ -1226,13 +1221,10 @@
         repeat_penalty=float(app_settings.editable_settings["rep_pen"]),
     )
 
-<<<<<<< HEAD
-=======
     if app_settings.is_low_mem_mode():
         ModelManager.unload_model()
 
     return response
->>>>>>> 108900e5
 
 def screen_input_with_llm(conversation):
     """
@@ -1749,176 +1741,6 @@
         text_widget.delete("1.0", "end")
         text_widget.config(fg='black')
 
-<<<<<<< HEAD
-=======
-def load_stt_model(event=None):
-    """
-    Initialize speech-to-text model loading in a separate thread.
-
-    Args:
-        event: Optional event parameter for binding to tkinter events.
-    """
-    thread = threading.Thread(target=_load_stt_model_thread)
-    thread.start()
-    return thread
-
-def _load_stt_model_thread():
-    """
-    Internal function to load the Whisper speech-to-text model.
-    
-    Creates a loading window and handles the initialization of the WhisperModel
-    with configured settings. Updates the global stt_local_model variable.
-    
-    Raises:
-        Exception: Any error that occurs during model loading is caught, logged,
-                  and displayed to the user via a message box.
-    """
-    with stt_model_loading_thread_lock:
-        global stt_local_model
-
-        def on_cancel_whisper_load():
-            cancel_await_thread.set()
-
-        model_name = app_settings.editable_settings[SettingsKeys.WHISPER_MODEL.value].strip()
-        stt_loading_window = LoadingWindow(root, title="Speech to Text", initial_text=f"Loading Speech to Text {model_name} model. Please wait.", 
-                            note_text="Note: If this is the first time loading the model, it will be actively downloading and may take some time.\n We appreciate your patience!",on_cancel=on_cancel_whisper_load)
-        window.disable_settings_menu()
-        print(f"Loading STT model: {model_name}")
-
-        try:
-            unload_stt_model()
-            device_type = get_selected_whisper_architecture()
-            set_cuda_paths()
-
-            compute_type = app_settings.editable_settings[SettingsKeys.WHISPER_COMPUTE_TYPE.value]
-            # Change the  compute type automatically if using a gpu one.
-            if device_type == Architectures.CPU.architecture_value and compute_type == "float16":
-                compute_type = "int8"
-
-
-            stt_local_model = WhisperModel(
-                model_name,
-                device=device_type,
-                cpu_threads=int(app_settings.editable_settings[SettingsKeys.WHISPER_CPU_COUNT.value]),
-                compute_type=compute_type
-            )
-
-            print("STT model loaded successfully.")
-        except Exception as e:
-            print(f"An error occurred while loading STT {type(e).__name__}: {e}")
-            stt_local_model = None
-            messagebox.showerror("Error", f"An error occurred while loading Speech to Text {type(e).__name__}: {e}")
-        finally:
-            window.enable_settings_menu()
-            stt_loading_window.destroy()
-            print("Closing STT loading window.")
-
-def unload_stt_model():
-    """
-    Unload the speech-to-text model from memory.
-    
-    Cleans up the global stt_local_model instance and performs garbage collection
-    to free up system resources.
-    """
-    global stt_local_model
-    if stt_local_model is not None:
-        print("Unloading STT model from device.")
-        # no risk of temporary "stt_local_model in globals() is False" with same gc effect
-        stt_local_model = None
-        gc.collect()
-        print("STT model unloaded successfully.")
-    else:
-        print("STT model is already unloaded.")
-
-def get_selected_whisper_architecture():
-    """
-    Determine the appropriate device architecture for the Whisper model.
-    
-    Returns:
-        str: The architecture value (CPU or CUDA) based on user settings.
-    """
-    device_type = Architectures.CPU.architecture_value
-    if app_settings.editable_settings[SettingsKeys.WHISPER_ARCHITECTURE.value] == Architectures.CUDA.label:
-        device_type = Architectures.CUDA.architecture_value
-
-    return device_type
-
-def faster_whisper_transcribe(audio):
-    """
-    Transcribe audio using the Faster Whisper model.
-    
-    Args:
-        audio: Audio data to transcribe.
-    
-    Returns:
-        str: Transcribed text or error message if transcription fails.
-        
-    Raises:
-        Exception: Any error during transcription is caught and returned as an error message.
-    """
-    try:
-        if stt_local_model is None:
-            load_stt_model()
-            raise TranscribeError("Speech2Text model not loaded. Please try again once loaded.")
-
-        # Validate beam_size
-        try:
-            beam_size = int(app_settings.editable_settings[SettingsKeys.WHISPER_BEAM_SIZE.value])
-            if beam_size <= 0:
-                raise ValueError(f"{SettingsKeys.WHISPER_BEAM_SIZE.value} must be greater than 0 in advanced settings")
-        except (ValueError, TypeError) as e:
-            return f"Invalid {SettingsKeys.WHISPER_BEAM_SIZE.value} parameter. Please go into the advanced settings and ensure you have a integer greater than 0: {str(e)}"
-
-        additional_kwargs = {}
-        if app_settings.editable_settings[SettingsKeys.USE_TRANSLATE_TASK.value]:
-            additional_kwargs['task'] = 'translate'
-
-        # Validate vad_filter
-        vad_filter = bool(app_settings.editable_settings[SettingsKeys.WHISPER_VAD_FILTER.value])
-
-        segments, info = stt_local_model.transcribe(
-            audio,
-            beam_size=beam_size,
-            vad_filter=vad_filter,
-            **additional_kwargs
-        )
-        
-        result = "".join(f"{segment.text} " for segment in segments)
-
-        if app_settings.is_low_mem_mode():
-            unload_stt_model()
-        
-        return result 
-    except Exception as e:
-        error_message = f"Transcription failed: {str(e)}"
-        print(f"Error during transcription: {str(e)}")
-        raise TranscribeError(error_message) from e
-
-def set_cuda_paths():
-    """
-    Configure CUDA-related environment variables and paths.
-    
-    Sets up the necessary environment variables for CUDA execution when CUDA
-    architecture is selected. Updates CUDA_PATH, CUDA_PATH_V12_4, and PATH
-    environment variables with the appropriate NVIDIA driver paths.
-    """
-    if (get_selected_whisper_architecture() != Architectures.CUDA.architecture_value) or (app_settings.editable_settings[SettingsKeys.LLM_ARCHITECTURE.value] != Architectures.CUDA.label):
-        return
-
-    nvidia_base_path = Path(get_file_path('nvidia-drivers'))
-    
-    cuda_path = nvidia_base_path / 'cuda_runtime' / 'bin'
-    cublas_path = nvidia_base_path / 'cublas' / 'bin'
-    cudnn_path = nvidia_base_path / 'cudnn' / 'bin'
-    
-    paths_to_add = [str(cuda_path), str(cublas_path), str(cudnn_path)]
-    env_vars = ['CUDA_PATH', 'CUDA_PATH_V12_4', 'PATH']
-
-    for env_var in env_vars:
-        current_value = os.environ.get(env_var, '')
-        new_value = os.pathsep.join(paths_to_add + ([current_value] if current_value else []))
-        os.environ[env_var] = new_value
->>>>>>> 108900e5
 
 # Configure grid weights for scalability
 root.grid_columnconfigure(0, weight=1, minsize=10)
@@ -2084,39 +1906,25 @@
 if (app_settings.editable_settings['Show Welcome Message']):
     window.show_welcome_message()
 
-<<<<<<< HEAD
-# Wait for the UI root to be intialized then load the model. If using local llm.
-if app_settings.editable_settings[SettingsKeys.LOCAL_LLM.value]:
-    def on_cancel_llm_load():
-        cancel_await_thread.set()
-    root.after(
-        100,
-        lambda: (
-            ModelManager.setup_model(
-                app_settings=app_settings,
-                root=root,
-                on_cancel=on_cancel_llm_load)))
-
-if app_settings.editable_settings[SettingsKeys.LOCAL_WHISPER.value]:
-    # Inform the user that Local Whisper is being used for transcription
-    print("Using Local Whisper for transcription.")
-    root.after(100, lambda: (load_model_with_loading_screen(root=root, app_settings=app_settings)))
-=======
 #Wait for the UI root to be intialized then load the model. If using local llm.
 # Do not load the models if low mem is activated.
 if not app_settings.is_low_mem_mode():
+    # Wait for the UI root to be intialized then load the model. If using local llm.
     if app_settings.editable_settings[SettingsKeys.LOCAL_LLM.value]:
         def on_cancel_llm_load():
             cancel_await_thread.set()
-        root.after(100, lambda:(ModelManager.setup_model(app_settings=app_settings, root=root, on_cancel=on_cancel_llm_load)))
+        root.after(
+            100,
+            lambda: (
+                ModelManager.setup_model(
+                    app_settings=app_settings,
+                    root=root,
+                    on_cancel=on_cancel_llm_load)))
 
     if app_settings.editable_settings[SettingsKeys.LOCAL_WHISPER.value]:
         # Inform the user that Local Whisper is being used for transcription
         print("Using Local Whisper for transcription.")
-        root.after(100, lambda: (load_stt_model()))
->>>>>>> 108900e5
-
-# wait for both whisper and llm to be loaded before unlocking the settings button
+        root.after(100, lambda: (load_model_with_loading_screen(root=root, app_settings=app_settings)))
 
 
 def await_models(timeout_length=60):
@@ -2152,14 +1960,8 @@
         llm_loaded = True
 
     # wait for both models to be loaded
-<<<<<<< HEAD
-    if not whisper_loaded or not llm_loaded:
-        print("Waiting for models to load... Model status:")
-        print(f"Whisper: {whisper_loaded}, LLM: {llm_loaded}")
-=======
     if (not whisper_loaded or not llm_loaded ) and not app_settings.is_low_mem_mode():
         print("Waiting for models to load...")
->>>>>>> 108900e5
 
         # override the lock in case something else tried to edit
         window.disable_settings_menu()
