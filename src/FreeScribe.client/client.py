"""
This software is released under the AGPL-3.0 license
Copyright (c) 2023-2024 Braedon Hendy

Further updates and packaging added in 2024 through the ClinicianFOCUS initiative, 
a collaboration with Dr. Braedon Hendy and Conestoga College Institute of Applied 
Learning and Technology as part of the CNERG+ applied research project, 
Unburdening Primary Healthcare: An Open-Source AI Clinician Partner Platform". 
Prof. Michael Yingbull (PI), Dr. Braedon Hendy (Partner), 
and Research Students - Software Developer Alex Simko, Pemba Sherpa (F24), and Naitik Patel.

"""

import tkinter as tk
from tkinter import scrolledtext, ttk, filedialog
import requests
import pyperclip
import wave
import threading
import numpy as np
import base64
import json
import pyaudio
import tkinter.messagebox as messagebox
import datetime
import functools
import os
import whisper # python package is named openai-whisper
from openai import OpenAI
import scrubadub
import re
import speech_recognition as sr # python package is named speechrecognition
import time
import queue
from ContainerManager import ContainerManager
import atexit
import asyncio
from UI.MainWindow import MainWindow
from UI.MainWindowUI import MainWindowUI
from UI.SettingsWindowUI import SettingsWindowUI
from UI.SettingsWindow import SettingsWindow
from UI.Widgets.CustomTextBox import CustomTextBox
from UI.LoadingWindow import LoadingWindow
<<<<<<< HEAD
from Model import Model, ModelManager
=======
from utils.file_utils import get_file_path
>>>>>>> 5a04d93d

# GUI Setup
root = tk.Tk()
root.title("AI Medical Scribe")

# settings logic
app_settings = SettingsWindow()

#  create our ui elements and settings config
window = MainWindowUI(root, app_settings)

app_settings.set_main_window(window)

if app_settings.editable_settings["Use Docker Status Bar"]:
    window.create_docker_status_bar()

NOTE_CREATION = "Note Creation...Please Wait"

user_message = []
response_history = []
current_view = "full"
username = "user"
botname = "Assistant"
num_lines_to_keep = 20
uploaded_file_path = None
is_recording = False
is_realtimeactive = False
audio_data = []
frames = []
is_paused = False
is_flashing = False
use_aiscribe = True
is_gpt_button_active = False
p = pyaudio.PyAudio()
audio_queue = queue.Queue()
CHUNK = 1024
FORMAT = pyaudio.paInt16
CHANNELS = 1
RATE = 16000


def get_prompt(formatted_message):

    sampler_order = app_settings.editable_settings["sampler_order"]
    if isinstance(sampler_order, str):
        sampler_order = json.loads(sampler_order)
    return {
        "prompt": f"{formatted_message}\n",
        "use_story": app_settings.editable_settings["use_story"],
        "use_memory": app_settings.editable_settings["use_memory"],
        "use_authors_note": app_settings.editable_settings["use_authors_note"],
        "use_world_info": app_settings.editable_settings["use_world_info"],
        "max_context_length": int(app_settings.editable_settings["max_context_length"]),
        "max_length": int(app_settings.editable_settings["max_length"]),
        "rep_pen": float(app_settings.editable_settings["rep_pen"]),
        "rep_pen_range": int(app_settings.editable_settings["rep_pen_range"]),
        "rep_pen_slope": float(app_settings.editable_settings["rep_pen_slope"]),
        "temperature": float(app_settings.editable_settings["temperature"]),
        "tfs": float(app_settings.editable_settings["tfs"]),
        "top_a": float(app_settings.editable_settings["top_a"]),
        "top_k": int(app_settings.editable_settings["top_k"]),
        "top_p": float(app_settings.editable_settings["top_p"]),
        "typical": float(app_settings.editable_settings["typical"]),
        "sampler_order": sampler_order,
        "singleline": app_settings.editable_settings["singleline"],
        "frmttriminc": app_settings.editable_settings["frmttriminc"],
        "frmtrmblln": app_settings.editable_settings["frmtrmblln"]
    }

def threaded_toggle_recording():
    thread = threading.Thread(target=toggle_recording)
    thread.start()

def threaded_realtime_text():
    thread = threading.Thread(target=realtime_text)
    thread.start()
    return thread

def threaded_handle_message(formatted_message):
    thread = threading.Thread(target=show_edit_transcription_popup, args=(formatted_message,))
    thread.start()
    return thread

def threaded_send_audio_to_server():
    thread = threading.Thread(target=send_audio_to_server)
    thread.start()
    return thread


DEFAULT_PAUSE_BUTTON_COLOUR = None
def toggle_pause():
    global is_paused, DEFAULT_PAUSE_BUTTON_COLOUR
    is_paused = not is_paused

    if is_paused:
        DEFAULT_PAUSE_BUTTON_COLOUR = pause_button.cget('background')
        pause_button.config(text="Resume", bg="red")
    else:
        pause_button.config(text="Pause", bg=DEFAULT_PAUSE_BUTTON_COLOUR)

def record_audio():
    global is_paused, frames, audio_queue
    stream = p.open(format=FORMAT, channels=CHANNELS, rate=RATE, input=True, frames_per_buffer=CHUNK, input_device_index=1)
    current_chunk = []
    silent_duration = 0
    record_duration = 0
    minimum_silent_duration = int(app_settings.editable_settings["Real Time Silence Length"])
    minimum_audio_duration = int(app_settings.editable_settings["Real Time Audio Length"])
    
    while is_recording:
        if not is_paused:
            data = stream.read(CHUNK, exception_on_overflow=False)
            frames.append(data)
            # Check for silence
            audio_buffer = np.frombuffer(data, dtype=np.int16).astype(np.float32) / 32768
            if is_silent(audio_buffer, app_settings.editable_settings["Silence cut-off"]):
                silent_duration += CHUNK / RATE
            else:
                current_chunk.append(data)
                silent_duration = 0
            
            record_duration += CHUNK / RATE
            
            # If the current_chunk has at least 5 seconds of audio and 1 second of silence at the end
            if record_duration >= minimum_audio_duration and silent_duration >= minimum_silent_duration:
                if app_settings.editable_settings["Real Time"] and current_chunk:
                    audio_queue.put(b''.join(current_chunk))
                current_chunk = []
                silent_duration = 0
                record_duration = 0

    # Send any remaining audio chunk when recording stops
    if current_chunk:
        audio_queue.put(b''.join(current_chunk))

    stream.stop_stream()
    stream.close()
    audio_queue.put(None)


def is_silent(data, threshold=0.01):
    """Check if audio chunk is silent"""
    data_array = np.array(data)
    max_value = max(abs(data_array))
    return max_value < threshold

def realtime_text():
    global frames, is_realtimeactive, audio_queue
    if not is_realtimeactive:
        is_realtimeactive = True
        model = None
        if app_settings.editable_settings["Real Time"]:
            try:
                model_name = app_settings.editable_settings["Whisper Model"].strip()
                model = whisper.load_model(model_name)
            except Exception as e:
                messagebox.showerror("Model Error", f"Error loading model: {e}")
                
        while True:
            audio_data = audio_queue.get()
            if audio_data is None:
                break
            if app_settings.editable_settings["Real Time"] == True:
                print("Real Time Audio to Text")
                audio_buffer = np.frombuffer(audio_data, dtype=np.int16).astype(np.float32) / 32768
                if not is_silent(audio_buffer):
                    if app_settings.editable_settings["Local Whisper"] == True:
                        print("Local Real Time Whisper")
                        result = model.transcribe(audio_buffer, fp16=False)
                        update_gui(result['text'])
                    else:
                        print("Remote Real Time Whisper")
                        if frames:
                            with wave.open('realtime.wav', 'wb') as wf:
                                wf.setnchannels(CHANNELS)
                                wf.setsampwidth(p.get_sample_size(FORMAT))
                                wf.setframerate(RATE)
                                wf.writeframes(b''.join(frames))
                            frames = []
                        file_to_send = 'realtime.wav'
                        with open(file_to_send, 'rb') as f:
                            files = {'audio': f}

                            headers = {
                                "Authorization": "Bearer "+app_settings.editable_settings["Whisper Server API Key"]
                            }

                            if str(app_settings.SSL_ENABLE) == "1" and str(app_settings.SSL_SELFCERT) == "1":
                                response = requests.post(app_settings.editable_settings["Whisper Endpoint"], headers=headers,files=files, verify=False)
                            else:
                                response = requests.post(app_settings.editable_settings["Whisper Endpoint"], headers=headers,files=files)
                            if response.status_code == 200:
                                text = response.json()['text']
                                update_gui(text)
                audio_queue.task_done()
    else:
        is_realtimeactive = False

def update_gui(text):
    user_input.scrolled_text.insert(tk.END, text + '\n')
    user_input.scrolled_text.see(tk.END)

def save_audio():
    global frames
    if frames:
        with wave.open('recording.wav', 'wb') as wf:
            wf.setnchannels(CHANNELS)
            wf.setsampwidth(p.get_sample_size(FORMAT))
            wf.setframerate(RATE)
            wf.writeframes(b''.join(frames))
        frames = []  # Clear recorded data
        if app_settings.editable_settings["Real Time"] == True:
            send_and_receive()
        else:
            threaded_send_audio_to_server()

DEFUALT_BUTTON_COLOUR = None

def toggle_recording():
    global is_recording, recording_thread, DEFUALT_BUTTON_COLOUR, realtime_thread, audio_queue

    realtime_thread = threaded_realtime_text()

    if not is_recording:
        user_input.scrolled_text.configure(state='normal')
        user_input.scrolled_text.delete("1.0", tk.END)
        if not app_settings.editable_settings["Real Time"]:
            user_input.scrolled_text.insert(tk.END, "Recording")
        response_display.scrolled_text.configure(state='normal')
        response_display.scrolled_text.delete("1.0", tk.END)
        response_display.scrolled_text.configure(fg='black')
        response_display.scrolled_text.configure(state='disabled')
        is_recording = True
        
        realtime_thread = threaded_realtime_text()

        recording_thread = threading.Thread(target=record_audio)
        recording_thread.start()

        DEFUALT_BUTTON_COLOUR = mic_button.cget('background')
        mic_button.config(bg="red", text="Stop\nRecording")
        start_flashing()
    else:
        is_recording = False
        if recording_thread.is_alive():
            recording_thread.join()  # Ensure the recording thread is terminated

        if app_settings.editable_settings["Real Time"]:
            loading_window = LoadingWindow(root, "Processing Audio", "Processing Audio. Please wait.")

            while audio_queue.empty() is False:
                time.sleep(0.1)
            
            loading_window.destroy()

        save_audio()
        mic_button.config(bg=DEFUALT_BUTTON_COLOUR, text="Start\nRecording")

def clear_all_text_fields():
    user_input.scrolled_text.configure(state='normal')
    user_input.scrolled_text.delete("1.0", tk.END)
    user_input.scrolled_text.focus_set()
    root.focus_set()
    stop_flashing()
    response_display.scrolled_text.configure(state='normal')
    response_display.scrolled_text.delete("1.0", tk.END)
    response_display.scrolled_text.insert(tk.END, "Medical Note")
    response_display.scrolled_text.config(fg='grey')
    response_display.scrolled_text.configure(state='disabled')

def toggle_aiscribe():
    global use_aiscribe
    use_aiscribe = not use_aiscribe
    toggle_button.config(text="AI Scribe\nON" if use_aiscribe else "AI Scribe\nOFF")

def send_audio_to_server():
    """
    Sends an audio file to either a local or remote Whisper server for transcription.

    Global Variables:
    ----------------
    uploaded_file_path : str
        The path to the uploaded audio file. If `None`, the function defaults to
        'recording.wav'.

    Parameters:
    -----------
    None

    Returns:
    --------
    None

    Raises:
    -------
    ValueError
        If the `app_settings.editable_settings["Local Whisper"]` flag is not a boolean.
    FileNotFoundError
        If the specified audio file does not exist.
    requests.exceptions.RequestException
        If there is an issue with the HTTP request to the remote server.
    """

    global uploaded_file_path

    loading_window = LoadingWindow(root, "Processing Audio", "Processing Audio. Please wait.")

    # Check if Local Whisper is enabled in the editable settings
    if app_settings.editable_settings["Local Whisper"] == True:
        # Inform the user that Local Whisper is being used for transcription
        print("Using Local Whisper for transcription.")
        # Configure the user input widget to be editable and clear its content
        user_input.scrolled_text.configure(state='normal')
        user_input.scrolled_text.delete("1.0", tk.END)

        # Display a message indicating that audio to text processing is in progress
        user_input.scrolled_text.insert(tk.END, "Audio to Text Processing...Please Wait")
        try:
            # Load the specified Whisper model
            model_name = app_settings.editable_settings["Whisper Model"].strip()
            model = whisper.load_model(model_name)

            # Determine the file to send for transcription
            file_to_send = uploaded_file_path or 'recording.wav'
            uploaded_file_path = None

            # Transcribe the audio file using the loaded model
            result = model.transcribe(file_to_send)
            transcribed_text = result["text"]

            # Update the user input widget with the transcribed text
            user_input.scrolled_text.configure(state='normal')
            user_input.scrolled_text.delete("1.0", tk.END)
            user_input.scrolled_text.insert(tk.END, transcribed_text)

            # Send the transcribed text and receive a response
            send_and_receive()
        except Exception as e:
            # Log the error message
            # TODO: Add system eventlogger
            print(f"An error occurred: {e}")

            #log error to input window
            user_input.scrolled_text.configure(state='normal')
            user_input.scrolled_text.delete("1.0", tk.END)
            user_input.scrolled_text.insert(tk.END, f"An error occurred: {e}")
            user_input.scrolled_text.configure(state='disabled')
        finally:
            loading_window.destroy()
            
    else:
        # Inform the user that Remote Whisper is being used for transcription
        print("Using Remote Whisper for transcription.")

        # Configure the user input widget to be editable and clear its content
        user_input.scrolled_text.configure(state='normal')
        user_input.scrolled_text.delete("1.0", tk.END)

        # Display a message indicating that audio to text processing is in progress
        user_input.scrolled_text.insert(tk.END, "Audio to Text Processing...Please Wait")

        # Determine the file to send for transcription
        if uploaded_file_path:
            file_to_send = uploaded_file_path
            uploaded_file_path = None
        else:
            file_to_send = 'recording.wav'

        # Open the audio file in binary mode
        with open(file_to_send, 'rb') as f:
            files = {'audio': f}

            # Add the Bearer token to the headers for authentication
            headers = {
                "Authorization": f"Bearer {app_settings.editable_settings['Whisper Server API Key']}"
            }

            try:
                response = None
                # Check for SSL and self-signed certificate settings
                if str(app_settings.SSL_ENABLE) == "1" and str(app_settings.SSL_SELFCERT) == "1":
                    # Send the request without verifying the SSL certificate
                    response = requests.post(app_settings.editable_settings["Whisper Endpoint"], headers=headers, files=files, verify=False)
                else:
                    # Send the request with the audio file and headers/authorization
                    response = requests.post(app_settings.editable_settings["Whisper Endpoint"], headers=headers, files=files)

                # On successful response (status code 200)
                if response.status_code == 200:
                    # Update the UI with the transcribed text
                    transcribed_text = response.json()['text']
                    user_input.scrolled_text.configure(state='normal')
                    user_input.scrolled_text.delete("1.0", tk.END)
                    user_input.scrolled_text.insert(tk.END, transcribed_text)

                    # Send the transcribed text and receive a response
                    send_and_receive()

            except Exception as e:
                # log error message
                #TODO: Implment proper logging to system
                print(f"An error occurred: {e}")
                # Display an error message to the user
                user_input.scrolled_text.configure(state='normal')
                user_input.scrolled_text.delete("1.0", tk.END)
                user_input.scrolled_text.insert(tk.END, f"An error occurred: {e}")
                user_input.scrolled_text.configure(state='disabled')
            finally:
                loading_window.destroy()

def send_and_receive():
    global use_aiscribe, user_message
    user_message = user_input.scrolled_text.get("1.0", tk.END).strip()
    display_text(NOTE_CREATION)
    threaded_handle_message(user_message)

        

def display_text(text):
    response_display.scrolled_text.configure(state='normal')
    response_display.scrolled_text.delete("1.0", tk.END)
    response_display.scrolled_text.insert(tk.END, f"{text}\n")
    response_display.scrolled_text.configure(fg='black')
    response_display.scrolled_text.configure(state='disabled')

IS_FIRST_LOG = True
def update_gui_with_response(response_text):
    global response_history, user_message, IS_FIRST_LOG

    if IS_FIRST_LOG:
        timestamp_listbox.delete(0, tk.END)
        timestamp_listbox.config(fg='black')
        IS_FIRST_LOG = False

    timestamp = datetime.datetime.now().strftime("%Y-%m-%d %H:%M:%S")
    response_history.insert(0, (timestamp, user_message, response_text))

    # Update the timestamp listbox
    timestamp_listbox.delete(0, tk.END)
    for time, _, _ in response_history:
        timestamp_listbox.insert(tk.END, time)

    display_text(response_text)
    pyperclip.copy(response_text)
    stop_flashing()

def show_response(event):
    global IS_FIRST_LOG

    if IS_FIRST_LOG:
        return

    selection = event.widget.curselection()
    if selection:
        index = selection[0]
        transcript_text = response_history[index][1]
        response_text = response_history[index][2]
        user_input.scrolled_text.configure(state='normal')
        user_input.scrolled_text.config(fg='black')
        user_input.scrolled_text.delete("1.0", tk.END)
        user_input.scrolled_text.insert(tk.END, transcript_text)
        response_display.scrolled_text.configure(state='normal')
        response_display.scrolled_text.delete('1.0', tk.END)
        response_display.scrolled_text.insert('1.0', response_text)
        response_display.scrolled_text.config(fg='black')
        response_display.scrolled_text.configure(state='disabled')
        pyperclip.copy(response_text)

def send_text_to_api(edited_text):
    headers = {
        "Authorization": f"Bearer {app_settings.OPENAI_API_KEY}",
        "Content-Type": "application/json",
        "accept": "application/json",
    }

    payload = {}

    try:
        payload = {
            "model": app_settings.editable_settings["Model"].strip(),
            "messages": [
                {"role": "user", "content": edited_text}
            ],
            "temperature": float(app_settings.editable_settings["temperature"]),
            "top_p": float(app_settings.editable_settings["top_p"]),
            "top_k": int(app_settings.editable_settings["top_k"]),
            "tfs": float(app_settings.editable_settings["tfs"]),
        }

        if app_settings.editable_settings["best_of"]:
            payload["best_of"] = int(app_settings.editable_settings["best_of"])
            
    except ValueError as e:
        payload = {
            "model": app_settings.editable_settings["Model"].strip(),
            "messages": [
                {"role": "user", "content": edited_text}
            ],
            "temperature": 0.1,
            "top_p": 0.4,
            "top_k": 30,
            "best_of": 6,
            "tfs": 0.97,
        }

        if app_settings.editable_settings["best_of"]:
            payload["best_of"] = int(app_settings.editable_settings["best_of"])

        print(f"Error parsing settings: {e}. Using default settings.")

    try:

        if app_settings.editable_settings["Model Endpoint"].endswith('/'):
            app_settings.editable_settings["Model Endpoint"] = app_settings.editable_settings["Model Endpoint"][:-1]

        if app_settings.API_STYLE == "OpenAI":
            response = requests.Response
            if str(app_settings.SSL_SELFCERT) == "1" and str(app_settings.SSL_ENABLE) == "1":
                response = requests.post(app_settings.editable_settings["Model Endpoint"]+"/chat/completions", headers=headers, json=payload, verify=False)
            else:
                response = requests.post(app_settings.editable_settings["Model Endpoint"]+"/chat/completions", headers=headers, json=payload)

            response.raise_for_status()
            response_data = response.json()
            response_text = (response_data['choices'][0]['message']['content'])
            return response_text
        elif app_settings.API_STYLE == "KoboldCpp":
            prompt = get_prompt(edited_text)
            if str(app_settings.SSL_ENABLE) == "1" and str(app_settings.SSL_SELFCERT) == "1":
                response = requests.post(app_settings.editable_settings["Model Endpoint"] + "/api/v1/generate", json=prompt, verify=False)
            else:
                response = requests.post(app_settings.editable_settings["Model Endpoint"] + "/api/v1/generate", json=prompt)
            if response.status_code == 200:
                results = response.json()['results']
                response_text = results[0]['text']
                response_text = response_text.replace("  ", " ").strip()
                return response_text

    except Exception as e:
        raise e

def send_text_to_localmodel(edited_text):  
    # Send prompt to local model and get response
    if ModelManager.local_model is None:
        ModelManager.setup_model(app_settings=app_settings, root=root)

    model_ready = threading.Event()
    if not model_ready.wait(timeout=30):
        raise TimeoutError("Model initialization timed out after 30 seconds")

    return ModelManager.local_model.generate_response(
        edited_text,
        max_tokens=int(app_settings.editable_settings["max_length"]),
        temperature=float(app_settings.editable_settings["temperature"]),
        top_p=float(app_settings.editable_settings["top_p"]),
        repeat_penalty=float(app_settings.editable_settings["rep_pen"]),
    )

    


def send_text_to_chatgpt(edited_text):  
    if app_settings.editable_settings["Use Local LLM"]:
        return send_text_to_localmodel(edited_text)
    else:
        return send_text_to_api(edited_text)

def generate_note(formatted_message):
            try:
                # If note generation is on
                if use_aiscribe:
                    # If pre-processing is enabled
                    if app_settings.editable_settings["Use Pre-Processing"]:
                        #Generate Facts List
                        list_of_facts = send_text_to_chatgpt(f"{app_settings.editable_settings['Pre-Processing']} {formatted_message}")
                        
                        #Make a note from the facts
                        medical_note = send_text_to_chatgpt(f"{app_settings.AISCRIBE} {list_of_facts} {app_settings.AISCRIBE2}")

                        # If post-processing is enabled check the note over
                        if app_settings.editable_settings["Use Post-Processing"]:
                            post_processed_note = send_text_to_chatgpt(f"{app_settings.editable_settings['Post-Processing']}\nFacts:{list_of_facts}\nNotes:{medical_note}")
                            update_gui_with_response(post_processed_note)
                        else:
                            update_gui_with_response(medical_note)

                    else: # If pre-processing is not enabled thhen just generate the note
                        medical_note = send_text_to_chatgpt(f"{app_settings.AISCRIBE} {formatted_message} {app_settings.AISCRIBE2}")

                        if app_settings.editable_settings["Use Post-Processing"]:
                            post_processed_note = send_text_to_chatgpt(f"{app_settings.editable_settings['Post-Processing']}\nFacts:{list_of_facts}\nNotes:{medical_note}")
                            update_gui_with_response(post_processed_note)
                        else:
                            update_gui_with_response(medical_note)
                else: # do not generate note just send text directly to AI 
                    ai_response = send_text_to_chatgpt(formatted_message)
                    update_gui_with_response(ai_response)

                return True
            except Exception as e:
                #Logg
                #TODO: Implement proper logging to system event logger
                print(f"An error occurred: {e}")
                display_text(f"An error occurred: {e}")
                return False


def show_edit_transcription_popup(formatted_message):
    popup = tk.Toplevel(root)
    popup.iconbitmap(get_file_path('assets','logo.ico'))
    popup.title("Scrub PHI Prior to GPT")
    text_area = scrolledtext.ScrolledText(popup, height=20, width=80)
    text_area.pack(padx=10, pady=10)

    scrubber = scrubadub.Scrubber()

    scrubbed_message = scrubadub.clean(formatted_message)

    pattern = r'\b\d{10}\b'     # Any 10 digit number, looks like OHIP
    cleaned_message = re.sub(pattern,'{{OHIP}}',scrubbed_message)
    text_area.insert(tk.END, cleaned_message)

    def on_proceed():

        loading_window = LoadingWindow(root, "Generating Note.", "Generating Note. Please wait.")
        global use_aiscribe
        edited_text = text_area.get("1.0", tk.END).strip()
        popup.destroy()
        
        thread = threading.Thread(target=generate_note, args=(edited_text,))
        thread.start()

        def check_thread_status(thread, loading_window):
            if thread.is_alive():
                root.after(500, lambda: check_thread_status(thread, loading_window))
            else:
                loading_window.destroy()

        root.after(500, lambda: check_thread_status(thread, loading_window))

    proceed_button = tk.Button(popup, text="Proceed", command=on_proceed)
    proceed_button.pack(side=tk.RIGHT, padx=10, pady=10)

    # Cancel button
    cancel_button = tk.Button(popup, text="Cancel", command=popup.destroy)
    cancel_button.pack(side=tk.LEFT, padx=10, pady=10)


def upload_file():
    global uploaded_file_path
    file_path = filedialog.askopenfilename(filetypes=(("Audio files", "*.wav *.mp3"),))
    if file_path:
        uploaded_file_path = file_path
        threaded_send_audio_to_server()  # Add this line to process the file immediately
    start_flashing()



def start_flashing():
    global is_flashing
    is_flashing = True
    flash_circle()

def stop_flashing():
    global is_flashing
    is_flashing = False
    blinking_circle_canvas.itemconfig(circle, fill='white')  # Reset to default color

def flash_circle():
    if is_flashing:
        current_color = blinking_circle_canvas.itemcget(circle, 'fill')
        new_color = 'blue' if current_color != 'blue' else 'black'
        blinking_circle_canvas.itemconfig(circle, fill=new_color)
        root.after(1000, flash_circle)  # Adjust the flashing speed as needed

def send_and_flash():
    start_flashing()
    send_and_receive()

def toggle_view():
    global current_view
    if current_view == "full":
        user_input.grid_remove()
        send_button.grid_remove()
        clear_button.grid_remove()
        toggle_button.grid_remove()
        upload_button.grid_remove()
        response_display.grid_remove()
        timestamp_listbox.grid_remove()
        mic_button.config(width=10, height=1)
        pause_button.config(width=10, height=1)
        switch_view_button.config(width=10, height=1)
        mic_button.grid(row=0, column=0, pady=5)
        pause_button.grid(row=0, column=1, pady=5)
        switch_view_button.grid(row=0, column=2, pady=5)
        switch_view_button.config(text="Maximize\nView")
        blinking_circle_canvas.grid(row=0, column=3, pady=5)
        if app_settings.editable_settings["Enable Scribe Template"]:
            window.destroy_scribe_template()
            window.create_scribe_template(row=1, column=0, columnspan=3, pady=5)

        root.attributes('-topmost', True)
        root.minsize(300, 100)
        current_view = "minimal"
        window.destroy_docker_status_bar()

    else:
        mic_button.config(width=11, height=2)
        pause_button.config(width=11, height=2)
        switch_view_button.config(width=11, height=2)
        switch_view_button.config(text="Minimize View")
        user_input.grid()
        send_button.grid()
        clear_button.grid()
        toggle_button.grid()
        upload_button.grid()
        response_display.grid()
        timestamp_listbox.grid()
        mic_button.grid(row=1, column=1, pady=5, sticky='nsew')
        pause_button.grid(row=1, column=2, pady=5, sticky='nsew')
        switch_view_button.grid(row=1, column=7, pady=5, sticky='nsew')
        blinking_circle_canvas.grid(row=1, column=8, pady=5)
        if app_settings.editable_settings["Enable Scribe Template"]:
            window.destroy_scribe_template()
            window.create_scribe_template()


        root.attributes('-topmost', False)
        root.minsize(900, 400)
        current_view = "full"
        window.create_docker_status_bar()

def copy_text(widget):
    text = widget.get("1.0", tk.END)
    pyperclip.copy(text)

def add_placeholder(event, text_widget, placeholder_text="Text box"):
    if text_widget.get("1.0", "end-1c") == "":
        text_widget.insert("1.0", placeholder_text)
        text_widget.config(fg='grey')

def remove_placeholder(event, text_widget, placeholder_text="Text box"):
    if text_widget.get("1.0", "end-1c") == placeholder_text:
        text_widget.delete("1.0", "end")
        text_widget.config(fg='black')


# Configure grid weights for scalability
root.grid_columnconfigure(0, weight=1, minsize= 10)
root.grid_columnconfigure(1, weight=1)
root.grid_columnconfigure(2, weight=1)
root.grid_columnconfigure(3, weight=1)
root.grid_columnconfigure(4, weight=1)
root.grid_columnconfigure(5, weight=1)
root.grid_columnconfigure(6, weight=1)
root.grid_columnconfigure(7, weight=1)
root.grid_columnconfigure(8, weight=1)
root.grid_columnconfigure(9, weight=1)
root.grid_columnconfigure(10, weight=1)
root.grid_columnconfigure(11, weight=1, minsize=10)
root.grid_rowconfigure(0, weight=1)
root.grid_rowconfigure(1, weight=0)
root.grid_rowconfigure(2, weight=1)
root.grid_rowconfigure(3, weight=0)
root.grid_rowconfigure(4, weight=0)


window.load_main_window()

user_input = CustomTextBox(root, height=12)
user_input.grid(row=0, column=1, columnspan=8, padx=5, pady=15, sticky='nsew')


# Insert placeholder text
user_input.scrolled_text.insert("1.0", "Transcript of Conversation")
user_input.scrolled_text.config(fg='grey')

# Bind events to remove or add the placeholder with arguments
user_input.scrolled_text.bind("<FocusIn>", lambda event: remove_placeholder(event, user_input.scrolled_text, "Transcript of Conversation"))
user_input.scrolled_text.bind("<FocusOut>", lambda event: add_placeholder(event, user_input.scrolled_text, "Transcript of Conversation"))

mic_button = tk.Button(root, text="Start\nRecording", command=lambda: (threaded_toggle_recording()), height=2, width=11)
mic_button.grid(row=1, column=1, pady=5, sticky='nsew')

send_button = tk.Button(root, text="Generate Note", command=send_and_flash, height=2, width=11)
send_button.grid(row=1, column=3, pady=5, sticky='nsew')

pause_button = tk.Button(root, text="Pause", command=toggle_pause, height=2, width=11)
pause_button.grid(row=1, column=2, pady=5, sticky='nsew')

clear_button = tk.Button(root, text="Clear", command=clear_all_text_fields, height=2, width=11)
clear_button.grid(row=1, column=4, pady=5, sticky='nsew')

toggle_button = tk.Button(root, text="AI Scribe\nON", command=toggle_aiscribe, height=2, width=11)
toggle_button.grid(row=1, column=5, pady=5, sticky='nsew')

upload_button = tk.Button(root, text="Upload\nRecording", command=upload_file, height=2, width=11)
upload_button.grid(row=1, column=6, pady=5, sticky='nsew')

switch_view_button = tk.Button(root, text="Minimize View", command=toggle_view, height=2, width=11)
switch_view_button.grid(row=1, column=7, pady=5, sticky='nsew')

blinking_circle_canvas = tk.Canvas(root, width=20, height=20)
blinking_circle_canvas.grid(row=1, column=8, pady=5)
circle = blinking_circle_canvas.create_oval(5, 5, 15, 15, fill='white')

response_display = CustomTextBox(root, height=13, state="disabled")
response_display.grid(row=2, column=1, columnspan=8, padx=5, pady=15, sticky='nsew')

# Insert placeholder text
response_display.scrolled_text.configure(state='normal')
response_display.scrolled_text.insert("1.0", "Medical Note")
response_display.scrolled_text.config(fg='grey')
response_display.scrolled_text.configure(state='disabled')

if app_settings.editable_settings["Enable Scribe Template"]:
    window.create_scribe_template()

timestamp_listbox = tk.Listbox(root, height=30)
timestamp_listbox.grid(row=0, column=9, columnspan=2, rowspan=3, padx=5, pady=15, sticky='nsew')
timestamp_listbox.bind('<<ListboxSelect>>', show_response)
timestamp_listbox.insert(tk.END, "Temporary Note History")
timestamp_listbox.config(fg='grey')

window.update_aiscribe_texts(None)
# Bind Alt+P to send_and_receive function
root.bind('<Alt-p>', lambda event: pause_button.invoke())

# Bind Alt+R to toggle_recording function
root.bind('<Alt-r>', lambda event: mic_button.invoke())

#set min size
root.minsize(900, 400)



#Wait for the UI root to be intialized then load the model. If using local llm.
if app_settings.editable_settings["Use Local LLM"]:
    root.after(100, lambda:(ModelManager.setup_model(app_settings=app_settings, root=root)))  

root.mainloop()

p.terminate()

def on_exit():
    # Create a pop up that says yes or no with tkinter messagebox to option to close the docker containers

    global window

    main_window = window.logic

    if main_window.container_manager is not None and app_settings.editable_settings["Auto Shutdown Containers on Exit"] is True:
        main_window.container_manager.stop_container(app_settings.editable_settings["LLM Container Name"])
        main_window.container_manager.stop_container(app_settings.editable_settings["LLM Caddy Container Name"])
        main_window.container_manager.stop_container(app_settings.editable_settings["Whisper Container Name"])
        main_window.container_manager.stop_container(app_settings.editable_settings["Whisper Caddy Container Name"])

atexit.register(on_exit)<|MERGE_RESOLUTION|>--- conflicted
+++ resolved
@@ -41,11 +41,8 @@
 from UI.SettingsWindow import SettingsWindow
 from UI.Widgets.CustomTextBox import CustomTextBox
 from UI.LoadingWindow import LoadingWindow
-<<<<<<< HEAD
 from Model import Model, ModelManager
-=======
 from utils.file_utils import get_file_path
->>>>>>> 5a04d93d
 
 # GUI Setup
 root = tk.Tk()
@@ -655,8 +652,8 @@
 
 def show_edit_transcription_popup(formatted_message):
     popup = tk.Toplevel(root)
+    popup.title("Scrub PHI Prior to GPT")
     popup.iconbitmap(get_file_path('assets','logo.ico'))
-    popup.title("Scrub PHI Prior to GPT")
     text_area = scrolledtext.ScrolledText(popup, height=20, width=80)
     text_area.pack(padx=10, pady=10)
 
