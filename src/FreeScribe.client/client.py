"""
This software is released under the AGPL-3.0 license
Copyright (c) 2023-2024 Braedon Hendy

Further updates and packaging added in 2024 through the ClinicianFOCUS initiative, 
a collaboration with Dr. Braedon Hendy and Conestoga College Institute of Applied 
Learning and Technology as part of the CNERG+ applied research project, 
Unburdening Primary Healthcare: An Open-Source AI Clinician Partner Platform". 
Prof. Michael Yingbull (PI), Dr. Braedon Hendy (Partner), 
and Research Students - Software Developer Alex Simko, Pemba Sherpa (F24), and Naitik Patel.

"""

import os
import tkinter as tk
from tkinter import scrolledtext, ttk, filedialog
import requests
import pyperclip
import wave
import threading
import numpy as np
import base64
import json
import pyaudio
import tkinter.messagebox as messagebox
import datetime
import whisper # python package is named openai-whisper
import scrubadub
import re
import speech_recognition as sr # python package is named speechrecognition
import time
import queue
import atexit
from UI.MainWindowUI import MainWindowUI
from UI.SettingsWindow import SettingsWindow
from UI.Widgets.CustomTextBox import CustomTextBox
from UI.LoadingWindow import LoadingWindow
<<<<<<< HEAD
from Model import Model, ModelManager
from utils.file_utils import get_resource_path
from utils.icon_utils import set_logo
=======
from Model import  ModelManager
from utils.ip_utils import is_private_ip
from utils.file_utils import get_file_path, get_resource_path
>>>>>>> c10f0840

# GUI Setup
root = tk.Tk()
root.title("AI Medical Scribe")

# settings logic
app_settings = SettingsWindow()

#  create our ui elements and settings config
window = MainWindowUI(root, app_settings)

app_settings.set_main_window(window)

if app_settings.editable_settings["Use Docker Status Bar"]:
    window.create_docker_status_bar()

NOTE_CREATION = "Note Creation...Please Wait"

user_message = []
response_history = []
current_view = "full"
username = "user"
botname = "Assistant"
num_lines_to_keep = 20
uploaded_file_path = None
is_recording = False
is_realtimeactive = False
audio_data = []
frames = []
is_paused = False
is_flashing = False
use_aiscribe = True
is_gpt_button_active = False
p = pyaudio.PyAudio()
audio_queue = queue.Queue()
CHUNK = 1024
FORMAT = pyaudio.paInt16
CHANNELS = 1
RATE = 16000


def get_prompt(formatted_message):

    sampler_order = app_settings.editable_settings["sampler_order"]
    if isinstance(sampler_order, str):
        sampler_order = json.loads(sampler_order)
    return {
        "prompt": f"{formatted_message}\n",
        "use_story": app_settings.editable_settings["use_story"],
        "use_memory": app_settings.editable_settings["use_memory"],
        "use_authors_note": app_settings.editable_settings["use_authors_note"],
        "use_world_info": app_settings.editable_settings["use_world_info"],
        "max_context_length": int(app_settings.editable_settings["max_context_length"]),
        "max_length": int(app_settings.editable_settings["max_length"]),
        "rep_pen": float(app_settings.editable_settings["rep_pen"]),
        "rep_pen_range": int(app_settings.editable_settings["rep_pen_range"]),
        "rep_pen_slope": float(app_settings.editable_settings["rep_pen_slope"]),
        "temperature": float(app_settings.editable_settings["temperature"]),
        "tfs": float(app_settings.editable_settings["tfs"]),
        "top_a": float(app_settings.editable_settings["top_a"]),
        "top_k": int(app_settings.editable_settings["top_k"]),
        "top_p": float(app_settings.editable_settings["top_p"]),
        "typical": float(app_settings.editable_settings["typical"]),
        "sampler_order": sampler_order,
        "singleline": app_settings.editable_settings["singleline"],
        "frmttriminc": app_settings.editable_settings["frmttriminc"],
        "frmtrmblln": app_settings.editable_settings["frmtrmblln"]
    }

def threaded_toggle_recording():
    thread = threading.Thread(target=toggle_recording)
    thread.start()

def threaded_realtime_text():
    thread = threading.Thread(target=realtime_text)
    thread.start()
    return thread

def threaded_handle_message(formatted_message):
    thread = threading.Thread(target=show_edit_transcription_popup, args=(formatted_message,))
    thread.start()
    return thread

def threaded_send_audio_to_server():
    thread = threading.Thread(target=send_audio_to_server)
    thread.start()
    return thread


DEFAULT_PAUSE_BUTTON_COLOUR = None
def toggle_pause():
    global is_paused, DEFAULT_PAUSE_BUTTON_COLOUR
    is_paused = not is_paused

    if is_paused:
        DEFAULT_PAUSE_BUTTON_COLOUR = pause_button.cget('background')
        if current_view == "full":
            pause_button.config(text="Resume", bg="red", highlightbackground="red")
        elif current_view == "minimal":
            pause_button.config(text="▶️", bg="red", highlightbackground="red")
    else:
        if current_view == "full":
            pause_button.config(text="Pause", bg=DEFAULT_PAUSE_BUTTON_COLOUR, highlightbackground=DEFAULT_PAUSE_BUTTON_COLOUR)
        elif current_view == "minimal":
            pause_button.config(text="⏸️", bg=DEFAULT_PAUSE_BUTTON_COLOUR, highlightbackground=DEFAULT_PAUSE_BUTTON_COLOUR)
    

def record_audio():
    global is_paused, frames, audio_queue
    stream = p.open(format=FORMAT, channels=CHANNELS, rate=RATE, input=True, frames_per_buffer=CHUNK, input_device_index=1)
    current_chunk = []
    silent_duration = 0
    record_duration = 0
    minimum_silent_duration = int(app_settings.editable_settings["Real Time Silence Length"])
    minimum_audio_duration = int(app_settings.editable_settings["Real Time Audio Length"])
    
    while is_recording:
        if not is_paused:
            data = stream.read(CHUNK, exception_on_overflow=False)
            frames.append(data)
            # Check for silence
            audio_buffer = np.frombuffer(data, dtype=np.int16).astype(np.float32) / 32768
            if is_silent(audio_buffer, app_settings.editable_settings["Silence cut-off"]):
                silent_duration += CHUNK / RATE
            else:
                current_chunk.append(data)
                silent_duration = 0
            
            record_duration += CHUNK / RATE
            
            # If the current_chunk has at least 5 seconds of audio and 1 second of silence at the end
            if record_duration >= minimum_audio_duration and silent_duration >= minimum_silent_duration:
                if app_settings.editable_settings["Real Time"] and current_chunk:
                    audio_queue.put(b''.join(current_chunk))
                current_chunk = []
                silent_duration = 0
                record_duration = 0

    # Send any remaining audio chunk when recording stops
    if current_chunk:
        audio_queue.put(b''.join(current_chunk))

    stream.stop_stream()
    stream.close()
    audio_queue.put(None)


def is_silent(data, threshold=0.01):
    """Check if audio chunk is silent"""
    data_array = np.array(data)
    max_value = max(abs(data_array))
    return max_value < threshold

def realtime_text():
    global frames, is_realtimeactive, audio_queue
    if not is_realtimeactive:
        is_realtimeactive = True
        model = None
        if app_settings.editable_settings["Real Time"]:
            try:
                model_name = app_settings.editable_settings["Whisper Model"].strip()
                model = whisper.load_model(model_name)
            except Exception as e:
                messagebox.showerror("Model Error", f"Error loading model: {e}")
                
        while True:
            audio_data = audio_queue.get()
            if audio_data is None:
                break
            if app_settings.editable_settings["Real Time"] == True:
                print("Real Time Audio to Text")
                audio_buffer = np.frombuffer(audio_data, dtype=np.int16).astype(np.float32) / 32768
                if not is_silent(audio_buffer):
                    if app_settings.editable_settings["Local Whisper"] == True:
                        print("Local Real Time Whisper")
                        result = model.transcribe(audio_buffer, fp16=False)
                        update_gui(result['text'])
                    else:
                        print("Remote Real Time Whisper")
                        if frames:
                            with wave.open(get_resource_path("realtime.wav"), 'wb') as wf:
                                wf.setnchannels(CHANNELS)
                                wf.setsampwidth(p.get_sample_size(FORMAT))
                                wf.setframerate(RATE)
                                wf.writeframes(b''.join(frames))
                            frames = []
                        file_to_send = get_resource_path("realtime.wav")
                        with open(file_to_send, 'rb') as f:
                            files = {'audio': f}

                            headers = {
                                "Authorization": "Bearer "+app_settings.editable_settings["Whisper Server API Key"]
                            }

                            try:
                                verify = not app_settings.editable_settings["S2T Server Self-Signed Certificates"]
                                response = requests.post(app_settings.editable_settings["Whisper Endpoint"], headers=headers,files=files, verify=verify)
                                if response.status_code == 200:
                                    text = response.json()['text']
                                    update_gui(text)
                                else:
                                    update_gui(f"Error (HTTP Status {response.status_code}): {response.text}")
                            except Exception as e:
                                update_gui(f"Error: {e}")
                            finally:
                                #Task done clean up file
                                if os.path.exists(file_to_send):
                                    f.close()
                                    os.remove(file_to_send)
                audio_queue.task_done()
    else:
        is_realtimeactive = False

def update_gui(text):
    user_input.scrolled_text.insert(tk.END, text + '\n')
    user_input.scrolled_text.see(tk.END)

def save_audio():
    global frames
    if frames:
        with wave.open(get_resource_path("recording.wav"), 'wb') as wf:
            wf.setnchannels(CHANNELS)
            wf.setsampwidth(p.get_sample_size(FORMAT))
            wf.setframerate(RATE)
            wf.writeframes(b''.join(frames))
        frames = []  # Clear recorded data
        if app_settings.editable_settings["Real Time"] == True:
            send_and_receive()
        else:
            threaded_send_audio_to_server()

DEFAULT_BUTTON_COLOUR= None

def toggle_recording():
    global is_recording, recording_thread, DEFAULT_BUTTON_COLOUR, realtime_thread, audio_queue, current_view

    realtime_thread = threaded_realtime_text()

    if not is_recording:
        user_input.scrolled_text.configure(state='normal')
        user_input.scrolled_text.delete("1.0", tk.END)
        if not app_settings.editable_settings["Real Time"]:
            user_input.scrolled_text.insert(tk.END, "Recording")
        response_display.scrolled_text.configure(state='normal')
        response_display.scrolled_text.delete("1.0", tk.END)
        response_display.scrolled_text.configure(fg='black')
        response_display.scrolled_text.configure(state='disabled')
        is_recording = True

        recording_thread = threading.Thread(target=record_audio)
        recording_thread.start()

        DEFAULT_BUTTON_COLOUR= mic_button.cget('background')

        if current_view == "full":
            mic_button.config(highlightbackground="red", bg="red", text="Stop\nRecording")
        elif current_view == "minimal":
            mic_button.config(highlightbackground="red",bg="red", text="⏹️")
        
        start_flashing()
    else:
        is_recording = False
        if recording_thread.is_alive():
            recording_thread.join()  # Ensure the recording thread is terminated

        if app_settings.editable_settings["Real Time"]:
            loading_window = LoadingWindow(root, "Processing Audio", "Processing Audio. Please wait.")

            timeout_timer = 0
            while audio_queue.empty() is False and timeout_timer < 180:
                timeout_timer += 0.1
                time.sleep(0.1)
            
            loading_window.destroy()

        save_audio()

        if current_view == "full":
            mic_button.config(bg=DEFAULT_BUTTON_COLOUR, highlightbackground=DEFAULT_BUTTON_COLOUR, text="Start\nRecording")
        elif current_view == "minimal":
            mic_button.config(bg=DEFAULT_BUTTON_COLOUR, highlightbackground=DEFAULT_BUTTON_COLOUR, text="🎤")

def clear_all_text_fields():
    user_input.scrolled_text.configure(state='normal')
    user_input.scrolled_text.delete("1.0", tk.END)
    user_input.scrolled_text.focus_set()
    root.focus_set()
    stop_flashing()
    response_display.scrolled_text.configure(state='normal')
    response_display.scrolled_text.delete("1.0", tk.END)
    response_display.scrolled_text.insert(tk.END, "Medical Note")
    response_display.scrolled_text.config(fg='grey')
    response_display.scrolled_text.configure(state='disabled')

def toggle_aiscribe():
    global use_aiscribe
    use_aiscribe = not use_aiscribe
    toggle_button.config(text="AI Scribe\nON" if use_aiscribe else "AI Scribe\nOFF")

def send_audio_to_server():
    """
    Sends an audio file to either a local or remote Whisper server for transcription.

    Global Variables:
    ----------------
    uploaded_file_path : str
        The path to the uploaded audio file. If `None`, the function defaults to
        'recording.wav'.

    Parameters:
    -----------
    None

    Returns:
    --------
    None

    Raises:
    -------
    ValueError
        If the `app_settings.editable_settings["Local Whisper"]` flag is not a boolean.
    FileNotFoundError
        If the specified audio file does not exist.
    requests.exceptions.RequestException
        If there is an issue with the HTTP request to the remote server.
    """

    global uploaded_file_path

    loading_window = LoadingWindow(root, "Processing Audio", "Processing Audio. Please wait.")

    # Check if Local Whisper is enabled in the editable settings
    if app_settings.editable_settings["Local Whisper"] == True:
        # Inform the user that Local Whisper is being used for transcription
        print("Using Local Whisper for transcription.")
        # Configure the user input widget to be editable and clear its content
        user_input.scrolled_text.configure(state='normal')
        user_input.scrolled_text.delete("1.0", tk.END)

        # Display a message indicating that audio to text processing is in progress
        user_input.scrolled_text.insert(tk.END, "Audio to Text Processing...Please Wait")
        try:
            # Load the specified Whisper model
            model_name = app_settings.editable_settings["Whisper Model"].strip()
            model = whisper.load_model(model_name)

            # Determine the file to send for transcription
            file_to_send = uploaded_file_path or get_resource_path('recording.wav')
            delete_file = False if uploaded_file_path else True
            uploaded_file_path = None

            # Transcribe the audio file using the loaded model
            result = model.transcribe(file_to_send)
            transcribed_text = result["text"]

            # done with file clean up
            if os.path.exists(file_to_send) and delete_file is True:
                os.remove(file_to_send)

            # Update the user input widget with the transcribed text
            user_input.scrolled_text.configure(state='normal')
            user_input.scrolled_text.delete("1.0", tk.END)
            user_input.scrolled_text.insert(tk.END, transcribed_text)

            # Send the transcribed text and receive a response
            send_and_receive()
        except Exception as e:
            # Log the error message
            # TODO: Add system eventlogger
            print(f"An error occurred: {e}")

            #log error to input window
            user_input.scrolled_text.configure(state='normal')
            user_input.scrolled_text.delete("1.0", tk.END)
            user_input.scrolled_text.insert(tk.END, f"An error occurred: {e}")
            user_input.scrolled_text.configure(state='disabled')
        finally:
            loading_window.destroy()
            
    else:
        # Inform the user that Remote Whisper is being used for transcription
        print("Using Remote Whisper for transcription.")

        # Configure the user input widget to be editable and clear its content
        user_input.scrolled_text.configure(state='normal')
        user_input.scrolled_text.delete("1.0", tk.END)

        # Display a message indicating that audio to text processing is in progress
        user_input.scrolled_text.insert(tk.END, "Audio to Text Processing...Please Wait")

        # Determine the file to send for transcription
        if uploaded_file_path:
            file_to_send = uploaded_file_path
            uploaded_file_path = None
        else:
            file_to_send = get_resource_path('recording.wav')

        # Open the audio file in binary mode
        with open(file_to_send, 'rb') as f:
            files = {'audio': f}

            # Add the Bearer token to the headers for authentication
            headers = {
                "Authorization": f"Bearer {app_settings.editable_settings['Whisper Server API Key']}"
            }

            try:
                verify = not app_settings.editable_settings["S2T Server Self-Signed Certificates"]

                # Send the request without verifying the SSL certificate
                response = requests.post(app_settings.editable_settings["Whisper Endpoint"], headers=headers, files=files, verify=verify)

                # On successful response (status code 200)
                if response.status_code == 200:
                    # Update the UI with the transcribed text
                    transcribed_text = response.json()['text']
                    user_input.scrolled_text.configure(state='normal')
                    user_input.scrolled_text.delete("1.0", tk.END)
                    user_input.scrolled_text.insert(tk.END, transcribed_text)

                    # Send the transcribed text and receive a response
                    send_and_receive()
                else:
                    # Display an error message to the user
                    user_input.scrolled_text.configure(state='normal')
                    user_input.scrolled_text.delete("1.0", tk.END)
                    user_input.scrolled_text.insert(tk.END, f"An error occurred (HTTP Status {response.status_code}): {response.text}")
                    user_input.scrolled_text.configure(state='disabled')


            except Exception as e:
                # log error message
                #TODO: Implment proper logging to system
                print(f"An error occurred: {e}")
                # Display an error message to the user
                user_input.scrolled_text.configure(state='normal')
                user_input.scrolled_text.delete("1.0", tk.END)
                user_input.scrolled_text.insert(tk.END, f"An error occurred: {e}")
                user_input.scrolled_text.configure(state='disabled')
            finally:
                # done with file clean up
                f.close()
                if os.path.exists(file_to_send):
                    os.remove(file_to_send)
                loading_window.destroy()

def send_and_receive():
    global use_aiscribe, user_message
    user_message = user_input.scrolled_text.get("1.0", tk.END).strip()
    display_text(NOTE_CREATION)
    threaded_handle_message(user_message)

        

def display_text(text):
    response_display.scrolled_text.configure(state='normal')
    response_display.scrolled_text.delete("1.0", tk.END)
    response_display.scrolled_text.insert(tk.END, f"{text}\n")
    response_display.scrolled_text.configure(fg='black')
    response_display.scrolled_text.configure(state='disabled')

IS_FIRST_LOG = True
def update_gui_with_response(response_text):
    global response_history, user_message, IS_FIRST_LOG

    if IS_FIRST_LOG:
        timestamp_listbox.delete(0, tk.END)
        timestamp_listbox.config(fg='black')
        IS_FIRST_LOG = False

    timestamp = datetime.datetime.now().strftime("%Y-%m-%d %H:%M:%S")
    response_history.insert(0, (timestamp, user_message, response_text))

    # Update the timestamp listbox
    timestamp_listbox.delete(0, tk.END)
    for time, _, _ in response_history:
        timestamp_listbox.insert(tk.END, time)

    display_text(response_text)
    pyperclip.copy(response_text)
    stop_flashing()

def show_response(event):
    global IS_FIRST_LOG

    if IS_FIRST_LOG:
        return

    selection = event.widget.curselection()
    if selection:
        index = selection[0]
        transcript_text = response_history[index][1]
        response_text = response_history[index][2]
        user_input.scrolled_text.configure(state='normal')
        user_input.scrolled_text.config(fg='black')
        user_input.scrolled_text.delete("1.0", tk.END)
        user_input.scrolled_text.insert(tk.END, transcript_text)
        response_display.scrolled_text.configure(state='normal')
        response_display.scrolled_text.delete('1.0', tk.END)
        response_display.scrolled_text.insert('1.0', response_text)
        response_display.scrolled_text.config(fg='black')
        response_display.scrolled_text.configure(state='disabled')
        pyperclip.copy(response_text)

def send_text_to_api(edited_text):
    headers = {
        "Authorization": f"Bearer {app_settings.OPENAI_API_KEY}",
        "Content-Type": "application/json",
        "accept": "application/json",
    }

    payload = {}

    try:
        payload = {
            "model": app_settings.editable_settings["Model"].strip(),
            "messages": [
                {"role": "user", "content": edited_text}
            ],
            "temperature": float(app_settings.editable_settings["temperature"]),
            "top_p": float(app_settings.editable_settings["top_p"]),
            "top_k": int(app_settings.editable_settings["top_k"]),
            "tfs": float(app_settings.editable_settings["tfs"]),
        }

        if app_settings.editable_settings["best_of"]:
            payload["best_of"] = int(app_settings.editable_settings["best_of"])
            
    except ValueError as e:
        payload = {
            "model": app_settings.editable_settings["Model"].strip(),
            "messages": [
                {"role": "user", "content": edited_text}
            ],
            "temperature": 0.1,
            "top_p": 0.4,
            "top_k": 30,
            "best_of": 6,
            "tfs": 0.97,
        }

        if app_settings.editable_settings["best_of"]:
            payload["best_of"] = int(app_settings.editable_settings["best_of"])

        print(f"Error parsing settings: {e}. Using default settings.")

    try:

        if app_settings.editable_settings["Model Endpoint"].endswith('/'):
            app_settings.editable_settings["Model Endpoint"] = app_settings.editable_settings["Model Endpoint"][:-1]

        if app_settings.API_STYLE == "OpenAI":
            verify = not app_settings.editable_settings["AI Server Self-Signed Certificates"]
            response = requests.post(app_settings.editable_settings["Model Endpoint"]+"/chat/completions", headers=headers, json=payload, verify=verify)

            response.raise_for_status()
            response_data = response.json()
            response_text = (response_data['choices'][0]['message']['content'])
            return response_text
        elif app_settings.API_STYLE == "KoboldCpp":
            prompt = get_prompt(edited_text)

            verify = not app_settings.editable_settings["AI Server Self-Signed Certificates"]
            response = requests.post(app_settings.editable_settings["Model Endpoint"] + "/api/v1/generate", json=prompt, verify=verify)

            if response.status_code == 200:
                results = response.json()['results']
                response_text = results[0]['text']
                response_text = response_text.replace("  ", " ").strip()
                return response_text

    except Exception as e:
        raise e

def send_text_to_localmodel(edited_text):  
    # Send prompt to local model and get response
    if ModelManager.local_model is None:
        ModelManager.setup_model(app_settings=app_settings, root=root)

        timer = 0
        while ModelManager.local_model is None and timer < 30:
            timer += 0.1
            time.sleep(0.1)
        

    return ModelManager.local_model.generate_response(
        edited_text,
        max_tokens=int(app_settings.editable_settings["max_length"]),
        temperature=float(app_settings.editable_settings["temperature"]),
        top_p=float(app_settings.editable_settings["top_p"]),
        repeat_penalty=float(app_settings.editable_settings["rep_pen"]),
    )

    


def send_text_to_chatgpt(edited_text):  
    if app_settings.editable_settings["Use Local LLM"]:
        return send_text_to_localmodel(edited_text)
    else:
        return send_text_to_api(edited_text)

def generate_note(formatted_message):
            try:
                # If note generation is on
                if use_aiscribe:
                    # If pre-processing is enabled
                    if app_settings.editable_settings["Use Pre-Processing"]:
                        #Generate Facts List
                        list_of_facts = send_text_to_chatgpt(f"{app_settings.editable_settings['Pre-Processing']} {formatted_message}")
                        
                        #Make a note from the facts
                        medical_note = send_text_to_chatgpt(f"{app_settings.AISCRIBE} {list_of_facts} {app_settings.AISCRIBE2}")

                        # If post-processing is enabled check the note over
                        if app_settings.editable_settings["Use Post-Processing"]:
                            post_processed_note = send_text_to_chatgpt(f"{app_settings.editable_settings['Post-Processing']}\nFacts:{list_of_facts}\nNotes:{medical_note}")
                            update_gui_with_response(post_processed_note)
                        else:
                            update_gui_with_response(medical_note)

                    else: # If pre-processing is not enabled thhen just generate the note
                        medical_note = send_text_to_chatgpt(f"{app_settings.AISCRIBE} {formatted_message} {app_settings.AISCRIBE2}")

                        if app_settings.editable_settings["Use Post-Processing"]:
                            post_processed_note = send_text_to_chatgpt(f"{app_settings.editable_settings['Post-Processing']}\nNotes:{medical_note}")
                            update_gui_with_response(post_processed_note)
                        else:
                            update_gui_with_response(medical_note)
                else: # do not generate note just send text directly to AI 
                    ai_response = send_text_to_chatgpt(formatted_message)
                    update_gui_with_response(ai_response)

                return True
            except Exception as e:
                #Logg
                #TODO: Implement proper logging to system event logger
                print(f"An error occurred: {e}")
                display_text(f"An error occurred: {e}")
                return False

def show_edit_transcription_popup(formatted_message):
<<<<<<< HEAD
    popup = tk.Toplevel(root)
    popup.title("Scrub PHI Prior to GPT")
    set_logo(popup)
    text_area = scrolledtext.ScrolledText(popup, height=20, width=80)
    text_area.pack(padx=10, pady=10)

=======
>>>>>>> c10f0840
    scrubber = scrubadub.Scrubber()

    scrubbed_message = scrubadub.clean(formatted_message)

    pattern = r'\b\d{10}\b'     # Any 10 digit number, looks like OHIP
    cleaned_message = re.sub(pattern,'{{OHIP}}',scrubbed_message)

    if (app_settings.editable_settings["Use Local LLM"] or is_private_ip(app_settings.editable_settings["Model Endpoint"])) and not app_settings.editable_settings["Show Scrub PHI"]:
        generate_note_thread(cleaned_message)
        return
    
    popup = tk.Toplevel(root)
    popup.title("Scrub PHI Prior to GPT")
    popup.iconbitmap(get_file_path('assets','logo.ico'))
    text_area = scrolledtext.ScrolledText(popup, height=20, width=80)
    text_area.pack(padx=10, pady=10)
    text_area.insert(tk.END, cleaned_message)

    def on_proceed():
        edited_text = text_area.get("1.0", tk.END).strip()
        popup.destroy()
        generate_note_thread(edited_text)        

    proceed_button = tk.Button(popup, text="Proceed", command=on_proceed)
    proceed_button.pack(side=tk.RIGHT, padx=10, pady=10)

    # Cancel button
    cancel_button = tk.Button(popup, text="Cancel", command=popup.destroy)
    cancel_button.pack(side=tk.LEFT, padx=10, pady=10)

def generate_note_thread(text: str):
    """
    Generate a note from the given text and update the GUI with the response.

    :param text: The text to generate a note from.
    :type text: str
    """
    loading_window = LoadingWindow(root, "Generating Note.", "Generating Note. Please wait.")
    thread = threading.Thread(target=generate_note, args=(text,))
    thread.start()

    def check_thread_status(thread, loading_window):
        if thread.is_alive():
            root.after(500, lambda: check_thread_status(thread, loading_window))
        else:
            loading_window.destroy()

    root.after(500, lambda: check_thread_status(thread, loading_window))

def upload_file():
    global uploaded_file_path
    file_path = filedialog.askopenfilename(filetypes=(("Audio files", "*.wav *.mp3"),))
    if file_path:
        uploaded_file_path = file_path
        threaded_send_audio_to_server()  # Add this line to process the file immediately
    start_flashing()



def start_flashing():
    global is_flashing
    is_flashing = True
    flash_circle()

def stop_flashing():
    global is_flashing
    is_flashing = False
    blinking_circle_canvas.itemconfig(circle, fill='white')  # Reset to default color

def flash_circle():
    if is_flashing:
        current_color = blinking_circle_canvas.itemcget(circle, 'fill')
        new_color = 'blue' if current_color != 'blue' else 'black'
        blinking_circle_canvas.itemconfig(circle, fill=new_color)
        root.after(1000, flash_circle)  # Adjust the flashing speed as needed

def send_and_flash():
    start_flashing()
    send_and_receive()

# Initialize variables to store window geometry for switching between views
last_full_position = None
last_minimal_position = None

def toggle_view():
    """
    Toggles the user interface between a full view and a minimal view.

    Full view includes all UI components, while minimal view limits the interface
    to essential controls, reducing screen space usage. The function also manages
    window properties, button states, and binds/unbinds hover events for transparency.
    """
    
    if current_view == "full":  # Transition to minimal view
        set_minimal_view()
    
    else:  # Transition back to full view
        set_full_view()

def set_full_view():
    """
    Configures the application to display the full view interface.

    Actions performed:
    - Reconfigure button dimensions and text.
    - Show all hidden UI components.
    - Reset window attributes such as size, transparency, and 'always on top' behavior.
    - Create the Docker status bar.
    - Restore the last known full view geometry if available.

    Global Variables:
    - current_view: Tracks the current interface state ('full' or 'minimal').
    - last_minimal_position: Saves the geometry of the window when switching from minimal view.
    """
    global current_view, last_minimal_position

    # Reset button sizes and placements for full view
    mic_button.config(width=11, height=2)
    pause_button.config(width=11, height=2)
    switch_view_button.config(width=11, height=2, text="Minimize View")

    # Show all UI components
    user_input.grid()
    send_button.grid()
    clear_button.grid()
    toggle_button.grid()
    upload_button.grid()
    response_display.grid()
    timestamp_listbox.grid()
    mic_button.grid(row=1, column=1, pady=5, sticky='nsew')
    pause_button.grid(row=1, column=2, pady=5, sticky='nsew')
    switch_view_button.grid(row=1, column=7, pady=5, sticky='nsew')
    blinking_circle_canvas.grid(row=1, column=8, pady=5)

    # Reconfigure button styles and text
    mic_button.config(bg="red" if is_recording else DEFAULT_BUTTON_COLOUR,
                      text="Stop\nRecording" if is_recording else "Start\nRecording",
                      highlightbackground="red" if is_recording else DEFAULT_BUTTON_COLOUR)
    pause_button.config(bg="red" if is_paused else DEFAULT_BUTTON_COLOUR,
                        text="Resume" if is_paused else "Pause",
                        highlightbackground="red" if is_recording else DEFAULT_BUTTON_COLOUR)

    # Unbind transparency events and reset window properties
    root.unbind('<Enter>')
    root.unbind('<Leave>')
    root.attributes('-alpha', 1.0)
    root.attributes('-topmost', False)
    root.minsize(900, 400)
    current_view = "full"
    window.create_docker_status_bar()

    # Save minimal view geometry and restore last full view geometry
    last_minimal_position = root.geometry()
    if last_full_position is not None:
        root.geometry(last_full_position)

    root.attributes('-toolwindow', False)


def set_minimal_view():
    """
    Configures the application to display the minimal view interface.

    Actions performed:
    - Reconfigure button dimensions and text.
    - Hide non-essential UI components.
    - Bind transparency hover events for better focus.
    - Adjust window attributes such as size, transparency, and 'always on top' behavior.
    - Destroy and optionally recreate specific components like the Scribe template.

    Global Variables:
    - current_view: Tracks the current interface state ('full' or 'minimal').
    - last_full_position: Saves the geometry of the window when switching from full view.
    """
    global current_view, last_full_position

    # Remove all non-essential UI components
    user_input.grid_remove()
    send_button.grid_remove()
    clear_button.grid_remove()
    toggle_button.grid_remove()
    upload_button.grid_remove()
    response_display.grid_remove()
    timestamp_listbox.grid_remove()
    blinking_circle_canvas.grid_remove()

    # Configure minimal view button sizes and placements
    mic_button.config(width=2, height=1)
    pause_button.config(width=2, height=1)
    switch_view_button.config(width=2, height=1)

    mic_button.grid(row=0, column=0, pady=2, padx=2)
    pause_button.grid(row=0, column=1, pady=2, padx=2)
    switch_view_button.grid(row=0, column=2, pady=2, padx=2)

    # Update button text based on recording and pause states
    mic_button.config(text="⏹️" if is_recording else "🎤")
    pause_button.config(text="▶️" if is_paused else "⏸️")
    switch_view_button.config(text="⬆️")  # Minimal view indicator

    blinking_circle_canvas.grid(row=0, column=3, pady=2, padx=2)

    # Update window properties for minimal view
    root.attributes('-topmost', True)
    root.minsize(125, 50)  # Smaller minimum size for minimal view
    current_view = "minimal"

    # Set hover transparency events
    def on_enter(e):
        if e.widget == root:  # Ensure the event is from the root window
            root.attributes('-alpha', 1.0)

    def on_leave(e):
        if e.widget == root:  # Ensure the event is from the root window
            root.attributes('-alpha', 0.70)

    root.bind('<Enter>', on_enter)
    root.bind('<Leave>', on_leave)

    # Destroy and re-create components as needed
    window.destroy_docker_status_bar()
    if app_settings.editable_settings["Enable Scribe Template"]:
        window.destroy_scribe_template()
        window.create_scribe_template(row=1, column=0, columnspan=3, pady=5)

    # Save full view geometry and restore last minimal view geometry
    last_full_position = root.geometry()
    if last_minimal_position:
        root.geometry(last_minimal_position)

    root.attributes('-toolwindow', True)

def copy_text(widget):
    text = widget.get("1.0", tk.END)
    pyperclip.copy(text)

def add_placeholder(event, text_widget, placeholder_text="Text box"):
    if text_widget.get("1.0", "end-1c") == "":
        text_widget.insert("1.0", placeholder_text)
        text_widget.config(fg='grey')

def remove_placeholder(event, text_widget, placeholder_text="Text box"):
    if text_widget.get("1.0", "end-1c") == placeholder_text:
        text_widget.delete("1.0", "end")
        text_widget.config(fg='black')


# Configure grid weights for scalability
root.grid_columnconfigure(0, weight=1, minsize= 10)
root.grid_columnconfigure(1, weight=1)
root.grid_columnconfigure(2, weight=1)
root.grid_columnconfigure(3, weight=1)
root.grid_columnconfigure(4, weight=1)
root.grid_columnconfigure(5, weight=1)
root.grid_columnconfigure(6, weight=1)
root.grid_columnconfigure(7, weight=1)
root.grid_columnconfigure(8, weight=1)
root.grid_columnconfigure(9, weight=1)
root.grid_columnconfigure(10, weight=1)
root.grid_columnconfigure(11, weight=1, minsize=10)
root.grid_rowconfigure(0, weight=1)
root.grid_rowconfigure(1, weight=0)
root.grid_rowconfigure(2, weight=1)
root.grid_rowconfigure(3, weight=0)
root.grid_rowconfigure(4, weight=0)


window.load_main_window()

user_input = CustomTextBox(root, height=12)
user_input.grid(row=0, column=1, columnspan=8, padx=5, pady=15, sticky='nsew')


# Insert placeholder text
user_input.scrolled_text.insert("1.0", "Transcript of Conversation")
user_input.scrolled_text.config(fg='grey')

# Bind events to remove or add the placeholder with arguments
user_input.scrolled_text.bind("<FocusIn>", lambda event: remove_placeholder(event, user_input.scrolled_text, "Transcript of Conversation"))
user_input.scrolled_text.bind("<FocusOut>", lambda event: add_placeholder(event, user_input.scrolled_text, "Transcript of Conversation"))

mic_button = tk.Button(root, text="Start\nRecording", command=lambda: (threaded_toggle_recording()), height=2, width=11)
mic_button.grid(row=1, column=1, pady=5, sticky='nsew')

send_button = tk.Button(root, text="Generate Note", command=send_and_flash, height=2, width=11)
send_button.grid(row=1, column=3, pady=5, sticky='nsew')

pause_button = tk.Button(root, text="Pause", command=toggle_pause, height=2, width=11)
pause_button.grid(row=1, column=2, pady=5, sticky='nsew')

clear_button = tk.Button(root, text="Clear", command=clear_all_text_fields, height=2, width=11)
clear_button.grid(row=1, column=4, pady=5, sticky='nsew')

toggle_button = tk.Button(root, text="AI Scribe\nON", command=toggle_aiscribe, height=2, width=11)
toggle_button.grid(row=1, column=5, pady=5, sticky='nsew')

upload_button = tk.Button(root, text="Upload\nRecording", command=upload_file, height=2, width=11)
upload_button.grid(row=1, column=6, pady=5, sticky='nsew')

switch_view_button = tk.Button(root, text="Minimize View", command=toggle_view, height=2, width=11)
switch_view_button.grid(row=1, column=7, pady=5, sticky='nsew')

blinking_circle_canvas = tk.Canvas(root, width=20, height=20)
blinking_circle_canvas.grid(row=1, column=8, pady=5)
circle = blinking_circle_canvas.create_oval(5, 5, 15, 15, fill='white')

response_display = CustomTextBox(root, height=13, state="disabled")
response_display.grid(row=2, column=1, columnspan=8, padx=5, pady=15, sticky='nsew')

# Insert placeholder text
response_display.scrolled_text.configure(state='normal')
response_display.scrolled_text.insert("1.0", "Medical Note")
response_display.scrolled_text.config(fg='grey')
response_display.scrolled_text.configure(state='disabled')

if app_settings.editable_settings["Enable Scribe Template"]:
    window.create_scribe_template()

timestamp_listbox = tk.Listbox(root, height=30)
timestamp_listbox.grid(row=0, column=9, columnspan=2, rowspan=3, padx=5, pady=15, sticky='nsew')
timestamp_listbox.bind('<<ListboxSelect>>', show_response)
timestamp_listbox.insert(tk.END, "Temporary Note History")
timestamp_listbox.config(fg='grey')

window.update_aiscribe_texts(None)
# Bind Alt+P to send_and_receive function
root.bind('<Alt-p>', lambda event: pause_button.invoke())

# Bind Alt+R to toggle_recording function
root.bind('<Alt-r>', lambda event: mic_button.invoke())

#set min size
root.minsize(900, 400)



#Wait for the UI root to be intialized then load the model. If using local llm.
if app_settings.editable_settings["Use Local LLM"]:
    root.after(100, lambda:(ModelManager.setup_model(app_settings=app_settings, root=root)))  

root.mainloop()

p.terminate()

def on_exit():
    # Create a pop up that says yes or no with tkinter messagebox to option to close the docker containers

    global window

    main_window = window.logic

    if main_window.container_manager is not None and app_settings.editable_settings["Auto Shutdown Containers on Exit"] is True:
        main_window.container_manager.stop_container(app_settings.editable_settings["LLM Container Name"])
        main_window.container_manager.stop_container(app_settings.editable_settings["LLM Caddy Container Name"])
        main_window.container_manager.stop_container(app_settings.editable_settings["Whisper Container Name"])
        main_window.container_manager.stop_container(app_settings.editable_settings["Whisper Caddy Container Name"])

atexit.register(on_exit)<|MERGE_RESOLUTION|>--- conflicted
+++ resolved
@@ -35,15 +35,11 @@
 from UI.SettingsWindow import SettingsWindow
 from UI.Widgets.CustomTextBox import CustomTextBox
 from UI.LoadingWindow import LoadingWindow
-<<<<<<< HEAD
-from Model import Model, ModelManager
 from utils.file_utils import get_resource_path
 from utils.icon_utils import set_logo
-=======
 from Model import  ModelManager
 from utils.ip_utils import is_private_ip
-from utils.file_utils import get_file_path, get_resource_path
->>>>>>> c10f0840
+from utils.file_utils import get_resource_path
 
 # GUI Setup
 root = tk.Tk()
@@ -686,15 +682,6 @@
                 return False
 
 def show_edit_transcription_popup(formatted_message):
-<<<<<<< HEAD
-    popup = tk.Toplevel(root)
-    popup.title("Scrub PHI Prior to GPT")
-    set_logo(popup)
-    text_area = scrolledtext.ScrolledText(popup, height=20, width=80)
-    text_area.pack(padx=10, pady=10)
-
-=======
->>>>>>> c10f0840
     scrubber = scrubadub.Scrubber()
 
     scrubbed_message = scrubadub.clean(formatted_message)
@@ -708,7 +695,7 @@
     
     popup = tk.Toplevel(root)
     popup.title("Scrub PHI Prior to GPT")
-    popup.iconbitmap(get_file_path('assets','logo.ico'))
+    set_logo(popup)
     text_area = scrolledtext.ScrolledText(popup, height=20, width=80)
     text_area.pack(padx=10, pady=10)
     text_area.insert(tk.END, cleaned_message)
