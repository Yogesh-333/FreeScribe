--- conflicted
+++ resolved
@@ -232,11 +232,7 @@
             return
         # if using local whisper and model is not loaded, when starting recording
         if stt_model_loading_thread_lock.locked():
-<<<<<<< HEAD
-            model_name = app_settings.editable_settings[SettingsKeys.LOCAL_WHISPER_MODEL.value].strip()
-=======
             model_name = app_settings.editable_settings[SettingsKeys.WHISPER_MODEL.value].strip()
->>>>>>> 856a3a74
             stt_loading_window = LoadingWindow(root, "Loading Voice to Text model",
                                                f"Loading {model_name} model. Please wait.",
                                                on_cancel=lambda: task_cancel_var.set(True))
@@ -1609,15 +1605,11 @@
     """
     with stt_model_loading_thread_lock:
         global stt_local_model
-<<<<<<< HEAD
-        model_name = app_settings.editable_settings[SettingsKeys.LOCAL_WHISPER_MODEL.value].strip()
+
+        model_name = app_settings.editable_settings[SettingsKeys.WHISPER_MODEL.value].strip()
         stt_loading_window = LoadingWindow(root, "Voice to Text", f"Loading Voice to Text {model_name} model. Please wait.")
         print(f"Loading STT model: {model_name}")
-=======
-        model = app_settings.editable_settings[SettingsKeys.WHISPER_MODEL.value].strip()
-        stt_loading_window = LoadingWindow(root, "Voice to Text", f"Loading Voice to Text {model} model. Please wait.")
-        print(f"Loading STT model: {model}")
->>>>>>> 856a3a74
+
         try:
             unload_stt_model()
             device_type = get_selected_whisper_architecture()
