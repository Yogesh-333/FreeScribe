--- conflicted
+++ resolved
@@ -354,13 +354,8 @@
                             verify = not app_settings.editable_settings["S2T Server Self-Signed Certificates"]
 
                             print("Sending audio to server")
-<<<<<<< HEAD
-                            print("File information")
-                            print("File Size: ", len(buffer))
-=======
                             print("File informaton")
                             print("File Size: ", len(buffer.getbuffer()), "bytes")
->>>>>>> d1892dcf
 
                             response = requests.post(app_settings.editable_settings[SettingsKeys.WHISPER_ENDPOINT.value], headers=headers,files=files, verify=verify)
                                 
