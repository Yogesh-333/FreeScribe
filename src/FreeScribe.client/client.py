"""
This software is released under the AGPL-3.0 license
Copyright (c) 2023-2024 Braedon Hendy

Further updates and packaging added in 2024 through the ClinicianFOCUS initiative, 
a collaboration with Dr. Braedon Hendy and Conestoga College Institute of Applied 
Learning and Technology as part of the CNERG+ applied research project, 
Unburdening Primary Healthcare: An Open-Source AI Clinician Partner Platform". 
Prof. Michael Yingbull (PI), Dr. Braedon Hendy (Partner), 
and Research Students - Software Developer Alex Simko, Pemba Sherpa (F24), and Naitik Patel.

"""

import ctypes
import io
import logging
import sys
import gc
import os
from pathlib import Path
import wave
import threading
import base64
import json
import datetime
import re
import time
import queue
import atexit
import traceback
import torch
import pyaudio
import requests
import pyperclip
import speech_recognition as sr # python package is named speechrecognition
import scrubadub
import numpy as np
import tkinter as tk
from tkinter import scrolledtext, ttk, filedialog
import tkinter.messagebox as messagebox
from faster_whisper import WhisperModel
from UI.MainWindowUI import MainWindowUI
from UI.SettingsWindow import SettingsWindow
from UI.SettingsConstant import SettingsKeys, Architectures
from UI.Widgets.CustomTextBox import CustomTextBox
from UI.LoadingWindow import LoadingWindow
from Model import  ModelManager
from utils.ip_utils import is_private_ip
from utils.file_utils import get_file_path, get_resource_path
from utils.OneInstance import OneInstance
from utils.utils import get_application_version
from UI.DebugWindow import DualOutput
from UI.Widgets.MicrophoneTestFrame import MicrophoneTestFrame
from utils.utils import window_has_running_instance, bring_to_front, close_mutex
from utils.window_utils import remove_min_max, add_min_max
from WhisperModel import TranscribeError
from UI.Widgets.PopupBox import PopupBox
from UI.Widgets.TimestampListbox import TimestampListbox



if os.environ.get("FREESCRIBE_DEBUG"):
    LOG_LEVEL = logging.DEBUG
else:
    LOG_LEVEL = logging.INFO

logging.basicConfig(
    level=LOG_LEVEL,
    format='%(asctime)s - %(threadName)s - %(name)s - %(levelname)s - %(message)s'
)

dual = DualOutput()
sys.stdout = dual
sys.stderr = dual

APP_NAME = 'AI Medical Scribe'  # Application name
APP_TASK_MANAGER_NAME = 'freescribe-client.exe'

# check if another instance of the application is already running.
# if false, create a new instance of the application
# if true, exit the current instance
app_manager = OneInstance(APP_NAME, APP_TASK_MANAGER_NAME)

if app_manager.run():
    sys.exit(1)
else:
    root = tk.Tk()
    root.title(APP_NAME)
    
def delete_temp_file(filename):
    """
    Deletes a temporary file if it exists.

    Args:
        filename (str): The name of the file to delete.
    """
    file_path = get_resource_path(filename)
    if os.path.exists(file_path):
        try:
            print(f"Deleting temporary file: {filename}")
            os.remove(file_path)
        except OSError as e:
            print(f"Error deleting temporary file {filename}: {e}")

def on_closing():
    delete_temp_file('recording.wav')
    delete_temp_file('realtime.wav')
    close_mutex()

# Register the close_mutex function to be called on exit
atexit.register(on_closing)


# This runs before on_closing, if not confirmed, nothing should be changed
def confirm_exit_and_destroy():
    """Show confirmation dialog before exiting the application.

    Displays a warning message about temporary note history being cleared on exit.
    If the user confirms, triggers the window close event. If canceled, the application
    remains open.

    .. note::
        This function is bound to the window's close button (WM_DELETE_WINDOW protocol).

    .. warning::
        All temporary note history will be permanently cleared when the application closes.

    :returns: None
    :rtype: None
    """
    if messagebox.askokcancel(
            "Confirm Exit",
            "Warning: Temporary Note History will be cleared when app closes.\n\n"
            "Please make sure you have copied your important notes elsewhere "
            "before closing.\n\n"
            "Do you still want to exit?"
    ):
        root.destroy()


# remind user notes will be gone after exiting
root.protocol("WM_DELETE_WINDOW", confirm_exit_and_destroy)

# settings logic
app_settings = SettingsWindow()

#  create our ui elements and settings config
window = MainWindowUI(root, app_settings)

app_settings.set_main_window(window)

if app_settings.editable_settings["Use Docker Status Bar"]:
    window.create_docker_status_bar()

NOTE_CREATION = "Note Creation...Please Wait"

user_message = []
response_history = []
current_view = "full"
username = "user"
botname = "Assistant"
num_lines_to_keep = 20
uploaded_file_path = None
is_recording = False
is_realtimeactive = False
audio_data = []
frames = []
is_paused = False
is_flashing = False
use_aiscribe = True
is_gpt_button_active = False
p = pyaudio.PyAudio()
audio_queue = queue.Queue()
CHUNK = 512
FORMAT = pyaudio.paInt16
CHANNELS = 1
RATE = 16000

# Application flags
is_audio_processing_realtime_canceled = threading.Event()
is_audio_processing_whole_canceled = threading.Event()

# Constants
DEFAULT_BUTTON_COLOUR = "SystemButtonFace"

#Thread tracking variables
REALTIME_TRANSCRIBE_THREAD_ID = None
GENERATION_THREAD_ID = None

# Global instance of whisper model
stt_local_model = None

stt_model_loading_thread_lock = threading.Lock()


def get_prompt(formatted_message):

    sampler_order = app_settings.editable_settings["sampler_order"]
    if isinstance(sampler_order, str):
        sampler_order = json.loads(sampler_order)
    return {
        "prompt": f"{formatted_message}\n",
        "use_story": app_settings.editable_settings["use_story"],
        "use_memory": app_settings.editable_settings["use_memory"],
        "use_authors_note": app_settings.editable_settings["use_authors_note"],
        "use_world_info": app_settings.editable_settings["use_world_info"],
        "max_context_length": int(app_settings.editable_settings["max_context_length"]),
        "max_length": int(app_settings.editable_settings["max_length"]),
        "rep_pen": float(app_settings.editable_settings["rep_pen"]),
        "rep_pen_range": int(app_settings.editable_settings["rep_pen_range"]),
        "rep_pen_slope": float(app_settings.editable_settings["rep_pen_slope"]),
        "temperature": float(app_settings.editable_settings["temperature"]),
        "tfs": float(app_settings.editable_settings["tfs"]),
        "top_a": float(app_settings.editable_settings["top_a"]),
        "top_k": int(app_settings.editable_settings["top_k"]),
        "top_p": float(app_settings.editable_settings["top_p"]),
        "typical": float(app_settings.editable_settings["typical"]),
        "sampler_order": sampler_order,
        "singleline": app_settings.editable_settings["singleline"],
        "frmttriminc": app_settings.editable_settings["frmttriminc"],
        "frmtrmblln": app_settings.editable_settings["frmtrmblln"]
    }

def threaded_check_stt_model():
    """
    Starts a new thread to check the status of the speech-to-text (STT) model loading process.
    
    A separate thread is spawned to run the `double_check_stt_model_loading` function,
    which monitors the loading of the STT model. The function waits for the task to be completed and
    handles cancellation if requested.
    """
    # Create a Boolean variable to track if the task is done/canceled
    task_done_var = tk.BooleanVar(value=False)
    task_cancel_var = tk.BooleanVar(value=False)
    
    # Start a new thread to run the double_check_stt_model_loading function
    stt_thread = threading.Thread(target=double_check_stt_model_loading, args=(task_done_var, task_cancel_var))
    stt_thread.start()
    
    # Wait for the task_done_var to be set to True (indicating task completion)
    root.wait_variable(task_done_var)
    
    # Check if the task was canceled via task_cancel_var
    if task_cancel_var.get():
        logging.debug(f"double checking canceled")
        return

def threaded_toggle_recording():
    logging.debug(f"*** Toggle Recording - Recording status: {is_recording}, STT local model: {stt_local_model}")
    threaded_check_stt_model()
    thread = threading.Thread(target=toggle_recording)
    thread.start()


def double_check_stt_model_loading(task_done_var, task_cancel_var):
    print(f"*** Double Checking STT model - Model Current Status: {stt_local_model}")
    stt_loading_window = None
    try:
        if is_recording:
            print("*** Recording in progress, skipping double check")
            return
        if not app_settings.editable_settings[SettingsKeys.LOCAL_WHISPER.value]:
            print("*** Local Whisper is disabled, skipping double check")
            return
        if stt_local_model:
            print("*** STT model already loaded, skipping double check")
            return
        # if using local whisper and model is not loaded, when starting recording
        if stt_model_loading_thread_lock.locked():
            model_name = app_settings.editable_settings[SettingsKeys.WHISPER_MODEL.value].strip()
            stt_loading_window = LoadingWindow(root, "Loading Speech to Text model",
                                               f"Loading {model_name} model. Please wait.",
                                               on_cancel=lambda: task_cancel_var.set(True))
            timeout = 300
            time_start = time.monotonic()
            # wait until the other loading thread is done
            while True:
                time.sleep(0.1)
                if task_cancel_var.get():
                    # user cancel
                    logging.debug(f"user canceled after {time.monotonic() - time_start} seconds")
                    return
                if time.monotonic() - time_start > timeout:
                    messagebox.showerror("Error",
                                         f"Timed out while loading local Speech to Text model after {timeout} seconds.")
                    task_cancel_var.set(True)
                    return
                if not stt_model_loading_thread_lock.locked():
                    break
            stt_loading_window.destroy()
            stt_loading_window = None
        # double check
        if stt_local_model is None:
            # mandatory loading, synchronous
            t = load_stt_model()
            t.join()

    except Exception as e:
        logging.exception(str(e))
        messagebox.showerror("Error",
                             f"An error occurred while loading Speech to Text model synchronously {type(e).__name__}: {e}")
    finally:
        print(f"*** Double Checking STT model Complete - Model Current Status: {stt_local_model}")
        if stt_loading_window:
            stt_loading_window.destroy()
        task_done_var.set(True)


def threaded_realtime_text():
    thread = threading.Thread(target=realtime_text)
    thread.start()
    return thread

def threaded_handle_message(formatted_message):
    thread = threading.Thread(target=show_edit_transcription_popup, args=(formatted_message,))
    thread.start()
    return thread

def threaded_send_audio_to_server():
    thread = threading.Thread(target=send_audio_to_server)
    thread.start()
    return thread


def toggle_pause():
    global is_paused
    is_paused = not is_paused

    if is_paused:
        if current_view == "full":
            pause_button.config(text="Resume", bg="red")
        elif current_view == "minimal":
            pause_button.config(text="▶️", bg="red")
    else:
        if current_view == "full":
            pause_button.config(text="Pause", bg=DEFAULT_BUTTON_COLOUR)
        elif current_view == "minimal":
            pause_button.config(text="⏸️", bg=DEFAULT_BUTTON_COLOUR)
    
SILENCE_WARNING_LENGTH = 10 # seconds, warn the user after 10s of no input something might be wrong

def open_microphone_stream():
    """
    Opens an audio stream from the selected microphone.

    This function retrieves the index of the selected microphone from the
    MicrophoneTestFrame and attempts to open an audio stream using the pyaudio
    library. If successful, it returns the stream object and None. In case of
    an error (either OSError or IOError), it logs the error message and returns
    None along with the error object.

    Returns:
        tuple: A tuple containing the stream object (or None if an error occurs)
               and the error object (or None if no error occurs).
    """

    try:
        selected_index = MicrophoneTestFrame.get_selected_microphone_index()
        stream = p.open(
            format=FORMAT, 
            channels=1, 
            rate=RATE, 
            input=True,
            frames_per_buffer=CHUNK, 
            input_device_index=int(selected_index))

        return stream, None
    except (OSError, IOError) as e:
        # Log the error message
        # TODO System logger
        print(f"An error occurred opening the stream({type(e).__name__}): {e}")
        return None, e

def record_audio():
    """
    Records audio from the selected microphone, processes the audio to detect silence, 
    and manages the recording state.

    Global Variables:
        is_paused (bool): Indicates whether the recording is paused.
        frames (list): List of audio data frames.
        audio_queue (queue.Queue): Queue to store recorded audio chunks.

    Returns:
        None: The function does not return a value. It interacts with global variables.
    """
    global is_paused, frames, audio_queue

    try:
        current_chunk = []
        silent_duration = 0
        silent_warning_duration = 0
        record_duration = 0
        minimum_silent_duration = int(app_settings.editable_settings["Real Time Silence Length"])
        minimum_audio_duration = int(app_settings.editable_settings["Real Time Audio Length"])

        stream, stream_exception = open_microphone_stream()

        if stream is None:
            clear_application_press()
            messagebox.showerror("Error", f"An error occurred while trying to record audio: {stream_exception}")
        
        while is_recording and stream is not None:
            if not is_paused:
                data = stream.read(CHUNK, exception_on_overflow=False)
                frames.append(data)
                # Check for silence
                audio_buffer = np.frombuffer(data, dtype=np.int16).astype(np.float32) / 32768
                
                # convert the setting from str to float
                try: 
                    speech_prob_threshold = float(app_settings.editable_settings[SettingsKeys.SILERO_SPEECH_THRESHOLD.value])
                except ValueError:
                    # default it to 0.5 on invalid error
                    speech_prob_threshold = 0.5
                
                if is_silent(audio_buffer, speech_prob_threshold ):
                    silent_duration += CHUNK / RATE
                    silent_warning_duration += CHUNK / RATE
                else:
                    current_chunk.append(data)
                    silent_duration = 0
                    silent_warning_duration = 0
                
                record_duration += CHUNK / RATE

                # Check if we need to warn if silence is long than warn time
                check_silence_warning(silent_warning_duration)

                # 1 second of silence at the end so we dont cut off speech
                if silent_duration >= minimum_silent_duration:
                    if app_settings.editable_settings[SettingsKeys.WHISPER_REAL_TIME.value] and current_chunk:
                        audio_queue.put(b''.join(current_chunk))
                    current_chunk = []
                    silent_duration = 0
                    record_duration = 0

        # Send any remaining audio chunk when recording stops
        if current_chunk:
            audio_queue.put(b''.join(current_chunk))
    except Exception as e:
        # Log the error message
        # TODO System logger
        # For now general catch on any problems
        print(f"An error occurred: {e}")
    finally:
        if stream:
            stream.stop_stream()
            stream.close()
        audio_queue.put(None)

        # If the warning bar is displayed, remove it
        if window.warning_bar is not None:
            window.destroy_warning_bar()

def check_silence_warning(silence_duration):
    """Check if silence warning should be displayed."""

    # Check if we need to warn if silence is long than warn time
    if silence_duration >= SILENCE_WARNING_LENGTH and window.warning_bar is None:
        
        window.create_warning_bar(f"No audio input detected for {SILENCE_WARNING_LENGTH} seconds. Please check and ensure your microphone input device is working.")
    elif silence_duration <= SILENCE_WARNING_LENGTH and window.warning_bar is not None:
        # If the warning bar is displayed, remove it
        window.destroy_warning_bar()

silero, _silero = torch.hub.load(repo_or_dir='snakers4/silero-vad', model='silero_vad')

def is_silent(data, threshold: float = 0.65):
    """Check if audio chunk contains speech using Silero VAD"""
    # Convert audio data to tensor and ensure correct format
    audio_tensor = torch.FloatTensor(data)
    if audio_tensor.dim() == 2:
        audio_tensor = audio_tensor.mean(dim=1)
    
    # Get speech probability
    speech_prob = silero(audio_tensor, 16000).item()
    return speech_prob < threshold

def realtime_text():
    global is_realtimeactive, audio_queue
    # Incase the user starts a new recording while this one the older thread is finishing.
    # This is a local flag to prevent the processing of the current audio chunk 
    # if the global flag is reset on new recording
    local_cancel_flag = False 
    if not is_realtimeactive:
        is_realtimeactive = True

        while True:
            #  break if canceled
            if is_audio_processing_realtime_canceled.is_set():
                local_cancel_flag = True
                break

            audio_data = audio_queue.get()
            if audio_data is None:
                break
            if app_settings.editable_settings[SettingsKeys.WHISPER_REAL_TIME.value] == True:
                print("Real Time Audio to Text")
                audio_buffer = np.frombuffer(audio_data, dtype=np.int16).astype(np.float32) / 32768
                if app_settings.editable_settings[SettingsKeys.LOCAL_WHISPER.value] == True:
                    print("Local Real Time Whisper")
                    if stt_local_model is None:
                        update_gui("Local Whisper model not loaded. Please check your settings.")
                        break
                    try:
                        result = faster_whisper_transcribe(audio_buffer)
                    except Exception as e:
                        update_gui(f"\nError: {e}\n")

                    if not local_cancel_flag and not is_audio_processing_realtime_canceled.is_set():
                        update_gui(result)
                else:
                    print("Remote Real Time Whisper")
                    buffer = io.BytesIO()
                    with wave.open(buffer, 'wb') as wf:
                        wf.setnchannels(CHANNELS)
                        wf.setsampwidth(p.get_sample_size(FORMAT))
                        wf.setframerate(RATE)
                        wf.writeframes(audio_data)

                    buffer.seek(0) # Reset buffer position

                    files = {'audio': buffer}

                    headers = {
                        "Authorization": "Bearer "+app_settings.editable_settings[SettingsKeys.WHISPER_SERVER_API_KEY.value]
                    }

                    body = {
                        "use_translate": app_settings.editable_settings[SettingsKeys.USE_TRANSLATE_TASK.value],
                    }

                    if app_settings.editable_settings[SettingsKeys.WHISPER_LANGUAGE_CODE.value] not in SettingsWindow.AUTO_DETECT_LANGUAGE_CODES:
                        body["language_code"] = app_settings.editable_settings[SettingsKeys.WHISPER_LANGUAGE_CODE.value]

                    try:
                        verify = not app_settings.editable_settings[SettingsKeys.S2T_SELF_SIGNED_CERT.value]

                        print("Sending audio to server")
                        print("File informaton")
                        print("File Size: ", len(buffer.getbuffer()), "bytes")

                        response = requests.post(app_settings.editable_settings[SettingsKeys.WHISPER_ENDPOINT.value], headers=headers,files=files, verify=verify, data=body)
                            
                        print("Response from whisper with status code: ", response.status_code)

                        if response.status_code == 200:
                            text = response.json()['text']
                            if not local_cancel_flag and not is_audio_processing_realtime_canceled.is_set():
                                update_gui(text)
                        else:
                            update_gui(f"Error (HTTP Status {response.status_code}): {response.text}")
                    except Exception as e:
                        update_gui(f"Error: {e}")
                    finally:
                        #close buffer. we dont need it anymore
                        buffer.close()
            audio_queue.task_done()
    else:
        is_realtimeactive = False

def update_gui(text):
    user_input.scrolled_text.insert(tk.END, text + '\n')
    user_input.scrolled_text.see(tk.END)

def save_audio():
    global frames
    if frames:
        with wave.open(get_resource_path("recording.wav"), 'wb') as wf:
            wf.setnchannels(CHANNELS)
            wf.setsampwidth(p.get_sample_size(FORMAT))
            wf.setframerate(RATE)
            wf.writeframes(b''.join(frames))
        frames = []  # Clear recorded data

    if app_settings.editable_settings[SettingsKeys.WHISPER_REAL_TIME.value] == True and is_audio_processing_realtime_canceled.is_set() is False:
        send_and_receive()
    elif app_settings.editable_settings[SettingsKeys.WHISPER_REAL_TIME.value] == False and is_audio_processing_whole_canceled.is_set() is False:
        threaded_send_audio_to_server()

def toggle_recording():
    global is_recording, recording_thread, DEFAULT_BUTTON_COLOUR, audio_queue, current_view, REALTIME_TRANSCRIBE_THREAD_ID, frames

    # Reset the cancel flags going into a fresh recording
    if not is_recording:
        is_audio_processing_realtime_canceled.clear()
        is_audio_processing_whole_canceled.clear()

    if is_paused:
        toggle_pause()

    realtime_thread = threaded_realtime_text()

    if not is_recording:
        disable_recording_ui_elements()
        REALTIME_TRANSCRIBE_THREAD_ID = realtime_thread.ident
        user_input.scrolled_text.configure(state='normal')
        user_input.scrolled_text.delete("1.0", tk.END)
        if not app_settings.editable_settings[SettingsKeys.WHISPER_REAL_TIME.value]:
            user_input.scrolled_text.insert(tk.END, "Recording")
        response_display.scrolled_text.configure(state='normal')
        response_display.scrolled_text.delete("1.0", tk.END)
        response_display.scrolled_text.configure(fg='black')
        response_display.scrolled_text.configure(state='disabled')
        is_recording = True

        # reset frames before new recording so old data is not used
        frames = []
        recording_thread = threading.Thread(target=record_audio)
        recording_thread.start()


        if current_view == "full":
            mic_button.config(bg="red", text="Stop\nRecording")
        elif current_view == "minimal":
            mic_button.config(bg="red", text="⏹️")
        
        start_flashing()
    else:
        enable_recording_ui_elements()
        is_recording = False
        if recording_thread.is_alive():
            recording_thread.join()  # Ensure the recording thread is terminated
        
        if app_settings.editable_settings[SettingsKeys.WHISPER_REAL_TIME.value] and not is_audio_processing_realtime_canceled.is_set():
            def cancel_realtime_processing(thread_id):
                """Cancels any ongoing audio processing.
                
                Sets the global flag to stop audio processing operations.
                """
                global REALTIME_TRANSCRIBE_THREAD_ID

                try:
                    kill_thread(thread_id)
                except Exception as e:
                    # Log the error message
                    # TODO System logger
                    print(f"An error occurred: {e}")
                finally:
                    REALTIME_TRANSCRIBE_THREAD_ID = None

                #empty the queue
                while not audio_queue.empty():
                    audio_queue.get()
                    audio_queue.task_done()

            loading_window = LoadingWindow(root, "Processing Audio", "Processing Audio. Please wait.", on_cancel=lambda: (cancel_processing(), cancel_realtime_processing(REALTIME_TRANSCRIBE_THREAD_ID)))

            try:
                timeout_length = int(app_settings.editable_settings[SettingsKeys.AUDIO_PROCESSING_TIMEOUT_LENGTH.value])
            except ValueError:
                # default to 3minutes
                timeout_length = 180

            timeout_timer = 0.0
            while audio_queue.empty() is False and timeout_timer < timeout_length:
                # break because cancel was requested
                if is_audio_processing_realtime_canceled.is_set():
                    break
                # increment timer
                timeout_timer += 0.1
                # round to 10 decimal places, account for floating point errors
                timeout_timer = round(timeout_timer, 10)

                # check if we should print a message every 5 seconds 
                if timeout_timer % 5 == 0:
                    print(f"Waiting for audio processing to finish. Timeout after {timeout_length} seconds. Timer: {timeout_timer}s")
                
                # Wait for 100ms before checking again, to avoid busy waiting
                time.sleep(0.1)
            
            loading_window.destroy()

            realtime_thread.join()

        save_audio()

        print("*** Recording Stopped")

        if current_view == "full":
            mic_button.config(bg=DEFAULT_BUTTON_COLOUR, text="Start\nRecording")
        elif current_view == "minimal":
            mic_button.config(bg=DEFAULT_BUTTON_COLOUR, text="🎤")

def disable_recording_ui_elements():
    window.disable_settings_menu()
    user_input.scrolled_text.configure(state='disabled')
    send_button.config(state='disabled')
    #hidding the AI Scribe button actions
    #toggle_button.config(state='disabled')
    upload_button.config(state='disabled')
    response_display.scrolled_text.configure(state='disabled')
    timestamp_listbox.config(state='disabled')
    clear_button.config(state='disabled')

def enable_recording_ui_elements():
    window.enable_settings_menu()
    user_input.scrolled_text.configure(state='normal')
    send_button.config(state='normal')
    #hidding the AI Scribe button actions
    #toggle_button.config(state='normal')
    upload_button.config(state='normal')
    timestamp_listbox.config(state='normal')
    clear_button.config(state='normal')
    

def cancel_processing():
    """Cancels any ongoing audio processing.
    
    Sets the global flag to stop audio processing operations.
    """
    print("Processing canceled.")

    if app_settings.editable_settings[SettingsKeys.WHISPER_REAL_TIME.value]:
        is_audio_processing_realtime_canceled.set() # Flag to terminate processing
    else:
        is_audio_processing_whole_canceled.set()  # Flag to terminate processing

def clear_application_press():
    """Resets the application state by clearing text fields and recording status."""
    reset_recording_status()  # Reset recording-related variables
    clear_all_text_fields()  # Clear UI text areas

def reset_recording_status():
    """Resets all recording-related variables and stops any active recording.
    
    Handles cleanup of recording state by:
        - Checking if recording is active
        - Canceling any processing
        - Stopping the recording thread
    """
    global is_recording, frames, audio_queue, REALTIME_TRANSCRIBE_THREAD_ID, GENERATION_THREAD_ID
    if is_recording:  # Only reset if currently recording
        cancel_processing()  # Stop any ongoing processing
        threaded_toggle_recording()  # Stop the recording thread

    # kill the generation thread if active
    if REALTIME_TRANSCRIBE_THREAD_ID:
        # Exit the current realtime thread
        try:
            kill_thread(REALTIME_TRANSCRIBE_THREAD_ID)
        except Exception as e:
            # Log the error message
            # TODO System logger
            print(f"An error occurred: {e}")
        finally:
            REALTIME_TRANSCRIBE_THREAD_ID = None

    if GENERATION_THREAD_ID:
        try:
            kill_thread(GENERATION_THREAD_ID)
        except Exception as e:
            # Log the error message
            # TODO System logger
            print(f"An error occurred: {e}")
        finally:
            GENERATION_THREAD_ID = None

def clear_all_text_fields():
    """Clears and resets all text fields in the application UI.
    
    Performs the following:
        - Clears user input field
        - Resets focus
        - Stops any flashing effects
        - Resets response display with default text
    """
    # Enable and clear user input field
    user_input.scrolled_text.configure(state='normal')
    user_input.scrolled_text.delete("1.0", tk.END)
    
    # Reset focus to main window
    user_input.scrolled_text.focus_set()
    root.focus_set()
    
    stop_flashing()  # Stop any UI flashing effects
    
    # Reset response display with default text
    response_display.scrolled_text.configure(state='normal')
    response_display.scrolled_text.delete("1.0", tk.END)
    response_display.scrolled_text.insert(tk.END, "Medical Note")
    response_display.scrolled_text.config(fg='grey')
    response_display.scrolled_text.configure(state='disabled')

#hidding the AI Scribe button Function
# def toggle_aiscribe():
#     global use_aiscribe
#     use_aiscribe = not use_aiscribe
#     toggle_button.config(text="AI Scribe\nON" if use_aiscribe else "AI Scribe\nOFF")

def send_audio_to_server():
    """
    Sends an audio file to either a local or remote Whisper server for transcription.

    Global Variables:
    ----------------
    uploaded_file_path : str
        The path to the uploaded audio file. If `None`, the function defaults to
        'recording.wav'.

    Parameters:
    -----------
    None

    Returns:
    --------
    None

    Raises:
    -------
    ValueError
        If the `app_settings.editable_settings[SettingsKeys.LOCAL_WHISPER.value]` flag is not a boolean.
    FileNotFoundError
        If the specified audio file does not exist.
    requests.exceptions.RequestException
        If there is an issue with the HTTP request to the remote server.
    """

    global uploaded_file_path
    current_thread_id = threading.current_thread().ident

    def cancel_whole_audio_process(thread_id):
        global GENERATION_THREAD_ID
        
        is_audio_processing_whole_canceled.clear()

        try:
            kill_thread(thread_id)
        except Exception as e:
            # Log the error message
            #TODO Logging the message to system logger
            print(f"An error occurred: {e}")
        finally:
            GENERATION_THREAD_ID = None
            clear_application_press()

    loading_window = LoadingWindow(root, "Processing Audio", "Processing Audio. Please wait.", on_cancel=lambda: (cancel_processing(), cancel_whole_audio_process(current_thread_id)))

    # Check if SettingsKeys.LOCAL_WHISPER is enabled in the editable settings
    if app_settings.editable_settings[SettingsKeys.LOCAL_WHISPER.value] == True:
        # Inform the user that SettingsKeys.LOCAL_WHISPER.value is being used for transcription
        print(f"Using {SettingsKeys.LOCAL_WHISPER.value} for transcription.")
        # Configure the user input widget to be editable and clear its content
        user_input.scrolled_text.configure(state='normal')
        user_input.scrolled_text.delete("1.0", tk.END)

        # Display a message indicating that audio to text processing is in progress
        user_input.scrolled_text.insert(tk.END, "Audio to Text Processing...Please Wait")
        try:
            # Determine the file to send for transcription
            file_to_send = uploaded_file_path or get_resource_path('recording.wav')
            delete_file = False if uploaded_file_path else True
            uploaded_file_path = None

            # Transcribe the audio file using the loaded model
            try:
                result = faster_whisper_transcribe(file_to_send)
            except Exception as e:
                result = f"An error occurred ({type(e).__name__}): {e}"

            transcribed_text = result

            # done with file clean up
            if os.path.exists(file_to_send) and delete_file is True:
                os.remove(file_to_send)

            #check if canceled, if so do not update the UI
            if not is_audio_processing_whole_canceled.is_set():
                # Update the user input widget with the transcribed text
                user_input.scrolled_text.configure(state='normal')
                user_input.scrolled_text.delete("1.0", tk.END)
                user_input.scrolled_text.insert(tk.END, transcribed_text)

                # Send the transcribed text and receive a response
                send_and_receive()
        except Exception as e:
            # Log the error message
            # TODO: Add system eventlogger
            print(f"An error occurred: {e}")

            #log error to input window
            user_input.scrolled_text.configure(state='normal')
            user_input.scrolled_text.delete("1.0", tk.END)
            user_input.scrolled_text.insert(tk.END, f"An error occurred: {e}")
            user_input.scrolled_text.configure(state='disabled')
        finally:
            loading_window.destroy()
            
    else:
        # Inform the user that Remote Whisper is being used for transcription
        print("Using Remote Whisper for transcription.")

        # Configure the user input widget to be editable and clear its content
        user_input.scrolled_text.configure(state='normal')
        user_input.scrolled_text.delete("1.0", tk.END)

        # Display a message indicating that audio to text processing is in progress
        user_input.scrolled_text.insert(tk.END, "Audio to Text Processing...Please Wait")

        delete_file = False if uploaded_file_path else True

        # Determine the file to send for transcription
        if uploaded_file_path:
            file_to_send = uploaded_file_path
            uploaded_file_path = None
        else:
            file_to_send = get_resource_path('recording.wav')

        # Open the audio file in binary mode
        with open(file_to_send, 'rb') as f:
            files = {'audio': f}

            # Add the Bearer token to the headers for authentication
            headers = {
                "Authorization": f"Bearer {app_settings.editable_settings[SettingsKeys.WHISPER_SERVER_API_KEY.value]}"
            }

            body = {
                "use_translate": app_settings.editable_settings[SettingsKeys.USE_TRANSLATE_TASK.value],
            }

            if app_settings.editable_settings[SettingsKeys.WHISPER_LANGUAGE_CODE.value] not in SettingsWindow.AUTO_DETECT_LANGUAGE_CODES:
                body["language_code"] = app_settings.editable_settings[SettingsKeys.WHISPER_LANGUAGE_CODE.value]

            try:
                verify = not app_settings.editable_settings[SettingsKeys.S2T_SELF_SIGNED_CERT.value]

                print("Sending audio to server")
                print("File informaton")
                print(f"File: {file_to_send}")
                print("File Size: ", os.path.getsize(file_to_send))

                # Send the request without verifying the SSL certificate
                response = requests.post(app_settings.editable_settings[SettingsKeys.WHISPER_ENDPOINT.value], headers=headers, files=files, verify=verify, data=body)

                print("Response from whisper with status code: ", response.status_code)

                response.raise_for_status()

                # check if canceled, if so do not update the UI
                if not is_audio_processing_whole_canceled.is_set():
                    # Update the UI with the transcribed text
                    transcribed_text = response.json()['text']
                    user_input.scrolled_text.configure(state='normal')
                    user_input.scrolled_text.delete("1.0", tk.END)
                    user_input.scrolled_text.insert(tk.END, transcribed_text)

                    # Send the transcribed text and receive a response
                    send_and_receive()
            except Exception as e:
                # log error message
                #TODO: Implment proper logging to system
                print(f"An error occurred: {e}")
                # Display an error message to the user
                user_input.scrolled_text.configure(state='normal')
                user_input.scrolled_text.delete("1.0", tk.END)
                user_input.scrolled_text.insert(tk.END, f"An error occurred: {e}")
                user_input.scrolled_text.configure(state='disabled')
            finally:
                # done with file clean up
                f.close()
                if os.path.exists(file_to_send) and delete_file:
                    os.remove(file_to_send)
                loading_window.destroy()

def kill_thread(thread_id):
    """
    Terminate a thread with a given thread ID.

    This function forcibly terminates a thread by raising a `SystemExit` exception in its context.
    **Use with caution**, as this method is not safe and can lead to unpredictable behavior, 
    including corruption of shared resources or deadlocks.

    :param thread_id: The ID of the thread to terminate.
    :type thread_id: int
    :raises ValueError: If the thread ID is invalid.
    :raises SystemError: If the operation fails due to an unexpected state.
    """
    print("*** Attempting to kill thread with ID:", thread_id)
    # Call the C function `PyThreadState_SetAsyncExc` to asynchronously raise
    # an exception in the target thread's context.
    res = ctypes.pythonapi.PyThreadState_SetAsyncExc(
        ctypes.c_long(thread_id),  # The thread ID to target (converted to `long`).
        ctypes.py_object(SystemExit)  # The exception to raise in the thread.
    )

    # Check the result of the function call.
    if res == 0:
        # If 0 is returned, the thread ID is invalid.
        raise ValueError(f"Invalid thread ID: {thread_id}")
    elif res > 1:
        # If more than one thread was affected, something went wrong.
        # Reset the state to prevent corrupting other threads.
        ctypes.pythonapi.PyThreadState_SetAsyncExc(thread_id, None)
        raise SystemError("PyThreadState_SetAsyncExc failed")
    
    print("*** Killed thread with ID:", thread_id)

def send_and_receive():
    global use_aiscribe, user_message
    user_message = user_input.scrolled_text.get("1.0", tk.END).strip()
    display_text(NOTE_CREATION)
    threaded_handle_message(user_message)

        

def display_text(text):
    response_display.scrolled_text.configure(state='normal')
    response_display.scrolled_text.delete("1.0", tk.END)
    response_display.scrolled_text.insert(tk.END, f"{text}\n")
    response_display.scrolled_text.configure(fg='black')
    response_display.scrolled_text.configure(state='disabled')

IS_FIRST_LOG = True
def update_gui_with_response(response_text):
    global response_history, user_message, IS_FIRST_LOG

    if IS_FIRST_LOG:
        timestamp_listbox.delete(0, tk.END)
        timestamp_listbox.config(fg='black')
        IS_FIRST_LOG = False

    timestamp = datetime.datetime.now().strftime("%Y-%m-%d %H:%M:%S")
    response_history.insert(0, (timestamp, user_message, response_text))

    # Update the timestamp listbox
    timestamp_listbox.delete(0, tk.END)
    for time, _, _ in response_history:
        timestamp_listbox.insert(tk.END, time)

    display_text(response_text)
    pyperclip.copy(response_text)
    stop_flashing()

def show_response(event):
    global IS_FIRST_LOG

    if IS_FIRST_LOG:
        return

    selection = event.widget.curselection()
    if selection:
        index = selection[0]
        transcript_text = response_history[index][1]
        response_text = response_history[index][2]
        user_input.scrolled_text.configure(state='normal')
        user_input.scrolled_text.config(fg='black')
        user_input.scrolled_text.delete("1.0", tk.END)
        user_input.scrolled_text.insert(tk.END, transcript_text)
        response_display.scrolled_text.configure(state='normal')
        response_display.scrolled_text.delete('1.0', tk.END)
        response_display.scrolled_text.insert('1.0', response_text)
        response_display.scrolled_text.config(fg='black')
        response_display.scrolled_text.configure(state='disabled')
        pyperclip.copy(response_text)

def send_text_to_api(edited_text):
    headers = {
        "Authorization": f"Bearer {app_settings.OPENAI_API_KEY}",
        "Content-Type": "application/json",
        "accept": "application/json",
    }

    payload = {}

    try:
        payload = {
            "model": app_settings.editable_settings[SettingsKeys.LOCAL_LLM_MODEL.value].strip(),
            "messages": [
                {"role": "user", "content": edited_text}
            ],
            "temperature": float(app_settings.editable_settings["temperature"]),
            "top_p": float(app_settings.editable_settings["top_p"]),
            "top_k": int(app_settings.editable_settings["top_k"]),
            "tfs": float(app_settings.editable_settings["tfs"]),
        }

        if app_settings.editable_settings["best_of"]:
            payload["best_of"] = int(app_settings.editable_settings["best_of"])
            
    except ValueError as e:
        payload = {
            "model": app_settings.editable_settings[SettingsKeys.LOCAL_LLM_MODEL.value].strip(),
            "messages": [
                {"role": "user", "content": edited_text}
            ],
            "temperature": 0.1,
            "top_p": 0.4,
            "top_k": 30,
            "best_of": 6,
            "tfs": 0.97,
        }

        if app_settings.editable_settings["best_of"]:
            payload["best_of"] = int(app_settings.editable_settings["best_of"])

        print(f"Error parsing settings: {e}. Using default settings.")

    try:

        if app_settings.editable_settings[SettingsKeys.LLM_ENDPOINT.value].endswith('/'):
            app_settings.editable_settings[SettingsKeys.LLM_ENDPOINT.value] = app_settings.editable_settings[SettingsKeys.LLM_ENDPOINT.value][:-1]

        # Open API Style
        verify = not app_settings.editable_settings["AI Server Self-Signed Certificates"]
        response = requests.post(app_settings.editable_settings[SettingsKeys.LLM_ENDPOINT.value]+"/chat/completions", headers=headers, json=payload, verify=verify)

        response.raise_for_status()
        response_data = response.json()
        response_text = (response_data['choices'][0]['message']['content'])
        return response_text

        #############################################################
        #                                                           #
        #                   OpenAI API Style                        #
        #           Uncomment to use API Style Selector             #
        #                                                           #
        #############################################################
        
        # if app_settings.API_STYLE == "OpenAI":                    
        # elif app_settings.API_STYLE == "KoboldCpp":
        #     prompt = get_prompt(edited_text)

        #     verify = not app_settings.editable_settings["AI Server Self-Signed Certificates"]
        #     response = requests.post(app_settings.editable_settings[SettingsKeys.LLM_ENDPOINT.value] + "/api/v1/generate", json=prompt, verify=verify)

        #     if response.status_code == 200:
        #         results = response.json()['results']
        #         response_text = results[0]['text']
        #         response_text = response_text.replace("  ", " ").strip()
        #         return response_text

    except Exception as e:
        raise e

def send_text_to_localmodel(edited_text):  
    # Send prompt to local model and get response
    if ModelManager.local_model is None:
        ModelManager.setup_model(app_settings=app_settings, root=root)

        timer = 0
        while ModelManager.local_model is None and timer < 30:
            timer += 0.1
            time.sleep(0.1)
        

    return ModelManager.local_model.generate_response(
        edited_text,
        max_tokens=int(app_settings.editable_settings["max_length"]),
        temperature=float(app_settings.editable_settings["temperature"]),
        top_p=float(app_settings.editable_settings["top_p"]),
        repeat_penalty=float(app_settings.editable_settings["rep_pen"]),
    )

    
def screen_input_with_llm(conversation):
    """
    Send a conversation to a large language model (LLM) for prescreening.

    :param conversation: A string containing the conversation to be screened.
    :return: A boolean indicating whether the conversation is valid.
    """
    prompt = (
        "Go over this conversation and ensure it's a conversation with more than 50 words. "
        "Also, if it is a conversation between a doctor and a patient. Please return one word. "
        "Either True or False based. Do not give an explanation and do not format the text. "
        "Here is the conversation:\n"
    )

    # Send the prompt and conversation to the LLM for evaluation
    prescreen = send_text_to_chatgpt(f"{prompt}{conversation}")

    # Check if the response from the LLM is 'true' (case-insensitive)
    is_valid_input = prescreen.strip().lower() == "true"

    # Log the AI's response for debugging purposes
    print("Generating Input. AI Prescreen: ", prescreen)

    return is_valid_input


def display_screening_popup():
    """
    Display a popup window to inform the user of invalid input and offer options.

    :return: A boolean indicating the user's choice:
             - False if the user clicks 'Cancel'.
             - True if the user clicks 'Process Anyway!'.
    """
    # Create and display the popup window
    popup_result = PopupBox(
        parent=root,
        title="Invalid Input",
        message=(
            "Input has been flagged as invalid. Please ensure the input is a conversation with more than "
            "50 words between a doctor and a patient. Unexpected results may occur from the AI."
        ),
        button_text_1="Cancel",
        button_text_2="Process Anyway!"
    )

    # Return based on the button the user clicks
    if popup_result.response == "button_1":
        return False
    elif popup_result.response == "button_2":
        return True


def screen_input(user_message):
    """
    Screen the user's input message based on the application's settings.

    :param user_message: The message to be screened.
    :return: A boolean indicating whether the input is valid and accepted for further processing.
    """
    # Check if AI prescreening is enabled in the application settings
    if app_settings.editable_settings[SettingsKeys.USE_PRESCREEN_AI_INPUT.value]:
        # Perform AI-based prescreening
        screen_result = screen_input_with_llm(user_message)

        # If the input fails prescreening, display a popup for the user
        if not screen_result:
            return display_screening_popup()
        else:
            return True
            
    #else return true always
    return True

def threaded_screen_input(user_message, screen_return):
    """
    Screen the user's input message based on the application's settings in a separate thread.

    :param user_message: The message to be screened.
    :param screen_return: A boolean variable to store the result of the screening.
    """
    input_return = screen_input(user_message)
    screen_return.set(input_return)

def send_text_to_chatgpt(edited_text): 
    if app_settings.editable_settings[SettingsKeys.LOCAL_LLM.value]:
        return send_text_to_localmodel(edited_text)
    else:
        return send_text_to_api(edited_text)

def generate_note(formatted_message):
            try:
                if use_aiscribe:
                    # If pre-processing is enabled
                    if app_settings.editable_settings["Use Pre-Processing"]:
                        #Generate Facts List
                        list_of_facts = send_text_to_chatgpt(f"{app_settings.editable_settings['Pre-Processing']} {formatted_message}")
                        
                        #Make a note from the facts
                        medical_note = send_text_to_chatgpt(f"{app_settings.AISCRIBE} {list_of_facts} {app_settings.AISCRIBE2}")

                        # If post-processing is enabled check the note over
                        if app_settings.editable_settings["Use Post-Processing"]:
                            post_processed_note = send_text_to_chatgpt(f"{app_settings.editable_settings['Post-Processing']}\nFacts:{list_of_facts}\nNotes:{medical_note}")
                            update_gui_with_response(post_processed_note)
                        else:
                            update_gui_with_response(medical_note)

                    else: # If pre-processing is not enabled thhen just generate the note
                        medical_note = send_text_to_chatgpt(f"{app_settings.AISCRIBE} {formatted_message} {app_settings.AISCRIBE2}")

                        if app_settings.editable_settings["Use Post-Processing"]:
                            post_processed_note = send_text_to_chatgpt(f"{app_settings.editable_settings['Post-Processing']}\nNotes:{medical_note}")
                            update_gui_with_response(post_processed_note)
                        else:
                            update_gui_with_response(medical_note)
                else: # do not generate note just send text directly to AI 
                    ai_response = send_text_to_chatgpt(formatted_message)
                    update_gui_with_response(ai_response)

                return True
            except Exception as e:
                #Logg
                #TODO: Implement proper logging to system event logger
                print(f"An error occurred: {e}")
                display_text(f"An error occurred: {e}")
                return False

def show_edit_transcription_popup(formatted_message):
    scrubber = scrubadub.Scrubber()

    scrubbed_message = scrubadub.clean(formatted_message)

    pattern = r'\b\d{10}\b'     # Any 10 digit number, looks like OHIP
    cleaned_message = re.sub(pattern,'{{OHIP}}',scrubbed_message)

    if (app_settings.editable_settings[SettingsKeys.LOCAL_LLM.value] or is_private_ip(app_settings.editable_settings[SettingsKeys.LLM_ENDPOINT.value])) and not app_settings.editable_settings["Show Scrub PHI"]:
        generate_note_thread(cleaned_message)
        return
    
    popup = tk.Toplevel(root)
    popup.title("Scrub PHI Prior to GPT")
    popup.iconbitmap(get_file_path('assets','logo.ico'))
    text_area = scrolledtext.ScrolledText(popup, height=20, width=80)
    text_area.pack(padx=10, pady=10)
    text_area.insert(tk.END, cleaned_message)

    def on_proceed():
        edited_text = text_area.get("1.0", tk.END).strip()
        popup.destroy()
        thread = threading.Thread(target=generate_note_thread, args=(edited_text,))
        thread.start()   

    proceed_button = tk.Button(popup, text="Proceed", command=on_proceed)
    proceed_button.pack(side=tk.RIGHT, padx=10, pady=10)

    # Cancel button
    cancel_button = tk.Button(popup, text="Cancel", command=popup.destroy)
    cancel_button.pack(side=tk.LEFT, padx=10, pady=10)



def generate_note_thread(text: str):
    """
    Generate a note from the given text and update the GUI with the response.

    :param text: The text to generate a note from.
    :type text: str
    """
    global GENERATION_THREAD_ID

    GENERATION_THREAD_ID = None

    def cancel_note_generation(thread_id, screen_thread):
        """Cancels any ongoing note generation.
        
        Sets the global flag to stop note generation operations.
        """
        global GENERATION_THREAD_ID

        try:
            if thread_id:
                kill_thread(thread_id)
            
            # check if screen thread is active before killing it
            if screen_thread and screen_thread.is_alive():
                kill_thread(screen_thread.ident)
        except Exception as e:
            # Log the error message
            # TODO implment system logger
            print(f"An error occurred: {e}")
        finally:
            GENERATION_THREAD_ID = None

    # Track the screen input thread
    screen_thread = None
    # The return value from the screen input thread
    screen_return = tk.BooleanVar()

    loading_window = LoadingWindow(root, "Generating Note.", "Generating Note. Please wait.", on_cancel=lambda: (cancel_note_generation(GENERATION_THREAD_ID, screen_thread)))
    
    # screen input in its own thread so we can cancel it
    screen_thread = threading.Thread(target=threaded_screen_input, args=(text, screen_return))
    screen_thread.start()
    #wait for the thread to join/cancel so we can continue
    screen_thread.join()

    # Check if the screen input was canceled or force overridden by the user
    if screen_return.get() is False:
        loading_window.destroy()
        return

    thread = threading.Thread(target=generate_note, args=(text,))
    thread.start()
    GENERATION_THREAD_ID = thread.ident

    def check_thread_status(thread, loading_window):
        if thread.is_alive():
            root.after(500, lambda: check_thread_status(thread, loading_window))
        else:
            loading_window.destroy()

    root.after(500, lambda: check_thread_status(thread, loading_window))

def upload_file():
    global uploaded_file_path
    file_path = filedialog.askopenfilename(filetypes=(("Audio files", "*.wav *.mp3 *.m4a"),))
    if file_path:
        uploaded_file_path = file_path
        threaded_send_audio_to_server()  # Add this line to process the file immediately
    start_flashing()



def start_flashing():
    global is_flashing
    is_flashing = True
    flash_circle()

def stop_flashing():
    global is_flashing
    is_flashing = False
    blinking_circle_canvas.itemconfig(circle, fill='white')  # Reset to default color

def flash_circle():
    if is_flashing:
        current_color = blinking_circle_canvas.itemcget(circle, 'fill')
        new_color = 'blue' if current_color != 'blue' else 'black'
        blinking_circle_canvas.itemconfig(circle, fill=new_color)
        root.after(1000, flash_circle)  # Adjust the flashing speed as needed

def send_and_flash():
    start_flashing()
    send_and_receive()

# Initialize variables to store window geometry for switching between views
last_full_position = None
last_minimal_position = None

def toggle_view():
    """
    Toggles the user interface between a full view and a minimal view.

    Full view includes all UI components, while minimal view limits the interface
    to essential controls, reducing screen space usage. The function also manages
    window properties, button states, and binds/unbinds hover events for transparency.
    """
    
    if current_view == "full":  # Transition to minimal view
        set_minimal_view()
    
    else:  # Transition back to full view
        set_full_view()

def set_full_view():
    """
    Configures the application to display the full view interface.

    Actions performed:
    - Reconfigure button dimensions and text.
    - Show all hidden UI components.
    - Reset window attributes such as size, transparency, and 'always on top' behavior.
    - Create the Docker status bar.
    - Restore the last known full view geometry if available.

    Global Variables:
    - current_view: Tracks the current interface state ('full' or 'minimal').
    - last_minimal_position: Saves the geometry of the window when switching from minimal view.
    """
    global current_view, last_minimal_position

    # Reset button sizes and placements for full view
    mic_button.config(width=11, height=2)
    pause_button.config(width=11, height=2)
    switch_view_button.config(width=11, height=2, text="Minimize View")

    # Show all UI components
    user_input.grid()
    send_button.grid()
    clear_button.grid()
    toggle_button.grid()
    upload_button.grid()
    response_display.grid()
    history_frame.grid()
    mic_button.grid(row=1, column=1, pady=5, padx=0,sticky='nsew')
    pause_button.grid(row=1, column=2, pady=5, padx=0,sticky='nsew')
    switch_view_button.grid(row=1, column=7, pady=5, padx=0,sticky='nsew')
    blinking_circle_canvas.grid(row=1, column=8, padx=0,pady=5)
    footer_frame.grid()

    window.toggle_menu_bar(enable=True)

    # Reconfigure button styles and text
    mic_button.config(bg="red" if is_recording else DEFAULT_BUTTON_COLOUR,
                      text="Stop\nRecording" if is_recording else "Start\nRecording")
    pause_button.config(bg="red" if is_paused else DEFAULT_BUTTON_COLOUR,
                        text="Resume" if is_paused else "Pause")

    # Unbind transparency events and reset window properties
    root.unbind('<Enter>')
    root.unbind('<Leave>')
    root.attributes('-alpha', 1.0)
    root.attributes('-topmost', False)
    root.minsize(900, 400)
    current_view = "full"

    # add the minimal view geometry and remove the last full view geometry
    add_min_max(root)

    # create docker_status bar if enabled
    if app_settings.editable_settings["Use Docker Status Bar"]:
        window.create_docker_status_bar()

    if app_settings.editable_settings["Enable Scribe Template"]:
        window.destroy_scribe_template()
        window.create_scribe_template()

    # Save minimal view geometry and restore last full view geometry
    last_minimal_position = root.geometry()
    root.update_idletasks()
    if last_full_position:
        root.geometry(last_full_position)
    else:
        root.geometry("900x400")

    # Disable to make the window an app(show taskbar icon)
    # root.attributes('-toolwindow', False)

def set_minimal_view():

    """
    Configures the application to display the minimal view interface.

    Actions performed:
    - Reconfigure button dimensions and text.
    - Hide non-essential UI components.
    - Bind transparency hover events for better focus.
    - Adjust window attributes such as size, transparency, and 'always on top' behavior.
    - Destroy and optionally recreate specific components like the Scribe template.

    Global Variables:
    - current_view: Tracks the current interface state ('full' or 'minimal').
    - last_full_position: Saves the geometry of the window when switching from full view.
    """
    global current_view, last_full_position

    # Remove all non-essential UI components
    user_input.grid_remove()
    send_button.grid_remove()
    clear_button.grid_remove()
    toggle_button.grid_remove()
    upload_button.grid_remove()
    response_display.grid_remove()
    history_frame.grid_remove()
    blinking_circle_canvas.grid_remove()
    footer_frame.grid_remove()
    # Configure minimal view button sizes and placements
    mic_button.config(width=2, height=1)
    pause_button.config(width=2, height=1)
    switch_view_button.config(width=2, height=1)

    mic_button.grid(row=0, column=0, pady=2, padx=2)
    pause_button.grid(row=0, column=1, pady=2, padx=2)
    switch_view_button.grid(row=0, column=2, pady=2, padx=2)

    # Update button text based on recording and pause states
    mic_button.config(text="⏹️" if is_recording else "🎤")
    pause_button.config(text="▶️" if is_paused else "⏸️")
    switch_view_button.config(text="⬆️")  # Minimal view indicator

    blinking_circle_canvas.grid(row=0, column=3, pady=2, padx=2)

    window.toggle_menu_bar(enable=False)

    # Update window properties for minimal view
    root.attributes('-topmost', True)
    root.minsize(125, 50)  # Smaller minimum size for minimal view
    current_view = "minimal"

    if root.wm_state() == 'zoomed':  # Check if window is maximized
        root.wm_state('normal')       # Restore the window

    # Set hover transparency events
    def on_enter(e):
        if e.widget == root:  # Ensure the event is from the root window
            root.attributes('-alpha', 1.0)

    def on_leave(e):
        if e.widget == root:  # Ensure the event is from the root window
            root.attributes('-alpha', 0.70)

    root.bind('<Enter>', on_enter)
    root.bind('<Leave>', on_leave)

    # Destroy and re-create components as needed
    window.destroy_docker_status_bar()
    if app_settings.editable_settings["Enable Scribe Template"]:
        window.destroy_scribe_template()
        window.create_scribe_template(row=1, column=0, columnspan=3, pady=5)

    # Remove the minimal view geometry and save the current full view geometry
    remove_min_max(root)

    # Save full view geometry and restore last minimal view geometry
    last_full_position = root.geometry()
    if last_minimal_position:
        root.geometry(last_minimal_position)
    else:
        root.geometry("125x50")  # Set the window size to the minimal view size

def copy_text(widget):
    """
    Copy text content from a tkinter widget to the system clipboard.

    Args:
        widget: A tkinter Text widget containing the text to be copied.
    """
    text = widget.get("1.0", tk.END)
    pyperclip.copy(text)

def add_placeholder(event, text_widget, placeholder_text="Text box"):
    """
    Add placeholder text to a tkinter Text widget when it's empty.

    Args:
        event: The event that triggered this function.
        text_widget: The tkinter Text widget to add placeholder text to.
        placeholder_text (str, optional): The placeholder text to display. Defaults to "Text box".
    """
    if text_widget.get("1.0", "end-1c") == "":
        text_widget.insert("1.0", placeholder_text)
        text_widget.config(fg='grey')

def remove_placeholder(event, text_widget, placeholder_text="Text box"):
    """
    Remove placeholder text from a tkinter Text widget when it gains focus.

    Args:
        event: The event that triggered this function.
        text_widget: The tkinter Text widget to remove placeholder text from.
        placeholder_text (str, optional): The placeholder text to remove. Defaults to "Text box".
    """
    if text_widget.get("1.0", "end-1c") == placeholder_text:
        text_widget.delete("1.0", "end")
        text_widget.config(fg='black')

def load_stt_model(event=None):
    """
    Initialize speech-to-text model loading in a separate thread.

    Args:
        event: Optional event parameter for binding to tkinter events.
    """
    thread = threading.Thread(target=_load_stt_model_thread)
    thread.start()
    return thread

def _load_stt_model_thread():
    """
    Internal function to load the Whisper speech-to-text model.
    
    Creates a loading window and handles the initialization of the WhisperModel
    with configured settings. Updates the global stt_local_model variable.
    
    Raises:
        Exception: Any error that occurs during model loading is caught, logged,
                  and displayed to the user via a message box.
    """
    with stt_model_loading_thread_lock:
        global stt_local_model
<<<<<<< HEAD

        model_name = app_settings.editable_settings[SettingsKeys.WHISPER_MODEL.value].strip()
        stt_loading_window = LoadingWindow(root, "Voice to Text", f"Loading Voice to Text {model_name} model. Please wait.")
        print(f"Loading STT model: {model_name}")

=======
        model = app_settings.editable_settings[SettingsKeys.WHISPER_MODEL.value].strip()
        stt_loading_window = LoadingWindow(root, "Speech to Text", f"Loading Speech to Text {model} model. Please wait.")
        print(f"Loading STT model: {model}")
>>>>>>> b5aa7639
        try:
            unload_stt_model()
            device_type = get_selected_whisper_architecture()
            set_cuda_paths()

            compute_type = app_settings.editable_settings[SettingsKeys.WHISPER_COMPUTE_TYPE.value]
            # Change the  compute type automatically if using a gpu one.
            if device_type == Architectures.CPU.architecture_value and compute_type == "float16":
                compute_type = "int8"


            stt_local_model = WhisperModel(
                model_name,
                device=device_type,
                cpu_threads=int(app_settings.editable_settings[SettingsKeys.WHISPER_CPU_COUNT.value]),
                compute_type=compute_type
            )

            print("STT model loaded successfully.")
        except Exception as e:
            print(f"An error occurred while loading STT {type(e).__name__}: {e}")
            stt_local_model = None
            messagebox.showerror("Error", f"An error occurred while loading Speech to Text {type(e).__name__}: {e}")
        finally:
            stt_loading_window.destroy()
            print("Closing STT loading window.")

def unload_stt_model():
    """
    Unload the speech-to-text model from memory.
    
    Cleans up the global stt_local_model instance and performs garbage collection
    to free up system resources.
    """
    global stt_local_model
    if stt_local_model is not None:
        print("Unloading STT model from device.")
        # no risk of temporary "stt_local_model in globals() is False" with same gc effect
        stt_local_model = None
        gc.collect()
        print("STT model unloaded successfully.")
    else:
        print("STT model is already unloaded.")

def get_selected_whisper_architecture():
    """
    Determine the appropriate device architecture for the Whisper model.
    
    Returns:
        str: The architecture value (CPU or CUDA) based on user settings.
    """
    device_type = Architectures.CPU.architecture_value
    if app_settings.editable_settings[SettingsKeys.WHISPER_ARCHITECTURE.value] == Architectures.CUDA.label:
        device_type = Architectures.CUDA.architecture_value

    return device_type

def faster_whisper_transcribe(audio):
    """
    Transcribe audio using the Faster Whisper model.
    
    Args:
        audio: Audio data to transcribe.
    
    Returns:
        str: Transcribed text or error message if transcription fails.
        
    Raises:
        Exception: Any error during transcription is caught and returned as an error message.
    """
    try:
        if stt_local_model is None:
            load_stt_model()
            raise TranscribeError("Speech2Text model not loaded. Please try again once loaded.")

        # Validate beam_size
        try:
            beam_size = int(app_settings.editable_settings[SettingsKeys.WHISPER_BEAM_SIZE.value])
            if beam_size <= 0:
                raise ValueError(f"{SettingsKeys.WHISPER_BEAM_SIZE.value} must be greater than 0 in advanced settings")
        except (ValueError, TypeError) as e:
            return f"Invalid {SettingsKeys.WHISPER_BEAM_SIZE.value} parameter. Please go into the advanced settings and ensure you have a integer greater than 0: {str(e)}"

        # Validate vad_filter
        vad_filter = bool(app_settings.editable_settings[SettingsKeys.WHISPER_VAD_FILTER.value])

        segments, info = stt_local_model.transcribe(
            audio,
            beam_size=beam_size,
            vad_filter=vad_filter,
        )

        return "".join(f"{segment.text} " for segment in segments)
    except Exception as e:
        error_message = f"Transcription failed: {str(e)}"
        print(f"Error during transcription: {str(e)}")
        raise TranscribeError(error_message) from e

def set_cuda_paths():
    """
    Configure CUDA-related environment variables and paths.
    
    Sets up the necessary environment variables for CUDA execution when CUDA
    architecture is selected. Updates CUDA_PATH, CUDA_PATH_V12_4, and PATH
    environment variables with the appropriate NVIDIA driver paths.
    """
    if (get_selected_whisper_architecture() != Architectures.CUDA.architecture_value) or (app_settings.editable_settings[SettingsKeys.LLM_ARCHITECTURE.value] != Architectures.CUDA.label):
        return

    nvidia_base_path = Path(get_file_path('nvidia-drivers'))
    
    cuda_path = nvidia_base_path / 'cuda_runtime' / 'bin'
    cublas_path = nvidia_base_path / 'cublas' / 'bin'
    cudnn_path = nvidia_base_path / 'cudnn' / 'bin'
    
    paths_to_add = [str(cuda_path), str(cublas_path), str(cudnn_path)]
    env_vars = ['CUDA_PATH', 'CUDA_PATH_V12_4', 'PATH']

    for env_var in env_vars:
        current_value = os.environ.get(env_var, '')
        new_value = os.pathsep.join(paths_to_add + ([current_value] if current_value else []))
        os.environ[env_var] = new_value

# Configure grid weights for scalability
root.grid_columnconfigure(0, weight=1, minsize= 10)
root.grid_columnconfigure(1, weight=1)
root.grid_columnconfigure(2, weight=1)
root.grid_columnconfigure(3, weight=1)
root.grid_columnconfigure(4, weight=1)
root.grid_columnconfigure(5, weight=1)
root.grid_columnconfigure(6, weight=1)
root.grid_columnconfigure(7, weight=1)
root.grid_columnconfigure(8, weight=1)
root.grid_columnconfigure(9, weight=1)
root.grid_columnconfigure(10, weight=1)
root.grid_columnconfigure(11, weight=1, minsize=10)
root.grid_rowconfigure(0, weight=1)
root.grid_rowconfigure(1, weight=0)
root.grid_rowconfigure(2, weight=1)
root.grid_rowconfigure(3, weight=0)
root.grid_rowconfigure(4, weight=0)


window.load_main_window()

user_input = CustomTextBox(root, height=12)
user_input.grid(row=0, column=1, columnspan=8, padx=5, pady=15, sticky='nsew')


# Insert placeholder text
user_input.scrolled_text.insert("1.0", "Transcript of Conversation")
user_input.scrolled_text.config(fg='grey')

# Bind events to remove or add the placeholder with arguments
user_input.scrolled_text.bind("<FocusIn>", lambda event: remove_placeholder(event, user_input.scrolled_text, "Transcript of Conversation"))
user_input.scrolled_text.bind("<FocusOut>", lambda event: add_placeholder(event, user_input.scrolled_text, "Transcript of Conversation"))

mic_button = tk.Button(root, text="Start\nRecording", command=lambda: (threaded_toggle_recording()), height=2, width=11)
mic_button.grid(row=1, column=1, pady=5, sticky='nsew')

send_button = tk.Button(root, text="Generate Note", command=send_and_flash, height=2, width=11)
send_button.grid(row=1, column=3, pady=5, sticky='nsew')

pause_button = tk.Button(root, text="Pause", command=toggle_pause, height=2, width=11)
pause_button.grid(row=1, column=2, pady=5, sticky='nsew')

clear_button = tk.Button(root, text="Clear", command=clear_application_press, height=2, width=11)
clear_button.grid(row=1, column=4, pady=5, sticky='nsew')

#hidding the AI Scribe button
# toggle_button = tk.Button(root, text="AI Scribe\nON", command=toggle_aiscribe, height=2, width=11)
# toggle_button.grid(row=1, column=5, pady=5, sticky='nsew')

upload_button = tk.Button(root, text="Upload Audio\nFor Transcription", command=upload_file, height=2, width=11)
upload_button.grid(row=1, column=5, pady=5, sticky='nsew')

switch_view_button = tk.Button(root, text="Minimize View", command=toggle_view, height=2, width=11)
switch_view_button.grid(row=1, column=6, pady=5, sticky='nsew')

blinking_circle_canvas = tk.Canvas(root, width=20, height=20)
blinking_circle_canvas.grid(row=1, column=7, pady=5)
circle = blinking_circle_canvas.create_oval(5, 5, 15, 15, fill='white')

response_display = CustomTextBox(root, height=13, state="disabled")
response_display.grid(row=2, column=1, columnspan=8, padx=5, pady=15, sticky='nsew')

# Insert placeholder text
response_display.scrolled_text.configure(state='normal')
response_display.scrolled_text.insert("1.0", "Medical Note")
response_display.scrolled_text.config(fg='grey')
response_display.scrolled_text.configure(state='disabled')

if app_settings.editable_settings["Enable Scribe Template"]:
    window.create_scribe_template()

# Create a frame to hold both timestamp listbox and mic test
history_frame = ttk.Frame(root)
history_frame.grid(row=0, column=9, columnspan=2, rowspan=6, padx=5, pady=10, sticky='nsew')

# Configure the frame's grid
history_frame.grid_columnconfigure(0, weight=1)
history_frame.grid_rowconfigure(0, weight=4)  # Timestamp takes more space
history_frame.grid_rowconfigure(1, weight=1)
history_frame.grid_rowconfigure(2, weight=1)  # Mic test takes less space
history_frame.grid_rowconfigure(3, weight=1)

system_font = tk.font.nametofont("TkDefaultFont")
base_size = system_font.cget("size")
scaled_size = int(base_size * 0.9)  # 90% of system font size
# Add warning label
warning_label = tk.Label(history_frame,
                         text="Temporary Note History will be cleared when app closes",
                         # fg="red",
                         # wraplength=200,
                         justify="left",
                         font=tk.font.Font(size=scaled_size),
                         )
warning_label.grid(row=3, column=0, sticky='ew', pady=(0,5))


# Add the timestamp listbox
timestamp_listbox = TimestampListbox(history_frame, height=30, exportselection=False, response_history=response_history)
timestamp_listbox.grid(row=0, column=0, rowspan=3,sticky='nsew')
timestamp_listbox.bind('<<ListboxSelect>>', show_response)
timestamp_listbox.insert(tk.END, "Temporary Note History")
timestamp_listbox.config(fg='grey')


# Add microphone test frame
mic_test = MicrophoneTestFrame(parent=history_frame, p=p, app_settings=app_settings, root=root)
mic_test.frame.grid(row=4, column=0, pady=10, sticky='nsew')  # Use grid to place the frame

# Add a footer frame at the bottom of the window
footer_frame = tk.Frame(root, bg="lightgray", height=30)
footer_frame.grid(row=100, column=0, columnspan=100, sticky="ew")  # Use grid instead of pack

# Add "Version 2" label in the center of the footer
version = get_application_version()
version_label = tk.Label(footer_frame, text=f"FreeScribe Client {version}",bg="lightgray",fg="black").pack(side="left", expand=True, padx=2, pady=5)

window.update_aiscribe_texts(None)
# Bind Alt+P to send_and_receive function
root.bind('<Alt-p>', lambda event: pause_button.invoke())

# Bind Alt+R to toggle_recording function
root.bind('<Alt-r>', lambda event: mic_button.invoke())

#set min size
root.minsize(900, 400)

if (app_settings.editable_settings['Show Welcome Message']):
    window.show_welcome_message()

#Wait for the UI root to be intialized then load the model. If using local llm.
if app_settings.editable_settings[SettingsKeys.LOCAL_LLM.value]:
    root.after(100, lambda:(ModelManager.setup_model(app_settings=app_settings, root=root)))  

if app_settings.editable_settings[SettingsKeys.LOCAL_WHISPER.value]:
    # Inform the user that Local Whisper is being used for transcription
    print("Using Local Whisper for transcription.")
    root.after(100, lambda: (load_stt_model()))

root.bind("<<LoadSttModel>>", load_stt_model)

root.mainloop()

p.terminate()<|MERGE_RESOLUTION|>--- conflicted
+++ resolved
@@ -1644,17 +1644,11 @@
     """
     with stt_model_loading_thread_lock:
         global stt_local_model
-<<<<<<< HEAD
 
         model_name = app_settings.editable_settings[SettingsKeys.WHISPER_MODEL.value].strip()
-        stt_loading_window = LoadingWindow(root, "Voice to Text", f"Loading Voice to Text {model_name} model. Please wait.")
+        stt_loading_window = LoadingWindow(root, "Speech to Text", f"Loading Speech to Text {model_name} model. Please wait.")
         print(f"Loading STT model: {model_name}")
 
-=======
-        model = app_settings.editable_settings[SettingsKeys.WHISPER_MODEL.value].strip()
-        stt_loading_window = LoadingWindow(root, "Speech to Text", f"Loading Speech to Text {model} model. Please wait.")
-        print(f"Loading STT model: {model}")
->>>>>>> b5aa7639
         try:
             unload_stt_model()
             device_type = get_selected_whisper_architecture()
