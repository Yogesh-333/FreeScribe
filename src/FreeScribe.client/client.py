--- conflicted
+++ resolved
@@ -592,14 +592,6 @@
     if not model_ready.wait(timeout=30):
         raise TimeoutError("Model initialization timed out after 30 seconds")
 
-<<<<<<< HEAD
-    return ModelManager.local_model.generate_response(edited_text,
-    max_tokens=int(app_settings.editable_settings["max_length"]),
-    temperature=float(app_settings.editable_settings["temperature"]),
-    top_p=float(app_settings.editable_settings["top_p"]),
-    repeat_penalty=float(app_settings.editable_settings["rep_pen"]))
-  
-=======
     return ModelManager.local_model.generate_response(
         edited_text,
         max_tokens=int(app_settings.editable_settings["max_length"]),
@@ -609,7 +601,6 @@
     )
 
     
->>>>>>> f8071a08
 
 
 def send_text_to_chatgpt(edited_text):  
