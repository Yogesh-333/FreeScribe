"""
This software is released under the AGPL-3.0 license
Copyright (c) 2023-2024 Braedon Hendy

Further updates and packaging added in 2024 through the ClinicianFOCUS initiative, 
a collaboration with Dr. Braedon Hendy and Conestoga College Institute of Applied 
Learning and Technology as part of the CNERG+ applied research project, 
Unburdening Primary Healthcare: An Open-Source AI Clinician Partner Platform". 
Prof. Michael Yingbull (PI), Dr. Braedon Hendy (Partner), 
and Research Students - Software Developer Alex Simko, Pemba Sherpa (F24), and Naitik Patel.

"""

import tkinter as tk
from tkinter import scrolledtext, ttk, filedialog
import requests
import pyperclip
import wave
import threading
import numpy as np
import base64
import json
import pyaudio
import tkinter.messagebox as messagebox
import datetime
import whisper # python package is named openai-whisper
import scrubadub
import re
import speech_recognition as sr # python package is named speechrecognition
import time
import queue
import atexit
from UI.MainWindowUI import MainWindowUI
from UI.SettingsWindow import SettingsWindow
from UI.Widgets.CustomTextBox import CustomTextBox
from UI.LoadingWindow import LoadingWindow
<<<<<<< HEAD
from Model import  ModelManager
from utils.file_utils import get_file_path
from utils.ip_utils import is_private_ip
=======
from Model import Model, ModelManager
from utils.file_utils import get_file_path, get_resource_path
>>>>>>> d0177871

# GUI Setup
root = tk.Tk()
root.title("AI Medical Scribe")

# settings logic
app_settings = SettingsWindow()

#  create our ui elements and settings config
window = MainWindowUI(root, app_settings)

app_settings.set_main_window(window)

if app_settings.editable_settings["Use Docker Status Bar"]:
    window.create_docker_status_bar()

NOTE_CREATION = "Note Creation...Please Wait"

user_message = []
response_history = []
current_view = "full"
username = "user"
botname = "Assistant"
num_lines_to_keep = 20
uploaded_file_path = None
is_recording = False
is_realtimeactive = False
audio_data = []
frames = []
is_paused = False
is_flashing = False
use_aiscribe = True
is_gpt_button_active = False
p = pyaudio.PyAudio()
audio_queue = queue.Queue()
CHUNK = 1024
FORMAT = pyaudio.paInt16
CHANNELS = 1
RATE = 16000


def get_prompt(formatted_message):

    sampler_order = app_settings.editable_settings["sampler_order"]
    if isinstance(sampler_order, str):
        sampler_order = json.loads(sampler_order)
    return {
        "prompt": f"{formatted_message}\n",
        "use_story": app_settings.editable_settings["use_story"],
        "use_memory": app_settings.editable_settings["use_memory"],
        "use_authors_note": app_settings.editable_settings["use_authors_note"],
        "use_world_info": app_settings.editable_settings["use_world_info"],
        "max_context_length": int(app_settings.editable_settings["max_context_length"]),
        "max_length": int(app_settings.editable_settings["max_length"]),
        "rep_pen": float(app_settings.editable_settings["rep_pen"]),
        "rep_pen_range": int(app_settings.editable_settings["rep_pen_range"]),
        "rep_pen_slope": float(app_settings.editable_settings["rep_pen_slope"]),
        "temperature": float(app_settings.editable_settings["temperature"]),
        "tfs": float(app_settings.editable_settings["tfs"]),
        "top_a": float(app_settings.editable_settings["top_a"]),
        "top_k": int(app_settings.editable_settings["top_k"]),
        "top_p": float(app_settings.editable_settings["top_p"]),
        "typical": float(app_settings.editable_settings["typical"]),
        "sampler_order": sampler_order,
        "singleline": app_settings.editable_settings["singleline"],
        "frmttriminc": app_settings.editable_settings["frmttriminc"],
        "frmtrmblln": app_settings.editable_settings["frmtrmblln"]
    }

def threaded_toggle_recording():
    thread = threading.Thread(target=toggle_recording)
    thread.start()

def threaded_realtime_text():
    thread = threading.Thread(target=realtime_text)
    thread.start()
    return thread

def threaded_handle_message(formatted_message):
    thread = threading.Thread(target=show_edit_transcription_popup, args=(formatted_message,))
    thread.start()
    return thread

def threaded_send_audio_to_server():
    thread = threading.Thread(target=send_audio_to_server)
    thread.start()
    return thread


DEFAULT_PAUSE_BUTTON_COLOUR = None
def toggle_pause():
    global is_paused, DEFAULT_PAUSE_BUTTON_COLOUR
    is_paused = not is_paused

    if is_paused:
        DEFAULT_PAUSE_BUTTON_COLOUR = pause_button.cget('background')
        pause_button.config(text="Resume", bg="red")
    else:
        pause_button.config(text="Pause", bg=DEFAULT_PAUSE_BUTTON_COLOUR)

def record_audio():
    global is_paused, frames, audio_queue
    stream = p.open(format=FORMAT, channels=CHANNELS, rate=RATE, input=True, frames_per_buffer=CHUNK, input_device_index=1)
    current_chunk = []
    silent_duration = 0
    record_duration = 0
    minimum_silent_duration = int(app_settings.editable_settings["Real Time Silence Length"])
    minimum_audio_duration = int(app_settings.editable_settings["Real Time Audio Length"])
    
    while is_recording:
        if not is_paused:
            data = stream.read(CHUNK, exception_on_overflow=False)
            frames.append(data)
            # Check for silence
            audio_buffer = np.frombuffer(data, dtype=np.int16).astype(np.float32) / 32768
            if is_silent(audio_buffer, app_settings.editable_settings["Silence cut-off"]):
                silent_duration += CHUNK / RATE
            else:
                current_chunk.append(data)
                silent_duration = 0
            
            record_duration += CHUNK / RATE
            
            # If the current_chunk has at least 5 seconds of audio and 1 second of silence at the end
            if record_duration >= minimum_audio_duration and silent_duration >= minimum_silent_duration:
                if app_settings.editable_settings["Real Time"] and current_chunk:
                    audio_queue.put(b''.join(current_chunk))
                current_chunk = []
                silent_duration = 0
                record_duration = 0

    # Send any remaining audio chunk when recording stops
    if current_chunk:
        audio_queue.put(b''.join(current_chunk))

    stream.stop_stream()
    stream.close()
    audio_queue.put(None)


def is_silent(data, threshold=0.01):
    """Check if audio chunk is silent"""
    data_array = np.array(data)
    max_value = max(abs(data_array))
    return max_value < threshold

def realtime_text():
    global frames, is_realtimeactive, audio_queue
    if not is_realtimeactive:
        is_realtimeactive = True
        model = None
        if app_settings.editable_settings["Real Time"]:
            try:
                model_name = app_settings.editable_settings["Whisper Model"].strip()
                model = whisper.load_model(model_name)
            except Exception as e:
                messagebox.showerror("Model Error", f"Error loading model: {e}")
                
        while True:
            audio_data = audio_queue.get()
            if audio_data is None:
                break
            if app_settings.editable_settings["Real Time"] == True:
                print("Real Time Audio to Text")
                audio_buffer = np.frombuffer(audio_data, dtype=np.int16).astype(np.float32) / 32768
                if not is_silent(audio_buffer):
                    if app_settings.editable_settings["Local Whisper"] == True:
                        print("Local Real Time Whisper")
                        result = model.transcribe(audio_buffer, fp16=False)
                        update_gui(result['text'])
                    else:
                        print("Remote Real Time Whisper")
                        if frames:
                            with wave.open(get_resource_path("realtime.wav"), 'wb') as wf:
                                wf.setnchannels(CHANNELS)
                                wf.setsampwidth(p.get_sample_size(FORMAT))
                                wf.setframerate(RATE)
                                wf.writeframes(b''.join(frames))
                            frames = []
                        file_to_send = get_resource_path("realtime.wav")
                        with open(file_to_send, 'rb') as f:
                            files = {'audio': f}

                            headers = {
                                "Authorization": "Bearer "+app_settings.editable_settings["Whisper Server API Key"]
                            }

                            try:
                                verify = not app_settings.editable_settings["S2T Server Self-Signed Certificates"]
                                response = requests.post(app_settings.editable_settings["Whisper Endpoint"], headers=headers,files=files, verify=verify)
                                if response.status_code == 200:
                                    text = response.json()['text']
                                    update_gui(text)
                                else:
                                    update_gui(f"Error (HTTP Status {response.status_code}): {response.text}")
                            except Exception as e:
                                update_gui(f"Error: {e}")
                            finally:
                                #Task done clean up file
                                if os.path.exists(file_to_send):
                                    f.close()
                                    os.remove(file_to_send)
                audio_queue.task_done()
    else:
        is_realtimeactive = False

def update_gui(text):
    user_input.scrolled_text.insert(tk.END, text + '\n')
    user_input.scrolled_text.see(tk.END)

def save_audio():
    global frames
    if frames:
        with wave.open(get_resource_path("recording.wav"), 'wb') as wf:
            wf.setnchannels(CHANNELS)
            wf.setsampwidth(p.get_sample_size(FORMAT))
            wf.setframerate(RATE)
            wf.writeframes(b''.join(frames))
        frames = []  # Clear recorded data
        if app_settings.editable_settings["Real Time"] == True:
            send_and_receive()
        else:
            threaded_send_audio_to_server()

DEFUALT_BUTTON_COLOUR = None

def toggle_recording():
    global is_recording, recording_thread, DEFUALT_BUTTON_COLOUR, realtime_thread, audio_queue

    realtime_thread = threaded_realtime_text()

    if not is_recording:
        user_input.scrolled_text.configure(state='normal')
        user_input.scrolled_text.delete("1.0", tk.END)
        if not app_settings.editable_settings["Real Time"]:
            user_input.scrolled_text.insert(tk.END, "Recording")
        response_display.scrolled_text.configure(state='normal')
        response_display.scrolled_text.delete("1.0", tk.END)
        response_display.scrolled_text.configure(fg='black')
        response_display.scrolled_text.configure(state='disabled')
        is_recording = True

        recording_thread = threading.Thread(target=record_audio)
        recording_thread.start()

        DEFUALT_BUTTON_COLOUR = mic_button.cget('background')
        mic_button.config(bg="red", text="Stop\nRecording")
        start_flashing()
    else:
        is_recording = False
        if recording_thread.is_alive():
            recording_thread.join()  # Ensure the recording thread is terminated

        if app_settings.editable_settings["Real Time"]:
            loading_window = LoadingWindow(root, "Processing Audio", "Processing Audio. Please wait.")

            timeout_timer = 0
            while audio_queue.empty() is False and timeout_timer < 180:
                timeout_timer += 0.1
                time.sleep(0.1)
            
            loading_window.destroy()

        save_audio()
        mic_button.config(bg=DEFUALT_BUTTON_COLOUR, text="Start\nRecording")

def clear_all_text_fields():
    user_input.scrolled_text.configure(state='normal')
    user_input.scrolled_text.delete("1.0", tk.END)
    user_input.scrolled_text.focus_set()
    root.focus_set()
    stop_flashing()
    response_display.scrolled_text.configure(state='normal')
    response_display.scrolled_text.delete("1.0", tk.END)
    response_display.scrolled_text.insert(tk.END, "Medical Note")
    response_display.scrolled_text.config(fg='grey')
    response_display.scrolled_text.configure(state='disabled')

def toggle_aiscribe():
    global use_aiscribe
    use_aiscribe = not use_aiscribe
    toggle_button.config(text="AI Scribe\nON" if use_aiscribe else "AI Scribe\nOFF")

def send_audio_to_server():
    """
    Sends an audio file to either a local or remote Whisper server for transcription.

    Global Variables:
    ----------------
    uploaded_file_path : str
        The path to the uploaded audio file. If `None`, the function defaults to
        'recording.wav'.

    Parameters:
    -----------
    None

    Returns:
    --------
    None

    Raises:
    -------
    ValueError
        If the `app_settings.editable_settings["Local Whisper"]` flag is not a boolean.
    FileNotFoundError
        If the specified audio file does not exist.
    requests.exceptions.RequestException
        If there is an issue with the HTTP request to the remote server.
    """

    global uploaded_file_path

    loading_window = LoadingWindow(root, "Processing Audio", "Processing Audio. Please wait.")

    # Check if Local Whisper is enabled in the editable settings
    if app_settings.editable_settings["Local Whisper"] == True:
        # Inform the user that Local Whisper is being used for transcription
        print("Using Local Whisper for transcription.")
        # Configure the user input widget to be editable and clear its content
        user_input.scrolled_text.configure(state='normal')
        user_input.scrolled_text.delete("1.0", tk.END)

        # Display a message indicating that audio to text processing is in progress
        user_input.scrolled_text.insert(tk.END, "Audio to Text Processing...Please Wait")
        try:
            # Load the specified Whisper model
            model_name = app_settings.editable_settings["Whisper Model"].strip()
            model = whisper.load_model(model_name)

            # Determine the file to send for transcription
            file_to_send = uploaded_file_path or get_resource_path('recording.wav')
            uploaded_file_path = None

            # Transcribe the audio file using the loaded model
            result = model.transcribe(file_to_send)
            transcribed_text = result["text"]

            # done with file clean up
            if os.path.exists(file_to_send):
                os.remove(file_to_send)

            # Update the user input widget with the transcribed text
            user_input.scrolled_text.configure(state='normal')
            user_input.scrolled_text.delete("1.0", tk.END)
            user_input.scrolled_text.insert(tk.END, transcribed_text)

            # Send the transcribed text and receive a response
            send_and_receive()
        except Exception as e:
            # Log the error message
            # TODO: Add system eventlogger
            print(f"An error occurred: {e}")

            #log error to input window
            user_input.scrolled_text.configure(state='normal')
            user_input.scrolled_text.delete("1.0", tk.END)
            user_input.scrolled_text.insert(tk.END, f"An error occurred: {e}")
            user_input.scrolled_text.configure(state='disabled')
        finally:
            loading_window.destroy()
            
    else:
        # Inform the user that Remote Whisper is being used for transcription
        print("Using Remote Whisper for transcription.")

        # Configure the user input widget to be editable and clear its content
        user_input.scrolled_text.configure(state='normal')
        user_input.scrolled_text.delete("1.0", tk.END)

        # Display a message indicating that audio to text processing is in progress
        user_input.scrolled_text.insert(tk.END, "Audio to Text Processing...Please Wait")

        # Determine the file to send for transcription
        if uploaded_file_path:
            file_to_send = uploaded_file_path
            uploaded_file_path = None
        else:
            file_to_send = get_resource_path('recording.wav')

        # Open the audio file in binary mode
        with open(file_to_send, 'rb') as f:
            files = {'audio': f}

            # Add the Bearer token to the headers for authentication
            headers = {
                "Authorization": f"Bearer {app_settings.editable_settings['Whisper Server API Key']}"
            }

            try:
                verify = not app_settings.editable_settings["S2T Server Self-Signed Certificates"]

                # Send the request without verifying the SSL certificate
                response = requests.post(app_settings.editable_settings["Whisper Endpoint"], headers=headers, files=files, verify=verify)

                # On successful response (status code 200)
                if response.status_code == 200:
                    # Update the UI with the transcribed text
                    transcribed_text = response.json()['text']
                    user_input.scrolled_text.configure(state='normal')
                    user_input.scrolled_text.delete("1.0", tk.END)
                    user_input.scrolled_text.insert(tk.END, transcribed_text)

                    # Send the transcribed text and receive a response
                    send_and_receive()
                else:
                    # Display an error message to the user
                    user_input.scrolled_text.configure(state='normal')
                    user_input.scrolled_text.delete("1.0", tk.END)
                    user_input.scrolled_text.insert(tk.END, f"An error occurred (HTTP Status {response.status_code}): {response.text}")
                    user_input.scrolled_text.configure(state='disabled')


            except Exception as e:
                # log error message
                #TODO: Implment proper logging to system
                print(f"An error occurred: {e}")
                # Display an error message to the user
                user_input.scrolled_text.configure(state='normal')
                user_input.scrolled_text.delete("1.0", tk.END)
                user_input.scrolled_text.insert(tk.END, f"An error occurred: {e}")
                user_input.scrolled_text.configure(state='disabled')
            finally:
                # done with file clean up
                f.close()
                if os.path.exists(file_to_send):
                    os.remove(file_to_send)
                loading_window.destroy()

def send_and_receive():
    global use_aiscribe, user_message
    user_message = user_input.scrolled_text.get("1.0", tk.END).strip()
    display_text(NOTE_CREATION)
    threaded_handle_message(user_message)

        

def display_text(text):
    response_display.scrolled_text.configure(state='normal')
    response_display.scrolled_text.delete("1.0", tk.END)
    response_display.scrolled_text.insert(tk.END, f"{text}\n")
    response_display.scrolled_text.configure(fg='black')
    response_display.scrolled_text.configure(state='disabled')

IS_FIRST_LOG = True
def update_gui_with_response(response_text):
    global response_history, user_message, IS_FIRST_LOG

    if IS_FIRST_LOG:
        timestamp_listbox.delete(0, tk.END)
        timestamp_listbox.config(fg='black')
        IS_FIRST_LOG = False

    timestamp = datetime.datetime.now().strftime("%Y-%m-%d %H:%M:%S")
    response_history.insert(0, (timestamp, user_message, response_text))

    # Update the timestamp listbox
    timestamp_listbox.delete(0, tk.END)
    for time, _, _ in response_history:
        timestamp_listbox.insert(tk.END, time)

    display_text(response_text)
    pyperclip.copy(response_text)
    stop_flashing()

def show_response(event):
    global IS_FIRST_LOG

    if IS_FIRST_LOG:
        return

    selection = event.widget.curselection()
    if selection:
        index = selection[0]
        transcript_text = response_history[index][1]
        response_text = response_history[index][2]
        user_input.scrolled_text.configure(state='normal')
        user_input.scrolled_text.config(fg='black')
        user_input.scrolled_text.delete("1.0", tk.END)
        user_input.scrolled_text.insert(tk.END, transcript_text)
        response_display.scrolled_text.configure(state='normal')
        response_display.scrolled_text.delete('1.0', tk.END)
        response_display.scrolled_text.insert('1.0', response_text)
        response_display.scrolled_text.config(fg='black')
        response_display.scrolled_text.configure(state='disabled')
        pyperclip.copy(response_text)

def send_text_to_api(edited_text):
    headers = {
        "Authorization": f"Bearer {app_settings.OPENAI_API_KEY}",
        "Content-Type": "application/json",
        "accept": "application/json",
    }

    payload = {}

    try:
        payload = {
            "model": app_settings.editable_settings["Model"].strip(),
            "messages": [
                {"role": "user", "content": edited_text}
            ],
            "temperature": float(app_settings.editable_settings["temperature"]),
            "top_p": float(app_settings.editable_settings["top_p"]),
            "top_k": int(app_settings.editable_settings["top_k"]),
            "tfs": float(app_settings.editable_settings["tfs"]),
        }

        if app_settings.editable_settings["best_of"]:
            payload["best_of"] = int(app_settings.editable_settings["best_of"])
            
    except ValueError as e:
        payload = {
            "model": app_settings.editable_settings["Model"].strip(),
            "messages": [
                {"role": "user", "content": edited_text}
            ],
            "temperature": 0.1,
            "top_p": 0.4,
            "top_k": 30,
            "best_of": 6,
            "tfs": 0.97,
        }

        if app_settings.editable_settings["best_of"]:
            payload["best_of"] = int(app_settings.editable_settings["best_of"])

        print(f"Error parsing settings: {e}. Using default settings.")

    try:

        if app_settings.editable_settings["Model Endpoint"].endswith('/'):
            app_settings.editable_settings["Model Endpoint"] = app_settings.editable_settings["Model Endpoint"][:-1]

        if app_settings.API_STYLE == "OpenAI":
            verify = not app_settings.editable_settings["AI Server Self-Signed Certificates"]
            response = requests.post(app_settings.editable_settings["Model Endpoint"]+"/chat/completions", headers=headers, json=payload, verify=verify)

            response.raise_for_status()
            response_data = response.json()
            response_text = (response_data['choices'][0]['message']['content'])
            return response_text
        elif app_settings.API_STYLE == "KoboldCpp":
            prompt = get_prompt(edited_text)

            verify = not app_settings.editable_settings["AI Server Self-Signed Certificates"]
            response = requests.post(app_settings.editable_settings["Model Endpoint"] + "/api/v1/generate", json=prompt, verify=verify)

            if response.status_code == 200:
                results = response.json()['results']
                response_text = results[0]['text']
                response_text = response_text.replace("  ", " ").strip()
                return response_text

    except Exception as e:
        raise e

def send_text_to_localmodel(edited_text):  
    # Send prompt to local model and get response
    if ModelManager.local_model is None:
        ModelManager.setup_model(app_settings=app_settings, root=root)

        timer = 0
        while ModelManager.local_model is None and timer < 30:
            timer += 0.1
            time.sleep(0.1)
        

    return ModelManager.local_model.generate_response(
        edited_text,
        max_tokens=int(app_settings.editable_settings["max_length"]),
        temperature=float(app_settings.editable_settings["temperature"]),
        top_p=float(app_settings.editable_settings["top_p"]),
        repeat_penalty=float(app_settings.editable_settings["rep_pen"]),
    )

    


def send_text_to_chatgpt(edited_text):  
    if app_settings.editable_settings["Use Local LLM"]:
        return send_text_to_localmodel(edited_text)
    else:
        return send_text_to_api(edited_text)

def generate_note(formatted_message):
            try:
                # If note generation is on
                if use_aiscribe:
                    # If pre-processing is enabled
                    if app_settings.editable_settings["Use Pre-Processing"]:
                        #Generate Facts List
                        list_of_facts = send_text_to_chatgpt(f"{app_settings.editable_settings['Pre-Processing']} {formatted_message}")
                        
                        #Make a note from the facts
                        medical_note = send_text_to_chatgpt(f"{app_settings.AISCRIBE} {list_of_facts} {app_settings.AISCRIBE2}")

                        # If post-processing is enabled check the note over
                        if app_settings.editable_settings["Use Post-Processing"]:
                            post_processed_note = send_text_to_chatgpt(f"{app_settings.editable_settings['Post-Processing']}\nFacts:{list_of_facts}\nNotes:{medical_note}")
                            update_gui_with_response(post_processed_note)
                        else:
                            update_gui_with_response(medical_note)

                    else: # If pre-processing is not enabled thhen just generate the note
                        medical_note = send_text_to_chatgpt(f"{app_settings.AISCRIBE} {formatted_message} {app_settings.AISCRIBE2}")

                        if app_settings.editable_settings["Use Post-Processing"]:
                            post_processed_note = send_text_to_chatgpt(f"{app_settings.editable_settings['Post-Processing']}\nNotes:{medical_note}")
                            update_gui_with_response(post_processed_note)
                        else:
                            update_gui_with_response(medical_note)
                else: # do not generate note just send text directly to AI 
                    ai_response = send_text_to_chatgpt(formatted_message)
                    update_gui_with_response(ai_response)

                return True
            except Exception as e:
                #Logg
                #TODO: Implement proper logging to system event logger
                print(f"An error occurred: {e}")
                display_text(f"An error occurred: {e}")
                return False

def show_edit_transcription_popup(formatted_message):
    scrubber = scrubadub.Scrubber()

    scrubbed_message = scrubadub.clean(formatted_message)

    pattern = r'\b\d{10}\b'     # Any 10 digit number, looks like OHIP
    cleaned_message = re.sub(pattern,'{{OHIP}}',scrubbed_message)

    if (app_settings.editable_settings["Use Local LLM"] or is_private_ip(app_settings.editable_settings["Model Endpoint"])) and not app_settings.editable_settings["Show Scrub PHI"]:
        generate_note_thread(cleaned_message)
        return
    
    popup = tk.Toplevel(root)
    popup.title("Scrub PHI Prior to GPT")
    popup.iconbitmap(get_file_path('assets','logo.ico'))
    text_area = scrolledtext.ScrolledText(popup, height=20, width=80)
    text_area.pack(padx=10, pady=10)
    text_area.insert(tk.END, cleaned_message)

    def on_proceed():
        edited_text = text_area.get("1.0", tk.END).strip()
        popup.destroy()
        generate_note_thread(edited_text)        

    proceed_button = tk.Button(popup, text="Proceed", command=on_proceed)
    proceed_button.pack(side=tk.RIGHT, padx=10, pady=10)

    # Cancel button
    cancel_button = tk.Button(popup, text="Cancel", command=popup.destroy)
    cancel_button.pack(side=tk.LEFT, padx=10, pady=10)

def generate_note_thread(text: str):
    """
    Generate a note from the given text and update the GUI with the response.

    :param text: The text to generate a note from.
    :type text: str
    """
    loading_window = LoadingWindow(root, "Generating Note.", "Generating Note. Please wait.")
    thread = threading.Thread(target=generate_note, args=(text,))
    thread.start()

    def check_thread_status(thread, loading_window):
        if thread.is_alive():
            root.after(500, lambda: check_thread_status(thread, loading_window))
        else:
            loading_window.destroy()

    root.after(500, lambda: check_thread_status(thread, loading_window))

def upload_file():
    global uploaded_file_path
    file_path = filedialog.askopenfilename(filetypes=(("Audio files", "*.wav *.mp3"),))
    if file_path:
        uploaded_file_path = file_path
        threaded_send_audio_to_server()  # Add this line to process the file immediately
    start_flashing()



def start_flashing():
    global is_flashing
    is_flashing = True
    flash_circle()

def stop_flashing():
    global is_flashing
    is_flashing = False
    blinking_circle_canvas.itemconfig(circle, fill='white')  # Reset to default color

def flash_circle():
    if is_flashing:
        current_color = blinking_circle_canvas.itemcget(circle, 'fill')
        new_color = 'blue' if current_color != 'blue' else 'black'
        blinking_circle_canvas.itemconfig(circle, fill=new_color)
        root.after(1000, flash_circle)  # Adjust the flashing speed as needed

def send_and_flash():
    start_flashing()
    send_and_receive()

def toggle_view():
    global current_view
    if current_view == "full":
        user_input.grid_remove()
        send_button.grid_remove()
        clear_button.grid_remove()
        toggle_button.grid_remove()
        upload_button.grid_remove()
        response_display.grid_remove()
        timestamp_listbox.grid_remove()
        mic_button.config(width=10, height=1)
        pause_button.config(width=10, height=1)
        switch_view_button.config(width=10, height=1)
        mic_button.grid(row=0, column=0, pady=5)
        pause_button.grid(row=0, column=1, pady=5)
        switch_view_button.grid(row=0, column=2, pady=5)
        switch_view_button.config(text="Maximize\nView")
        blinking_circle_canvas.grid(row=0, column=3, pady=5)
        if app_settings.editable_settings["Enable Scribe Template"]:
            window.destroy_scribe_template()
            window.create_scribe_template(row=1, column=0, columnspan=3, pady=5)

        root.attributes('-topmost', True)
        root.minsize(300, 100)
        current_view = "minimal"
        window.destroy_docker_status_bar()

    else:
        mic_button.config(width=11, height=2)
        pause_button.config(width=11, height=2)
        switch_view_button.config(width=11, height=2)
        switch_view_button.config(text="Minimize View")
        user_input.grid()
        send_button.grid()
        clear_button.grid()
        toggle_button.grid()
        upload_button.grid()
        response_display.grid()
        timestamp_listbox.grid()
        mic_button.grid(row=1, column=1, pady=5, sticky='nsew')
        pause_button.grid(row=1, column=2, pady=5, sticky='nsew')
        switch_view_button.grid(row=1, column=7, pady=5, sticky='nsew')
        blinking_circle_canvas.grid(row=1, column=8, pady=5)
        if app_settings.editable_settings["Enable Scribe Template"]:
            window.destroy_scribe_template()
            window.create_scribe_template()


        root.attributes('-topmost', False)
        root.minsize(900, 400)
        current_view = "full"
        window.create_docker_status_bar()

def copy_text(widget):
    text = widget.get("1.0", tk.END)
    pyperclip.copy(text)

def add_placeholder(event, text_widget, placeholder_text="Text box"):
    if text_widget.get("1.0", "end-1c") == "":
        text_widget.insert("1.0", placeholder_text)
        text_widget.config(fg='grey')

def remove_placeholder(event, text_widget, placeholder_text="Text box"):
    if text_widget.get("1.0", "end-1c") == placeholder_text:
        text_widget.delete("1.0", "end")
        text_widget.config(fg='black')


# Configure grid weights for scalability
root.grid_columnconfigure(0, weight=1, minsize= 10)
root.grid_columnconfigure(1, weight=1)
root.grid_columnconfigure(2, weight=1)
root.grid_columnconfigure(3, weight=1)
root.grid_columnconfigure(4, weight=1)
root.grid_columnconfigure(5, weight=1)
root.grid_columnconfigure(6, weight=1)
root.grid_columnconfigure(7, weight=1)
root.grid_columnconfigure(8, weight=1)
root.grid_columnconfigure(9, weight=1)
root.grid_columnconfigure(10, weight=1)
root.grid_columnconfigure(11, weight=1, minsize=10)
root.grid_rowconfigure(0, weight=1)
root.grid_rowconfigure(1, weight=0)
root.grid_rowconfigure(2, weight=1)
root.grid_rowconfigure(3, weight=0)
root.grid_rowconfigure(4, weight=0)


window.load_main_window()

user_input = CustomTextBox(root, height=12)
user_input.grid(row=0, column=1, columnspan=8, padx=5, pady=15, sticky='nsew')


# Insert placeholder text
user_input.scrolled_text.insert("1.0", "Transcript of Conversation")
user_input.scrolled_text.config(fg='grey')

# Bind events to remove or add the placeholder with arguments
user_input.scrolled_text.bind("<FocusIn>", lambda event: remove_placeholder(event, user_input.scrolled_text, "Transcript of Conversation"))
user_input.scrolled_text.bind("<FocusOut>", lambda event: add_placeholder(event, user_input.scrolled_text, "Transcript of Conversation"))

mic_button = tk.Button(root, text="Start\nRecording", command=lambda: (threaded_toggle_recording()), height=2, width=11)
mic_button.grid(row=1, column=1, pady=5, sticky='nsew')

send_button = tk.Button(root, text="Generate Note", command=send_and_flash, height=2, width=11)
send_button.grid(row=1, column=3, pady=5, sticky='nsew')

pause_button = tk.Button(root, text="Pause", command=toggle_pause, height=2, width=11)
pause_button.grid(row=1, column=2, pady=5, sticky='nsew')

clear_button = tk.Button(root, text="Clear", command=clear_all_text_fields, height=2, width=11)
clear_button.grid(row=1, column=4, pady=5, sticky='nsew')

toggle_button = tk.Button(root, text="AI Scribe\nON", command=toggle_aiscribe, height=2, width=11)
toggle_button.grid(row=1, column=5, pady=5, sticky='nsew')

upload_button = tk.Button(root, text="Upload\nRecording", command=upload_file, height=2, width=11)
upload_button.grid(row=1, column=6, pady=5, sticky='nsew')

switch_view_button = tk.Button(root, text="Minimize View", command=toggle_view, height=2, width=11)
switch_view_button.grid(row=1, column=7, pady=5, sticky='nsew')

blinking_circle_canvas = tk.Canvas(root, width=20, height=20)
blinking_circle_canvas.grid(row=1, column=8, pady=5)
circle = blinking_circle_canvas.create_oval(5, 5, 15, 15, fill='white')

response_display = CustomTextBox(root, height=13, state="disabled")
response_display.grid(row=2, column=1, columnspan=8, padx=5, pady=15, sticky='nsew')

# Insert placeholder text
response_display.scrolled_text.configure(state='normal')
response_display.scrolled_text.insert("1.0", "Medical Note")
response_display.scrolled_text.config(fg='grey')
response_display.scrolled_text.configure(state='disabled')

if app_settings.editable_settings["Enable Scribe Template"]:
    window.create_scribe_template()

timestamp_listbox = tk.Listbox(root, height=30)
timestamp_listbox.grid(row=0, column=9, columnspan=2, rowspan=3, padx=5, pady=15, sticky='nsew')
timestamp_listbox.bind('<<ListboxSelect>>', show_response)
timestamp_listbox.insert(tk.END, "Temporary Note History")
timestamp_listbox.config(fg='grey')

window.update_aiscribe_texts(None)
# Bind Alt+P to send_and_receive function
root.bind('<Alt-p>', lambda event: pause_button.invoke())

# Bind Alt+R to toggle_recording function
root.bind('<Alt-r>', lambda event: mic_button.invoke())

#set min size
root.minsize(900, 400)



#Wait for the UI root to be intialized then load the model. If using local llm.
if app_settings.editable_settings["Use Local LLM"]:
    root.after(100, lambda:(ModelManager.setup_model(app_settings=app_settings, root=root)))  

root.mainloop()

p.terminate()

def on_exit():
    # Create a pop up that says yes or no with tkinter messagebox to option to close the docker containers

    global window

    main_window = window.logic

    if main_window.container_manager is not None and app_settings.editable_settings["Auto Shutdown Containers on Exit"] is True:
        main_window.container_manager.stop_container(app_settings.editable_settings["LLM Container Name"])
        main_window.container_manager.stop_container(app_settings.editable_settings["LLM Caddy Container Name"])
        main_window.container_manager.stop_container(app_settings.editable_settings["Whisper Container Name"])
        main_window.container_manager.stop_container(app_settings.editable_settings["Whisper Caddy Container Name"])

atexit.register(on_exit)<|MERGE_RESOLUTION|>--- conflicted
+++ resolved
@@ -11,6 +11,7 @@
 
 """
 
+import os
 import tkinter as tk
 from tkinter import scrolledtext, ttk, filedialog
 import requests
@@ -34,14 +35,9 @@
 from UI.SettingsWindow import SettingsWindow
 from UI.Widgets.CustomTextBox import CustomTextBox
 from UI.LoadingWindow import LoadingWindow
-<<<<<<< HEAD
 from Model import  ModelManager
-from utils.file_utils import get_file_path
 from utils.ip_utils import is_private_ip
-=======
-from Model import Model, ModelManager
 from utils.file_utils import get_file_path, get_resource_path
->>>>>>> d0177871
 
 # GUI Setup
 root = tk.Tk()
