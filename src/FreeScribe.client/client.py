"""
This software is released under the AGPL-3.0 license
Copyright (c) 2023-2024 Braedon Hendy

Further updates and packaging added in 2024 through the ClinicianFOCUS initiative,
a collaboration with Dr. Braedon Hendy and Conestoga College Institute of Applied
Learning and Technology as part of the CNERG+ applied research project,
Unburdening Primary Healthcare: An Open-Source AI Clinician Partner Platform".
Prof. Michael Yingbull (PI), Dr. Braedon Hendy (Partner),
and Research Students - Software Developer Alex Simko, Pemba Sherpa (F24), and Naitik Patel.

"""

import ctypes
import io
import sys
import gc
import os
from pathlib import Path
import wave
import threading
import json
import datetime
import re
import time
import queue
import atexit
import torch
import pyaudio
import requests
import pyperclip
import speech_recognition as sr  # python package is named speechrecognition
import scrubadub
import numpy as np
import tkinter as tk
import math
from tkinter import ttk, filedialog
import tkinter.messagebox as messagebox
import librosa
from faster_whisper import WhisperModel
from UI.MainWindowUI import MainWindowUI
from UI.SettingsWindow import SettingsWindow
from UI.SettingsConstant import SettingsKeys, Architectures
from UI.Widgets.CustomTextBox import CustomTextBox
from UI.LoadingWindow import LoadingWindow
from UI.ImageWindow import ImageWindow
from Model import ModelManager
from utils.ip_utils import is_private_ip
from utils.file_utils import get_file_path, get_resource_path
from utils.OneInstance import OneInstance
from utils.utils import get_application_version
import utils.audio
<<<<<<< HEAD
import utils.system
=======
>>>>>>> c451daf9
from UI.Widgets.MicrophoneTestFrame import MicrophoneTestFrame
from utils.windows_utils import remove_min_max, add_min_max
from WhisperModel import TranscribeError
from UI.Widgets.PopupBox import PopupBox
from UI.Widgets.TimestampListbox import TimestampListbox
from UI.ScrubWindow import ScrubWindow
from utils.log_config import logger
from Model import ModelStatus
<<<<<<< HEAD
from services.whisper_hallucination_cleaner import hallucination_cleaner
from utils.whisper.WhisperModel import load_stt_model, faster_whisper_transcribe, is_whisper_valid, is_whisper_lock, load_model_with_loading_screen, unload_stt_model, get_model_from_settings
from services.factual_consistency import find_factual_inconsistency
import utils.arg_parser
=======
from services.whisper_hallucination_cleaner import hallucination_cleaner, load_hallucination_cleaner_model
from utils.log_config import logger
>>>>>>> c451daf9

# parse command line arguments
utils.arg_parser.parse_args()

APP_NAME = 'AI Medical Scribe'  # Application name
<<<<<<< HEAD
if utils.system.is_windows():
    APP_TASK_MANAGER_NAME = 'freescribe-client.exe'
else:
    APP_TASK_MANAGER_NAME = 'FreeScribe'

logger.info(f"{APP_NAME=} {APP_TASK_MANAGER_NAME=} {get_application_version()=}")
=======
APP_TASK_MANAGER_NAME = 'freescribe-client.exe'
>>>>>>> c451daf9

# check if another instance of the application is already running.
# if false, create a new instance of the application
# if true, exit the current instance
app_manager = OneInstance(APP_NAME, APP_TASK_MANAGER_NAME)

if app_manager.is_running():
    # Another instance is running
    sys.exit(1)
else:
    # No other instance is running, or we successfully terminated the other instance
    root = tk.Tk()
    root.title(APP_NAME)

if utils.system.is_macos():
    utils.system.install_macos_ssl_certificates()


def delete_temp_file(filename):
    """
    Deletes a temporary file if it exists.

    Args:
        filename (str): The name of the file to delete.
    """
    file_path = get_resource_path(filename)
    if os.path.exists(file_path):
        try:
            logger.info(f"Deleting temporary file: {filename}")
            os.remove(file_path)
        except OSError as e:
            logger.error(f"Error deleting temporary file {filename}: {e}")


def on_closing():
    delete_temp_file('recording.wav')
    delete_temp_file('realtime.wav')
    app_manager.cleanup()


# Register the cleanup function to be called on exit
atexit.register(on_closing)


# This runs before on_closing, if not confirmed, nothing should be changed
def confirm_exit_and_destroy():
    """Show confirmation dialog before exiting the application.

    Displays a warning message about temporary note history being cleared on exit.
    If the user confirms, triggers the window close event. If canceled, the application
    remains open.

    .. note::
        This function is bound to the window's close button (WM_DELETE_WINDOW protocol).

    .. warning::
        All temporary note history will be permanently cleared when the application closes.

    :returns: None
    :rtype: None
    """
    if messagebox.askokcancel(
            "Confirm Exit",
            "Warning: Temporary Note History will be cleared when app closes.\n\n"
            "Please make sure you have copied your important notes elsewhere "
            "before closing.\n\n"
            "Do you still want to exit?"
    ):
        root.destroy()


# remind user notes will be gone after exiting
root.protocol("WM_DELETE_WINDOW", confirm_exit_and_destroy)

# settings logic
app_settings = SettingsWindow()

#  create our ui elements and settings config
window = MainWindowUI(root, app_settings)

app_settings.set_main_window(window)

if app_settings.editable_settings["Use Docker Status Bar"]:
    window.create_docker_status_bar()

NOTE_CREATION = "Note Creation...Please Wait"

user_message = []
response_history = []
current_view = "full"
username = "user"
botname = "Assistant"
num_lines_to_keep = 20
uploaded_file_path = None
is_recording = False
is_realtimeactive = False
audio_data = []
frames = []
is_paused = False
is_flashing = False
use_aiscribe = True
is_gpt_button_active = False
p = pyaudio.PyAudio()
audio_queue = queue.Queue()
CHUNK = 512
FORMAT = pyaudio.paInt16
CHANNELS = 1
RATE = 16000
silent_warning_duration = 0

# Application flags
is_audio_processing_realtime_canceled = threading.Event()
is_audio_processing_whole_canceled = threading.Event()
cancel_await_thread = threading.Event()

# Constants
if utils.system.is_linux():
    DEFAULT_BUTTON_COLOUR = "grey85"
else:
    DEFAULT_BUTTON_COLOUR = "SystemButtonFace"

# Thread tracking variables
REALTIME_TRANSCRIBE_THREAD_ID = None
GENERATION_THREAD_ID = None


def get_prompt(formatted_message):

    sampler_order = app_settings.editable_settings["sampler_order"]
    if isinstance(sampler_order, str):
        sampler_order = json.loads(sampler_order)
    return {
        "prompt": f"{formatted_message}\n",
        "use_story": app_settings.editable_settings["use_story"],
        "use_memory": app_settings.editable_settings["use_memory"],
        "use_authors_note": app_settings.editable_settings["use_authors_note"],
        "use_world_info": app_settings.editable_settings["use_world_info"],
        "max_context_length": int(app_settings.editable_settings["max_context_length"]),
        "max_length": int(app_settings.editable_settings["max_length"]),
        "rep_pen": float(app_settings.editable_settings["rep_pen"]),
        "rep_pen_range": int(app_settings.editable_settings["rep_pen_range"]),
        "rep_pen_slope": float(app_settings.editable_settings["rep_pen_slope"]),
        "temperature": float(app_settings.editable_settings["temperature"]),
        "tfs": float(app_settings.editable_settings["tfs"]),
        "top_a": float(app_settings.editable_settings["top_a"]),
        "top_k": int(app_settings.editable_settings["top_k"]),
        "top_p": float(app_settings.editable_settings["top_p"]),
        "typical": float(app_settings.editable_settings["typical"]),
        "sampler_order": sampler_order,
        "singleline": app_settings.editable_settings["singleline"],
        "frmttriminc": app_settings.editable_settings["frmttriminc"],
        "frmtrmblln": app_settings.editable_settings["frmtrmblln"]
    }


def threaded_check_stt_model():
    """
    Starts a new thread to check the status of the speech-to-text (STT) model loading process.

    A separate thread is spawned to run the `double_check_stt_model_loading` function,
    which monitors the loading of the STT model. The function waits for the task to be completed and
    handles cancellation if requested.
    """
    # Create a Boolean variable to track if the task is done/canceled
    task_done_var = tk.BooleanVar(value=False)
    task_cancel_var = tk.BooleanVar(value=False)

    # Start a new thread to run the double_check_stt_model_loading function
    stt_thread = threading.Thread(target=double_check_stt_model_loading, args=(task_done_var, task_cancel_var))
    stt_thread.start()

    # Wait for the task_done_var to be set to True (indicating task completion)
    root.wait_variable(task_done_var)

    # Check if the task was canceled via task_cancel_var
    if task_cancel_var.get():
        logger.debug("double checking canceled")
        return False
    return True


def threaded_toggle_recording():
    logger.debug(f"*** Toggle Recording - Recording status: {is_recording}, STT local model is {is_whisper_valid()}")
    ready_flag = threaded_check_stt_model()
    # there is no point start recording if we are using local STT model and it's not ready
    # if user chooses to cancel the double check process, we need to return and not start recording
    if not ready_flag:
        return
    thread = threading.Thread(target=toggle_recording)
    thread.start()


def double_check_stt_model_loading(task_done_var, task_cancel_var):
    logger.info(f"*** Double Checking STT model - Model Current Status: {is_whisper_valid()}")
    stt_loading_window = None
    try:
        if is_recording:
            logger.info("*** Recording in progress, skipping double check")
            return
        if not app_settings.editable_settings[SettingsKeys.LOCAL_WHISPER.value]:
            logger.info("*** Local Whisper is disabled, skipping double check")
            return
        if is_whisper_valid():
            logger.info("*** STT model already loaded, skipping double check")
            return
        # if using local whisper and model is not loaded, when starting recording
        if is_whisper_lock():
            model_name = app_settings.editable_settings[SettingsKeys.WHISPER_MODEL.value].strip()
            stt_loading_window = LoadingWindow(root, "Loading Speech to Text model",
                                               f"Loading {model_name} model. Please wait.",
                                               on_cancel=lambda: task_cancel_var.set(True))
            timeout = 300
            time_start = time.monotonic()
            # wait until the other loading thread is done
            while True:
                time.sleep(0.1)
                if task_cancel_var.get():
                    # user cancel
                    logger.debug(f"user canceled after {time.monotonic() - time_start} seconds")
                    return
                if time.monotonic() - time_start > timeout:
                    messagebox.showerror("Error",
                                         f"Timed out while loading local Speech to Text model after {timeout} seconds.")
                    task_cancel_var.set(True)
                    return
                if not is_whisper_lock():
                    break
            stt_loading_window.destroy()
            stt_loading_window = None
        # double check
        if is_whisper_valid():
            # mandatory loading, synchronous
            t = load_model_with_loading_screen(root=root, app_settings=app_settings)
            t.join()

    except Exception as e:
        logger.exception(str(e))
        messagebox.showerror("Error",
                             f"An error occurred while loading Speech to Text model synchronously {type(e).__name__}: {e}")
    finally:
        logger.info(f"*** Double Checking STT model Complete - Model Current Status: {is_whisper_valid()}")
        if stt_loading_window:
            stt_loading_window.destroy()
        task_done_var.set(True)


def threaded_realtime_text():
    thread = threading.Thread(target=realtime_text)
    thread.start()
    return thread


def threaded_handle_message(formatted_message):
    thread = threading.Thread(target=show_edit_transcription_popup, args=(formatted_message,))
    thread.start()
    return thread


def threaded_send_audio_to_server():
    thread = threading.Thread(target=send_audio_to_server)
    thread.start()
    return thread


def toggle_pause():
    global is_paused
    is_paused = not is_paused

    if is_paused:
        if current_view == "full":
            pause_button.config(text="Resume", bg="red")
        elif current_view == "minimal":
            pause_button.config(text="▶️", bg="red")
    else:
        if current_view == "full":
            pause_button.config(text="Pause", bg=DEFAULT_BUTTON_COLOUR)
        elif current_view == "minimal":
            pause_button.config(text="⏸️", bg=DEFAULT_BUTTON_COLOUR)


SILENCE_WARNING_LENGTH = 10  # seconds, warn the user after 10s of no input something might be wrong


def open_microphone_stream():
    """
    Opens an audio stream from the selected microphone.

    This function retrieves the index of the selected microphone from the
    MicrophoneTestFrame and attempts to open an audio stream using the pyaudio
    library. If successful, it returns the stream object and None. In case of
    an error (either OSError or IOError), it logs the error message and returns
    None along with the error object.

    Returns:
        tuple: A tuple containing the stream object (or None if an error occurs)
               and the error object (or None if no error occurs).
    """

    try:
        selected_index = MicrophoneTestFrame.get_selected_microphone_index()
        stream = p.open(
            format=FORMAT,
            channels=1,
            rate=RATE,
            input=True,
            frames_per_buffer=CHUNK,
            input_device_index=int(selected_index))

        return stream, None
    except (OSError, IOError) as e:
        # Log the error message
        # TODO System logger
        logger.error(f"An error occurred opening the stream({type(e).__name__}): {e}")
        return None, e


def record_audio():
    """
    Records audio from the selected microphone, processes the audio to detect silence,
    and manages the recording state.

    Global Variables:
        is_paused (bool): Indicates whether the recording is paused.
        frames (list): List of audio data frames.
        audio_queue (queue.Queue): Queue to store recorded audio chunks.

    Returns:
        None: The function does not return a value. It interacts with global variables.
    """
    global is_paused, frames, audio_queue, silent_warning_duration

    try:
        current_chunk = []
        silent_duration = 0
        record_duration = 0
        minimum_silent_duration = int(app_settings.editable_settings["Real Time Silence Length"])
        minimum_audio_duration = int(app_settings.editable_settings["Real Time Audio Length"])

        stream, stream_exception = open_microphone_stream()

        if stream is None:
            clear_application_press()
            messagebox.showerror("Error", f"An error occurred while trying to record audio: {stream_exception}")
        
        audio_data_leng = 0
        while is_recording and stream is not None:
            if not is_paused:
                data = stream.read(CHUNK, exception_on_overflow=False)
                frames.append(data)
                # Check for silence
                audio_buffer = np.frombuffer(data, dtype=np.int16).astype(np.float32) / 32768

                # convert the setting from str to float
                try:
                    speech_prob_threshold = float(
                        app_settings.editable_settings[SettingsKeys.SILERO_SPEECH_THRESHOLD.value])
                except ValueError:
                    # default it to value in DEFAULT_SETTINGS_TABLE on invalid error
                    speech_prob_threshold = app_settings.DEFAULT_SETTINGS_TABLE[SettingsKeys.SILERO_SPEECH_THRESHOLD.value]

                if is_silent(audio_buffer, speech_prob_threshold ):
                    silent_duration += CHUNK / RATE
                    silent_warning_duration += CHUNK / RATE
                else:
                    silent_duration = 0
                    silent_warning_duration = 0
                    audio_data_leng += CHUNK / RATE

                current_chunk.append(data)
                
                record_duration += CHUNK / RATE

                # Check if we need to warn if silence is long than warn time
                check_silence_warning(silent_warning_duration)

                # 1 second of silence at the end so we dont cut off speech
                if silent_duration >= minimum_silent_duration and audio_data_leng > 1.5  and record_duration > minimum_audio_duration:
                    if app_settings.editable_settings[SettingsKeys.WHISPER_REAL_TIME.value] and current_chunk:
                        padded_audio = utils.audio.pad_audio_chunk(current_chunk, pad_seconds=0.5)
                        audio_queue.put(b''.join(padded_audio))

                    # Carry over the last .1 seconds of audio to the next one so next speech does not start abruptly or in middle of a word
                    carry_over_chunk = current_chunk[-int(0.1 * RATE / CHUNK):]
                    current_chunk = [] 
                    current_chunk.extend(carry_over_chunk)

                    # reset the variables and state holders for realtime audio processing
                    audio_data_leng = 0
                    silent_duration = 0
                    record_duration = 0
            else:
                # Add a small delay to prevent high CPU usage
                time.sleep(0.01)


        # Send any remaining audio chunk when recording stops
        if current_chunk:
            audio_queue.put(b''.join(current_chunk))
    except Exception as e:
        # Log the error message
        # TODO System logger
        # For now general catch on any problems
        logger.error(f"An error occurred: {e}")
    finally:
        if stream:
            stream.stop_stream()
            stream.close()
        audio_queue.put(None)

        # If the warning bar is displayed, remove it
        if window.warning_bar is not None:
            window.destroy_warning_bar()


def check_silence_warning(silence_duration):
    """Check if silence warning should be displayed."""

    # Check if we need to warn if silence is long than warn time
    if silence_duration >= SILENCE_WARNING_LENGTH and window.warning_bar is None and not is_paused:
        if current_view == "full":            
            window.create_warning_bar(f"No audio input detected for {SILENCE_WARNING_LENGTH} seconds. Please check and ensure your microphone input device is working.", closeButton=False)
        elif current_view == "minimal":
            window.create_warning_bar(f"🔇No audio for {SILENCE_WARNING_LENGTH}s.", closeButton=False)
    elif silence_duration <= SILENCE_WARNING_LENGTH and window.warning_bar is not None:
        # If the warning bar is displayed, remove it
        window.destroy_warning_bar()


silero, _silero = torch.hub.load(repo_or_dir='snakers4/silero-vad', model='silero_vad')


def is_silent(data, threshold: float = 0.65):
    """Check if audio chunk contains speech using Silero VAD"""
    # Convert audio data to tensor and ensure correct format
    audio_tensor = torch.FloatTensor(data)
    if audio_tensor.dim() == 2:
        audio_tensor = audio_tensor.mean(dim=1)

    # Get speech probability
    speech_prob = silero(audio_tensor, 16000).item()
    return speech_prob < threshold


def realtime_text():
    global is_realtimeactive, audio_queue
    # Incase the user starts a new recording while this one the older thread is finishing.
    # This is a local flag to prevent the processing of the current audio chunk
    # if the global flag is reset on new recording
    local_cancel_flag = False
    if not is_realtimeactive:
        is_realtimeactive = True
        # this is the text that will be used to process intents
        intent_text = ""

        while True:
            #  break if canceled
            if is_audio_processing_realtime_canceled.is_set():
                local_cancel_flag = True
                break

            audio_data = audio_queue.get()
            if audio_data is None:
                break
            if app_settings.editable_settings[SettingsKeys.WHISPER_REAL_TIME.value] == True:
                logger.info("Real Time Audio to Text")
                audio_buffer = np.frombuffer(audio_data, dtype=np.int16).astype(np.float32) / 32768
                if app_settings.editable_settings[SettingsKeys.LOCAL_WHISPER.value] == True:
                    logger.info(f"Local Real Time Whisper {audio_queue.qsize()=}")
                    if not is_whisper_valid():

                        update_gui("Local Whisper model not loaded. Please check your settings.")
                        break
                    try:
                        result = faster_whisper_transcribe(audio_buffer, app_settings=app_settings)
                        if app_settings.editable_settings[SettingsKeys.ENABLE_HALLUCINATION_CLEAN.value]:
                            result = hallucination_cleaner.clean_text(result)
                    except Exception as e:
                        logger.exception(str(e))
                        update_gui(f"\nError: {e}\n")

                    if not local_cancel_flag and not is_audio_processing_realtime_canceled.is_set():
                        update_gui(result)
                        intent_text = result
                else:
                    logger.info("Remote Real Time Whisper")
                    buffer = io.BytesIO()
                    with wave.open(buffer, 'wb') as wf:
                        wf.setnchannels(CHANNELS)
                        wf.setsampwidth(p.get_sample_size(FORMAT))
                        wf.setframerate(RATE)
                        wf.writeframes(audio_data)

                    buffer.seek(0)  # Reset buffer position

                    files = {'audio': buffer}

                    headers = {
                        "Authorization": f"Bearer {app_settings.editable_settings[SettingsKeys.WHISPER_SERVER_API_KEY.value]}"
                    }

                    body = {
                        "use_translate": app_settings.editable_settings[SettingsKeys.USE_TRANSLATE_TASK.value],
                    }

                    if app_settings.editable_settings[SettingsKeys.WHISPER_LANGUAGE_CODE.value] not in SettingsWindow.AUTO_DETECT_LANGUAGE_CODES:
                        body["language_code"] = app_settings.editable_settings[SettingsKeys.WHISPER_LANGUAGE_CODE.value]

                    try:
                        verify = not app_settings.editable_settings[SettingsKeys.S2T_SELF_SIGNED_CERT.value]

                        logger.info("Sending audio to server")
                        logger.info("File informaton")
                        logger.info(f"File Size: {len(buffer.getbuffer())} bytes")

                        response = requests.post(app_settings.editable_settings[SettingsKeys.WHISPER_ENDPOINT.value], headers=headers,files=files, verify=verify, data=body)
                            
                        logger.info(f"Response from whisper with status code: {response.status_code}")

                        if response.status_code == 200:
                            text = response.json()['text']
                            if app_settings.editable_settings[SettingsKeys.ENABLE_HALLUCINATION_CLEAN.value]:
                                text = hallucination_cleaner.clean_text(text)
                            if not local_cancel_flag and not is_audio_processing_realtime_canceled.is_set():
                                update_gui(text)
                                intent_text = text
                        else:
                            update_gui(f"Error (HTTP Status {response.status_code}): {response.text}")
                    except Exception as e:
                        update_gui(f"Error: {e}")
                    finally:
                        # close buffer. we dont need it anymore
                        buffer.close()
                # Process intents
                try:
                    logger.debug(f"Processing intents for text: {intent_text}")
                    window.get_text_intents(intent_text)
                except Exception as e:
                    logger.exception(f"Error processing intents: {e}")
            audio_queue.task_done()

        # unload thestt model on low mem mode
        if app_settings.is_low_mem_mode():
            unload_stt_model()  
    else:
        is_realtimeactive = False


def update_gui(text):
    user_input.scrolled_text.insert(tk.END, text + '\n')
    user_input.scrolled_text.see(tk.END)


def save_audio():
    global frames
    if frames:
        with wave.open(get_resource_path("recording.wav"), 'wb') as wf:
            wf.setnchannels(CHANNELS)
            wf.setsampwidth(p.get_sample_size(FORMAT))
            wf.setframerate(RATE)
            wf.writeframes(b''.join(frames))
        frames = []  # Clear recorded data

    if app_settings.editable_settings[SettingsKeys.WHISPER_REAL_TIME.value] == True and is_audio_processing_realtime_canceled.is_set(
    ) is False:
        send_and_receive()
    elif app_settings.editable_settings[SettingsKeys.WHISPER_REAL_TIME.value] == False and is_audio_processing_whole_canceled.is_set() is False:
        threaded_send_audio_to_server()


def toggle_recording():
    global is_recording, recording_thread, DEFAULT_BUTTON_COLOUR, audio_queue, current_view, REALTIME_TRANSCRIBE_THREAD_ID, frames, silent_warning_duration

    # Reset the cancel flags going into a fresh recording
    if not is_recording:
        is_audio_processing_realtime_canceled.clear()
        is_audio_processing_whole_canceled.clear()

    if is_paused:
        toggle_pause()

    realtime_thread = threaded_realtime_text()

    if not is_recording:
        #load the stt model for transcription
        if not is_whisper_valid() and app_settings.is_low_mem_mode():
            loading_screen = LoadingWindow(root, "Loading Speech to Text model", "Loading Speech to Text model. Please wait.")
            load_stt_model(app_settings=app_settings)
            loading_screen.destroy()
            
        disable_recording_ui_elements()
        REALTIME_TRANSCRIBE_THREAD_ID = realtime_thread.ident
        user_input.scrolled_text.configure(state='normal')
        user_input.scrolled_text.delete("1.0", tk.END)
        if not app_settings.editable_settings[SettingsKeys.WHISPER_REAL_TIME.value]:
            user_input.scrolled_text.insert(tk.END, "Recording")
        response_display.scrolled_text.configure(state='normal')
        response_display.scrolled_text.delete("1.0", tk.END)
        response_display.scrolled_text.configure(state='disabled')
        is_recording = True

        # reset frames before new recording so old data is not used
        frames = []
        silent_warning_duration = 0
        recording_thread = threading.Thread(target=record_audio)
        recording_thread.start()

        if current_view == "full":
            mic_button.config(bg="red", text="Stop\nRecording")
        elif current_view == "minimal":
            mic_button.config(bg="red", text="⏹️")

        start_flashing()
    else:
        enable_recording_ui_elements()
        is_recording = False
        if recording_thread.is_alive():
            recording_thread.join()  # Ensure the recording thread is terminated

        if app_settings.editable_settings[SettingsKeys.WHISPER_REAL_TIME.value] and not is_audio_processing_realtime_canceled.is_set(
        ):
            def cancel_realtime_processing(thread_id):
                """Cancels any ongoing audio processing.

                Sets the global flag to stop audio processing operations.
                """
                global REALTIME_TRANSCRIBE_THREAD_ID

                try:
                    kill_thread(thread_id)
                except Exception as e:
                    # Log the error message
                    # TODO System logger
                    logger.error(f"An error occurred: {e}")
                finally:
                    REALTIME_TRANSCRIBE_THREAD_ID = None

                # empty the queue
                while not audio_queue.empty():
                    audio_queue.get()
                    audio_queue.task_done()

            loading_window = LoadingWindow(
                root,
                "Processing Audio",
                "Processing Audio. Please wait.",
                on_cancel=lambda: (
                    cancel_processing(),
                    cancel_realtime_processing(REALTIME_TRANSCRIBE_THREAD_ID)))

            try:
                timeout_length = int(app_settings.editable_settings[SettingsKeys.AUDIO_PROCESSING_TIMEOUT_LENGTH.value])
            except ValueError:
                # default to 3minutes
                timeout_length = 180

            timeout_timer = 0.0
            while audio_queue.empty() is False and timeout_timer < timeout_length:
                # break because cancel was requested
                if is_audio_processing_realtime_canceled.is_set():
                    break
                # increment timer
                timeout_timer += 0.1
                # round to 10 decimal places, account for floating point errors
                timeout_timer = round(timeout_timer, 10)

                # check if we should print a message every 5 seconds
                if timeout_timer % 5 == 0:
                    logger.info(f"Waiting for audio processing to finish. Timeout after {timeout_length} seconds. Timer: {timeout_timer}s")

                # Wait for 100ms before checking again, to avoid busy waiting
                time.sleep(0.1)

            loading_window.destroy()

            realtime_thread.join()

        save_audio()

        logger.info("*** Recording Stopped")
        stop_flashing()

        if current_view == "full":
            mic_button.config(bg=DEFAULT_BUTTON_COLOUR, text="Start\nRecording")
        elif current_view == "minimal":
            mic_button.config(bg=DEFAULT_BUTTON_COLOUR, text="🎤")


def disable_recording_ui_elements():
    window.disable_settings_menu()
    user_input.scrolled_text.configure(state='disabled')
    send_button.config(state='disabled')
    # hidding the AI Scribe button actions
    # toggle_button.config(state='disabled')
    upload_button.config(state='disabled')
    response_display.scrolled_text.configure(state='disabled')
    timestamp_listbox.config(state='disabled')
    clear_button.config(state='disabled')
    mic_test.set_mic_test_state(False)


def enable_recording_ui_elements():
    window.enable_settings_menu()
    user_input.scrolled_text.configure(state='normal')
    send_button.config(state='normal')
    # hidding the AI Scribe button actions
    # toggle_button.config(state='normal')
    upload_button.config(state='normal')
    timestamp_listbox.config(state='normal')
    clear_button.config(state='normal')
    mic_test.set_mic_test_state(True)


def cancel_processing():
    """Cancels any ongoing audio processing.

    Sets the global flag to stop audio processing operations.
    """
    logger.info("Processing canceled.")

    if app_settings.editable_settings[SettingsKeys.WHISPER_REAL_TIME.value]:
        is_audio_processing_realtime_canceled.set()  # Flag to terminate processing
    else:
        is_audio_processing_whole_canceled.set()  # Flag to terminate processing


def clear_application_press():
    """Resets the application state by clearing text fields and recording status."""
    reset_recording_status()  # Reset recording-related variables
    clear_all_text_fields()  # Clear UI text areas


def reset_recording_status():
    """Resets all recording-related variables and stops any active recording.

    Handles cleanup of recording state by:
        - Checking if recording is active
        - Canceling any processing
        - Stopping the recording thread
    """
    global is_recording, frames, audio_queue, REALTIME_TRANSCRIBE_THREAD_ID, GENERATION_THREAD_ID
    if is_recording:  # Only reset if currently recording
        cancel_processing()  # Stop any ongoing processing
        threaded_toggle_recording()  # Stop the recording thread

    # kill the generation thread if active
    if REALTIME_TRANSCRIBE_THREAD_ID:
        # Exit the current realtime thread
        try:
            kill_thread(REALTIME_TRANSCRIBE_THREAD_ID)
        except Exception as e:
            # Log the error message
            # TODO System logger
            logger.error(f"An error occurred: {e}")
        finally:
            REALTIME_TRANSCRIBE_THREAD_ID = None

    if GENERATION_THREAD_ID:
        try:
            kill_thread(GENERATION_THREAD_ID)
        except Exception as e:
            # Log the error message
            # TODO System logger
            logger.error(f"An error occurred: {e}")
        finally:
            GENERATION_THREAD_ID = None


def clear_all_text_fields():
    """Clears and resets all text fields in the application UI.

    Performs the following:
        - Clears user input field
        - Resets focus
        - Stops any flashing effects
        - Resets response display with default text
    """
    # Enable and clear user input field
    user_input.scrolled_text.configure(state='normal')
    user_input.scrolled_text.delete("1.0", tk.END)

    # Reset focus to main window
    user_input.scrolled_text.focus_set()
    root.focus_set()

    stop_flashing()  # Stop any UI flashing effects

    # Reset response display with default text
    response_display.scrolled_text.configure(state='normal')
    response_display.scrolled_text.delete("1.0", tk.END)
    response_display.scrolled_text.insert(tk.END, "Medical Note")
    response_display.scrolled_text.configure(state='disabled')

# hidding the AI Scribe button Function
# def toggle_aiscribe():
#     global use_aiscribe
#     use_aiscribe = not use_aiscribe
#     toggle_button.config(text="AI Scribe\nON" if use_aiscribe else "AI Scribe\nOFF")


def send_audio_to_server():
    """
    Sends an audio file to either a local or remote Whisper server for transcription.

    Global Variables:
    ----------------
    uploaded_file_path : str
        The path to the uploaded audio file. If `None`, the function defaults to
        'recording.wav'.

    Parameters:
    -----------
    None

    Returns:
    --------
    None

    Raises:
    -------
    ValueError
        If the `app_settings.editable_settings[SettingsKeys.LOCAL_WHISPER.value]` flag is not a boolean.
    FileNotFoundError
        If the specified audio file does not exist.
    requests.exceptions.RequestException
        If there is an issue with the HTTP request to the remote server.
    """

    global uploaded_file_path
    current_thread_id = threading.current_thread().ident

    def cancel_whole_audio_process(thread_id):
        global GENERATION_THREAD_ID

        is_audio_processing_whole_canceled.clear()

        try:
            kill_thread(thread_id)
        except Exception as e:
            # Log the error message
            logger.error(f"An error occurred: {e}")
        finally:
            GENERATION_THREAD_ID = None
            clear_application_press()
            stop_flashing()

    loading_window = LoadingWindow(
        root,
        "Processing Audio",
        "Processing Audio. Please wait.",
        on_cancel=lambda: (
            cancel_processing(),
            cancel_whole_audio_process(current_thread_id)))

    # Check if SettingsKeys.LOCAL_WHISPER is enabled in the editable settings
    if app_settings.editable_settings[SettingsKeys.LOCAL_WHISPER.value] == True:
        # Inform the user that SettingsKeys.LOCAL_WHISPER.value is being used for transcription
<<<<<<< HEAD
        logger.info(f"Using {SettingsKeys.LOCAL_WHISPER.value} for transcription.")
=======
        print(f"Using {SettingsKeys.LOCAL_WHISPER.value} for transcription.")

        clear_all_text_fields()

>>>>>>> c451daf9
        # Configure the user input widget to be editable and clear its content
        user_input.scrolled_text.configure(state='normal')
        user_input.scrolled_text.delete("1.0", tk.END)

        # Display a message indicating that audio to text processing is in progress
        user_input.scrolled_text.insert(tk.END, "Audio to Text Processing...Please Wait")
        try:
            if utils.system.is_macos():
                # Load the audio file to send for transcription
                file_to_send, sr = librosa.load(uploaded_file_path, sr=RATE, mono=True)
                delete_file = False
                uploaded_file_path = None
            else:
                # Determine the file to send for transcription
                file_to_send = uploaded_file_path or get_resource_path('recording.wav')
                delete_file = False if uploaded_file_path else True
                uploaded_file_path = None


            # load stt model for transcription
            if not is_whisper_valid() and app_settings.is_low_mem_mode():
                model_id = get_model_from_settings(app_settings=app_settings)
                model_load_window = LoadingWindow(root, 
                title = "Speech to Text model", 
                initial_text = f"Loading Speech to Text model({model_id}). Please wait.")
                load_thread = load_stt_model(app_settings=app_settings)
                load_thread.join()
                model_load_window.destroy()

            # Transcribe the audio file using the loaded model
            try:
                result = faster_whisper_transcribe(file_to_send, app_settings=app_settings)
                if app_settings.editable_settings[SettingsKeys.ENABLE_HALLUCINATION_CLEAN.value]:
                    result = hallucination_cleaner.clean_text(result)
            except Exception as e:
                logger.error(traceback.format_exc())
                result = f"An error occurred ({type(e).__name__}): {e}\n \n {traceback.format_exc()}"
            finally:
                if app_settings.is_low_mem_mode():
                    unload_stt_model()

            transcribed_text = result

            # done with file clean up
            if delete_file is True and os.path.exists(file_to_send) :
                os.remove(file_to_send)

            # check if canceled, if so do not update the UI
            if not is_audio_processing_whole_canceled.is_set():
                # Update the user input widget with the transcribed text
                user_input.scrolled_text.configure(state='normal')
                user_input.scrolled_text.delete("1.0", tk.END)
                user_input.scrolled_text.insert(tk.END, transcribed_text)

                # Send the transcribed text and receive a response
                send_and_receive()
        except Exception as e:
            # Log the error message
            logger.error(f"An error occurred: {e}")

            # log error to input window
            user_input.scrolled_text.configure(state='normal')
            user_input.scrolled_text.delete("1.0", tk.END)
            user_input.scrolled_text.insert(tk.END, f"An error occurred: {e}")
            user_input.scrolled_text.configure(state='disabled')
        finally:
            loading_window.destroy()

    else:
        # Inform the user that Remote Whisper is being used for transcription
        logger.info("Using Remote Whisper for transcription.")

        # Configure the user input widget to be editable and clear its content
        user_input.scrolled_text.configure(state='normal')
        user_input.scrolled_text.delete("1.0", tk.END)

        # Display a message indicating that audio to text processing is in progress
        user_input.scrolled_text.insert(tk.END, "Audio to Text Processing...Please Wait")

        delete_file = False if uploaded_file_path else True

        # Determine the file to send for transcription
        if uploaded_file_path:
            file_to_send = uploaded_file_path
            uploaded_file_path = None
        else:
            file_to_send = get_resource_path('recording.wav')

        # Open the audio file in binary mode
        with open(file_to_send, 'rb') as f:
            files = {'audio': f}

            # Add the Bearer token to the headers for authentication
            headers = {
                "Authorization": f"Bearer {app_settings.editable_settings[SettingsKeys.WHISPER_SERVER_API_KEY.value]}"
            }

            body = {
                "use_translate": app_settings.editable_settings[SettingsKeys.USE_TRANSLATE_TASK.value],
            }

            if app_settings.editable_settings[SettingsKeys.WHISPER_LANGUAGE_CODE.value] not in SettingsWindow.AUTO_DETECT_LANGUAGE_CODES:
                body["language_code"] = app_settings.editable_settings[SettingsKeys.WHISPER_LANGUAGE_CODE.value]

            try:
                verify = not app_settings.editable_settings[SettingsKeys.S2T_SELF_SIGNED_CERT.value]

                logger.info("Sending audio to server")
                logger.info("File informaton")
                logger.info(f"File: {file_to_send}")
                logger.info(f"File Size: {os.path.getsize(file_to_send)}")

                # Send the request without verifying the SSL certificate
                response = requests.post(
                    app_settings.editable_settings[SettingsKeys.WHISPER_ENDPOINT.value], headers=headers, files=files, verify=verify, data=body)

                logger.info(f"Response from whisper with status code: {response.status_code}")

                response.raise_for_status()

                # check if canceled, if so do not update the UI
                if not is_audio_processing_whole_canceled.is_set():
                    # Update the UI with the transcribed text
                    transcribed_text = response.json()['text']
<<<<<<< HEAD
                    if app_settings.editable_settings[SettingsKeys.ENABLE_HALLUCINATION_CLEAN.value]:
                        transcribed_text = hallucination_cleaner.clean_text(transcribed_text)
=======
                    # Only clean hallucinations if enabled in settings, remote
                    if app_settings.editable_settings[SettingsKeys.ENABLE_HALLUCINATION_CLEAN.value]:
                        try:
                            transcribed_text = hallucination_cleaner.clean_text(transcribed_text)
                            logger.debug(f"remote Cleaned result: {transcribed_text}")
                        except Exception as e:
                            # ignore the error as it should not break the transcription
                            logger.exception(f"remote Error during hallucination cleaning: {str(e)}")
>>>>>>> c451daf9
                    user_input.scrolled_text.configure(state='normal')
                    user_input.scrolled_text.delete("1.0", tk.END)
                    user_input.scrolled_text.insert(tk.END, transcribed_text)

                    # Send the transcribed text and receive a response
                    send_and_receive()
            except Exception as e:
                # log error message
                logger.error(f"An error occurred: {e}")

                # Display an error message to the user
                user_input.scrolled_text.configure(state='normal')
                user_input.scrolled_text.delete("1.0", tk.END)
                user_input.scrolled_text.insert(tk.END, f"An error occurred: {e}")
                user_input.scrolled_text.configure(state='disabled')
            finally:
                # done with file clean up
                f.close()
                if os.path.exists(file_to_send) and delete_file:
                    os.remove(file_to_send)
                loading_window.destroy()
    stop_flashing()


def kill_thread(thread_id):
    """
    Terminate a thread with a given thread ID.

    This function forcibly terminates a thread by raising a `SystemExit` exception in its context.
    **Use with caution**, as this method is not safe and can lead to unpredictable behavior,
    including corruption of shared resources or deadlocks.

    :param thread_id: The ID of the thread to terminate.
    :type thread_id: int
    :raises ValueError: If the thread ID is invalid.
    :raises SystemError: If the operation fails due to an unexpected state.
    """
    logger.info(f"*** Attempting to kill thread with ID: {thread_id}")
    # Call the C function `PyThreadState_SetAsyncExc` to asynchronously raise
    # an exception in the target thread's context.
    res = ctypes.pythonapi.PyThreadState_SetAsyncExc(
        ctypes.c_long(thread_id),  # The thread ID to target (converted to `long`).
        ctypes.py_object(SystemExit)  # The exception to raise in the thread.
    )

    # Check the result of the function call.
    if res == 0:
        # If 0 is returned, the thread ID is invalid.
        raise ValueError(f"Invalid thread ID: {thread_id}")
    elif res > 1:
        # If more than one thread was affected, something went wrong.
        # Reset the state to prevent corrupting other threads.
        ctypes.pythonapi.PyThreadState_SetAsyncExc(thread_id, None)
        raise SystemError("PyThreadState_SetAsyncExc failed")
    logger.info(f"*** Killed thread with ID: {thread_id}")


def send_and_receive():
    global use_aiscribe, user_message
    user_message = user_input.scrolled_text.get("1.0", tk.END).strip()
    display_text(NOTE_CREATION)
    threaded_handle_message(user_message)


def display_text(text):
    response_display.scrolled_text.configure(state='normal')
    response_display.scrolled_text.delete("1.0", tk.END)
    response_display.scrolled_text.insert(tk.END, f"{text}\n")
    response_display.scrolled_text.configure(state='disabled')


IS_FIRST_LOG = True


def update_gui_with_response(response_text):
    global response_history, user_message, IS_FIRST_LOG

    if IS_FIRST_LOG:
        timestamp_listbox.delete(0, tk.END)
        IS_FIRST_LOG = False

    timestamp = datetime.datetime.now().strftime("%Y-%m-%d %H:%M:%S")
    response_history.insert(0, (timestamp, user_message, response_text))

    # Update the timestamp listbox
    timestamp_listbox.delete(0, tk.END)
    for time, _, _ in response_history:
        timestamp_listbox.insert(tk.END, time)

    display_text(response_text)
    try:
        # copy/paste may be disabled in sandbox environment
        pyperclip.copy(response_text)
    except Exception as e:
        logger.warning(str(e))
    stop_flashing()


def show_response(event):
    global IS_FIRST_LOG

    if IS_FIRST_LOG:
        return

    selection = event.widget.curselection()
    if selection:
        index = selection[0]
        transcript_text = response_history[index][1]
        response_text = response_history[index][2]
        user_input.scrolled_text.configure(state='normal')
        user_input.scrolled_text.delete("1.0", tk.END)
        user_input.scrolled_text.insert(tk.END, transcript_text)
        response_display.scrolled_text.configure(state='normal')
        response_display.scrolled_text.delete('1.0', tk.END)
        response_display.scrolled_text.insert('1.0', response_text)
        response_display.scrolled_text.configure(state='disabled')
        try:
            pyperclip.copy(response_text)
        except Exception as e:
            logger.warning(str(e))


def send_text_to_api(edited_text):
    headers = {
        "Authorization": f"Bearer {app_settings.OPENAI_API_KEY}",
        "Content-Type": "application/json",
        "accept": "application/json",
    }

    payload = {}

    try:
        payload = {
            "model": app_settings.editable_settings[SettingsKeys.LOCAL_LLM_MODEL.value].strip(),
            "messages": [
                {"role": "user", "content": edited_text}
            ],
            "temperature": float(app_settings.editable_settings["temperature"]),
            "top_p": float(app_settings.editable_settings["top_p"]),
            "top_k": int(app_settings.editable_settings["top_k"]),
            "tfs": float(app_settings.editable_settings["tfs"]),
        }

        if app_settings.editable_settings["best_of"]:
            payload["best_of"] = int(app_settings.editable_settings["best_of"])

    except ValueError as e:
        payload = {
            "model": app_settings.editable_settings[SettingsKeys.LOCAL_LLM_MODEL.value].strip(),
            "messages": [
                {"role": "user", "content": edited_text}
            ],
            "temperature": 0.1,
            "top_p": 0.4,
            "top_k": 30,
            "best_of": 6,
            "tfs": 0.97,
        }

        if app_settings.editable_settings["best_of"]:
            payload["best_of"] = int(app_settings.editable_settings["best_of"])

        logger.info(f"Error parsing settings: {e}. Using default settings.")

    try:

        if app_settings.editable_settings[SettingsKeys.LLM_ENDPOINT.value].endswith('/'):
            app_settings.editable_settings[SettingsKeys.LLM_ENDPOINT.value] = app_settings.editable_settings[SettingsKeys.LLM_ENDPOINT.value][:-1]

        # Open API Style
        verify = not app_settings.editable_settings["AI Server Self-Signed Certificates"]
        response = requests.post(
            app_settings.editable_settings[SettingsKeys.LLM_ENDPOINT.value] + "/chat/completions", headers=headers, json=payload, verify=verify)

        response.raise_for_status()
        response_data = response.json()
        response_text = (response_data['choices'][0]['message']['content'])
        return response_text

        #############################################################
        #                                                           #
        #                   OpenAI API Style                        #
        #           Uncomment to use API Style Selector             #
        #                                                           #
        #############################################################

        # if app_settings.API_STYLE == "OpenAI":
        # elif app_settings.API_STYLE == "KoboldCpp":
        #     prompt = get_prompt(edited_text)

        #     verify = not app_settings.editable_settings["AI Server Self-Signed Certificates"]
        #     response = requests.post(app_settings.editable_settings[SettingsKeys.LLM_ENDPOINT.value] + "/api/v1/generate", json=prompt, verify=verify)

        #     if response.status_code == 200:
        #         results = response.json()['results']
        #         response_text = results[0]['text']
        #         response_text = response_text.replace("  ", " ").strip()
        #         return response_text

    except Exception as e:
        raise e


def send_text_to_localmodel(edited_text):
    # Send prompt to local model and get response
    if ModelManager.local_model is None:
        ModelManager.setup_model(app_settings=app_settings, root=root)

        timer = 0
        while ModelManager.local_model is None and timer < 30:
            timer += 0.1
            time.sleep(0.1)
       
    response  = ModelManager.local_model.generate_response(
        edited_text,
        temperature=float(app_settings.editable_settings["temperature"]),
        top_p=float(app_settings.editable_settings["top_p"]),
        repeat_penalty=float(app_settings.editable_settings["rep_pen"]),
    )

    if app_settings.is_low_mem_mode():
        ModelManager.unload_model()

    return response

def screen_input_with_llm(conversation):
    """
    Send a conversation to a large language model (LLM) for prescreening.
    :param conversation: A string containing the conversation to be screened.
    :return: A boolean indicating whether the conversation is valid.
    """
    # Define the chunk size (number of words per chunk)
    words_per_chunk = 60  # Adjust this value based on your results
    # Split the conversation into words
    words = conversation.split()
    # Split the words into chunks
    chunks = [' '.join(words[i:i + words_per_chunk]) for i in range(0, len(words), words_per_chunk)]
    logger.info(f"Total chunks count: {len(chunks)}")
    return any(process_chunk(chunk) for chunk in chunks)


def process_chunk(chunk):
    """
    Process a chunk of the conversation using the LLM.
    """
    prompt = (
        "Analyze the following conversation and determine if it is a valid doctor-patient conversation. "
        "A valid conversation involves a discussion between a healthcare provider and a patient about medical concerns, "
        "symptoms, diagnoses, treatments, or health management. It may include:\n"
        "- Descriptions of symptoms or health issues.\n"
        "- Discussions about medications, treatments, or follow-up plans.\n"
        "- Questions and answers related to the patient's health.\n"
        "- Casual or conversational tones, as long as the topic is medically relevant.\n\n"
        "If the conversation is unrelated to healthcare, lacks medical context, or appears to be non-medical, "
        "it is not a valid doctor-patient conversation.\n\n"
        "Return only one word: 'True' if the conversation is valid, or 'False' if it is not. "
        "Do not provide explanations, additional formatting, or any text other than 'True' or 'False'.\n\n"
        "Here is the conversation:\n"
    )
    # Send the prompt and chunk to the LLM for evaluation
    prescreen = send_text_to_chatgpt(f"{prompt}{chunk}")
    # Check if the response from the LLM is 'true' (case-insensitive)
    return prescreen.strip().lower() == "true"


def has_more_than_50_words(text: str) -> bool:
    # Split the text into words using whitespace as the delimiter
    words = text.split()
    # Print the number of words
    logger.info(f"Number of words: {len(words)}")
    # Check if the number of words is greater than 50
    return len(words) > 50


def display_screening_popup():
    """
    Display a popup window to inform the user of invalid input and offer options.

    :return: A boolean indicating the user's choice:
             - False if the user clicks 'Cancel'.
             - True if the user clicks 'Process Anyway!'.
    """
    # Create and display the popup window
    popup_result = PopupBox(
        parent=root,
        title="Invalid Input",
        message=(
            "Input has been flagged as invalid. Please ensure the input is a conversation with more than "
            "50 words between a doctor and a patient. Unexpected results may occur from the AI."
        ),
        button_text_1="Cancel",
        button_text_2="Process Anyway!"
    )

    # Return based on the button the user clicks
    if popup_result.response == "button_1":
        return False
    elif popup_result.response == "button_2":
        return True


def screen_input(user_message):
    """
    Screen the user's input message based on the application's settings.

    :param user_message: The message to be screened.
    :return: A boolean indicating whether the input is valid and accepted for further processing.
    """
    validators = []
    if app_settings.editable_settings[SettingsKeys.Enable_Word_Count_Validation.value]:
        validators.append(has_more_than_50_words)

    if app_settings.editable_settings[SettingsKeys.Enable_AI_Conversation_Validation.value]:
        validators.append(screen_input_with_llm)

    return all(validator(user_message) for validator in validators)


def threaded_screen_input(user_message, screen_return):
    """
    Screen the user's input message based on the application's settings in a separate thread.

    :param user_message: The message to be screened.
    :param screen_return: A boolean variable to store the result of the screening.
    """
    input_return = screen_input(user_message)
    screen_return.set(input_return)


def send_text_to_chatgpt(edited_text):
    if app_settings.editable_settings[SettingsKeys.LOCAL_LLM.value]:
        return send_text_to_localmodel(edited_text)
    else:
        return send_text_to_api(edited_text)


def generate_note(formatted_message):
    """Generate a note from the formatted message.
    
    This function processes the input text and generates a medical note or AI response
    based on application settings. It supports pre-processing, post-processing, and
    factual consistency verification.
    
    :param formatted_message: The transcribed conversation text to generate a note from
    :type formatted_message: str
    
    :returns: True if note generation was successful, False otherwise
    :rtype: bool
    
    .. note::
        The behavior of this function depends on several application settings:
        - If 'use_aiscribe' is True, it generates a structured medical note
        - If 'Use Pre-Processing' is enabled, it first generates a list of facts
        - If 'Use Post-Processing' is enabled, it refines the generated note
        - Factual consistency verification is performed on the final note
    """
    try:
        summary = None
        if use_aiscribe:
            # If pre-processing is enabled
            if app_settings.editable_settings["Use Pre-Processing"]:
                #Generate Facts List
                list_of_facts = send_text_to_chatgpt(f"{app_settings.editable_settings['Pre-Processing']} {formatted_message}")

                #Make a note from the facts
                medical_note = send_text_to_chatgpt(f"{app_settings.AISCRIBE} {list_of_facts} {app_settings.AISCRIBE2}")

                # If post-processing is enabled check the note over
                if app_settings.editable_settings["Use Post-Processing"]:
                    post_processed_note = send_text_to_chatgpt(f"{app_settings.editable_settings['Post-Processing']}\nFacts:{list_of_facts}\nNotes:{medical_note}")
                    update_gui_with_response(post_processed_note)
                    summary = post_processed_note
                else:
                    update_gui_with_response(medical_note)
                    summary = medical_note

            else: # If pre-processing is not enabled then just generate the note
                medical_note = send_text_to_chatgpt(f"{app_settings.AISCRIBE} {formatted_message} {app_settings.AISCRIBE2}")

                if app_settings.editable_settings["Use Post-Processing"]:
                    post_processed_note = send_text_to_chatgpt(f"{app_settings.editable_settings['Post-Processing']}\nNotes:{medical_note}")
                    update_gui_with_response(post_processed_note)
                    summary = post_processed_note
                else:
                    update_gui_with_response(medical_note)
                    summary = medical_note
        else: # do not generate note just send text directly to AI
            ai_response = send_text_to_chatgpt(formatted_message)
            update_gui_with_response(ai_response)
            summary = ai_response
        check_and_warn_about_factual_consistency(formatted_message, summary)

        return True
    except Exception as e:
        logger.error(f"An error occurred: {e}")
        display_text(f"An error occurred: {e}")
        return False

def check_and_warn_about_factual_consistency(formatted_message: str, medical_note: str) -> None:
    """Verify and warn about potential factual inconsistencies in generated medical notes.

    This function checks the consistency between the original conversation and the generated
    medical note using multiple verification methods. If inconsistencies are found, a warning 
    dialog is shown to the user.

    :param formatted_message: The original transcribed conversation text
    :type formatted_message: str
    :param medical_note: The generated medical note to verify
    :type medical_note: str
    :returns: None

    .. note::
        The verification is only performed if factual consistency checking is enabled
        in the application settings.

    .. warning::
        Even if no inconsistencies are found, this does not guarantee the note is 100% accurate.
        Always review generated notes carefully.
    """
    # Verify factual consistency
    if not app_settings.editable_settings[SettingsKeys.FACTUAL_CONSISTENCY_VERIFICATION.value]:
        return
        
    inconsistent_entities = find_factual_inconsistency(formatted_message, medical_note)
    logger.info(f"Inconsistent entities: {inconsistent_entities}")
    
    if inconsistent_entities:
        entities = '\n'.join(f'- {entity}' for entity in inconsistent_entities)
        warning_message = (
            "Heads-up: Potential inconsistencies detected in the generated note:\n\n"
            "Entities not in original conversation found:\n"
            f"{entities}"
            "\n\nPlease review the note for accuracy."
        )
        messagebox.showwarning("Factual Consistency Heads-up", warning_message)


def show_edit_transcription_popup(formatted_message):
    scrubber = scrubadub.Scrubber()

    scrubbed_message = scrubadub.clean(formatted_message)

    pattern = r'\b\d{10}\b'     # Any 10 digit number, looks like OHIP
    cleaned_message = re.sub(pattern, '{{OHIP}}', scrubbed_message)

    if (app_settings.editable_settings[SettingsKeys.LOCAL_LLM.value] or is_private_ip(
            app_settings.editable_settings[SettingsKeys.LLM_ENDPOINT.value])) and not app_settings.editable_settings["Show Scrub PHI"]:
        generate_note_thread(cleaned_message)
        return

    def on_proceed(edited_text):
        thread = threading.Thread(target=generate_note_thread, args=(edited_text,))
        thread.start()

    def on_cancel():
        stop_flashing()

    ScrubWindow(root, cleaned_message, on_proceed, on_cancel)


def generate_note_thread(text: str):
    """
    Generate a note from the given text and update the GUI with the response.

    :param text: The text to generate a note from.
    :type text: str
    """
    global GENERATION_THREAD_ID

    GENERATION_THREAD_ID = None

    def cancel_note_generation(thread_id, screen_thread):
        """Cancels any ongoing note generation.

        Sets the global flag to stop note generation operations.
        """
        global GENERATION_THREAD_ID

        try:
            if thread_id:
                kill_thread(thread_id)

            # check if screen thread is active before killing it
            if screen_thread and screen_thread.is_alive():
                kill_thread(screen_thread.ident)
        except Exception as e:
            # Log the error message
            # TODO implment system logger
            logger.error(f"An error occurred: {e}")
        finally:
            GENERATION_THREAD_ID = None
            stop_flashing()

    # Track the screen input thread
    screen_thread = None
    # The return value from the screen input thread
    screen_return = tk.BooleanVar()

    loading_window = LoadingWindow(root, "Screening Input Text", "Ensuring input is valid. Please wait.", on_cancel=lambda: (cancel_note_generation(GENERATION_THREAD_ID, screen_thread)))
    
    # screen input in its own thread so we can cancel it
    screen_thread = threading.Thread(target=threaded_screen_input, args=(text, screen_return))
    screen_thread.start()
    # wait for the thread to join/cancel so we can continue
    screen_thread.join()

    # Check if the screen input was canceled or force overridden by the user
    if screen_return.get() is False:
        loading_window.destroy()

        # display the popup
        if display_screening_popup() is False:
            return
    
    loading_window.destroy()
    loading_window = LoadingWindow(root, "Generating Note.", "Generating Note. Please wait.", on_cancel=lambda: (cancel_note_generation(GENERATION_THREAD_ID, screen_thread)))


    thread = threading.Thread(target=generate_note, args=(text,))
    thread.start()
    GENERATION_THREAD_ID = thread.ident

    def check_thread_status(thread, loading_window):
        if thread.is_alive():
            root.after(500, lambda: check_thread_status(thread, loading_window))
        else:
            loading_window.destroy()
            stop_flashing()

    root.after(500, lambda: check_thread_status(thread, loading_window))

def upload_file():
    global uploaded_file_path
    file_path = filedialog.askopenfilename(filetypes=(("Audio files", "*.wav *.mp3 *.m4a"),))
    if file_path:
        uploaded_file_path = file_path
        threaded_send_audio_to_server()  # Add this line to process the file immediately
    start_flashing()


def start_flashing():
    global is_flashing
    is_flashing = True
    flash_circle()


def stop_flashing():
    global is_flashing
    is_flashing = False
    blinking_circle_canvas.itemconfig(circle, fill='white')  # Reset to default color


def flash_circle():
    if is_flashing:
        current_color = blinking_circle_canvas.itemcget(circle, 'fill')
        new_color = 'blue' if current_color != 'blue' else 'black'
        blinking_circle_canvas.itemconfig(circle, fill=new_color)
        root.after(1000, flash_circle)  # Adjust the flashing speed as needed


def send_and_flash():
    start_flashing()
    send_and_receive()


# Initialize variables to store window geometry for switching between views
last_full_position = None
last_minimal_position = None


def toggle_view():
    """
    Toggles the user interface between a full view and a minimal view.

    Full view includes all UI components, while minimal view limits the interface
    to essential controls, reducing screen space usage. The function also manages
    window properties, button states, and binds/unbinds hover events for transparency.
    """

    if current_view == "full":  # Transition to minimal view
        set_minimal_view()

    else:  # Transition back to full view
        set_full_view()


def set_full_view():
    """
    Configures the application to display the full view interface.

    Actions performed:
    - Reconfigure button dimensions and text.
    - Show all hidden UI components.
    - Reset window attributes such as size, transparency, and 'always on top' behavior.
    - Create the Docker status bar.
    - Restore the last known full view geometry if available.

    Global Variables:
    - current_view: Tracks the current interface state ('full' or 'minimal').
    - last_minimal_position: Saves the geometry of the window when switching from minimal view.
    """
    global current_view, last_minimal_position, silent_warning_duration

    # Reset button sizes and placements for full view
    mic_button.config(width=11, height=2)
    pause_button.config(width=11, height=2)
    switch_view_button.config(width=11, height=2, text="Minimize View")

    # Show all UI components
    user_input.grid()
    send_button.grid()
    clear_button.grid()
    # toggle_button.grid()
    upload_button.grid()
    response_display.grid()
    history_frame.grid()
    mic_button.grid(row=1, column=1, pady=5, padx=0, sticky='nsew')
    pause_button.grid(row=1, column=2, pady=5, padx=0, sticky='nsew')
    switch_view_button.grid(row=1, column=6, pady=5, padx=0, sticky='nsew')
    blinking_circle_canvas.grid(row=1, column=7, padx=0, pady=5)
    footer_frame.grid()
    
    

    window.toggle_menu_bar(enable=True, is_recording=is_recording)

    # Reconfigure button styles and text
    mic_button.config(bg="red" if is_recording else DEFAULT_BUTTON_COLOUR,
                      text="Stop\nRecording" if is_recording else "Start\nRecording")
    pause_button.config(bg="red" if is_paused else DEFAULT_BUTTON_COLOUR,
                        text="Resume" if is_paused else "Pause")

    # Unbind transparency events and reset window properties
    root.unbind('<Enter>')
    root.unbind('<Leave>')
    root.attributes('-alpha', 1.0)
    root.attributes('-topmost', False)
    root.minsize(900, 400)
    current_view = "full"

    # Recreates Silence Warning Bar
    window.destroy_warning_bar()
    check_silence_warning(silence_duration=silent_warning_duration)

    # add the minimal view geometry and remove the last full view geometry
    add_min_max(root)

    # create docker_status bar if enabled
    if app_settings.editable_settings["Use Docker Status Bar"]:
        window.create_docker_status_bar()

    if app_settings.editable_settings["Enable Scribe Template"]:
        window.destroy_scribe_template()
        window.create_scribe_template()

    # Save minimal view geometry and restore last full view geometry
    last_minimal_position = root.geometry()
    root.update_idletasks()
    if last_full_position:
        root.geometry(last_full_position)
    else:
        root.geometry("900x400")

    # Disable to make the window an app(show taskbar icon)
    # root.attributes('-toolwindow', False)


def set_minimal_view():
    """
    Configures the application to display the minimal view interface.

    Actions performed:
    - Reconfigure button dimensions and text.
    - Hide non-essential UI components.
    - Bind transparency hover events for better focus.
    - Adjust window attributes such as size, transparency, and 'always on top' behavior.
    - Destroy and optionally recreate specific components like the Scribe template.

    Global Variables:
    - current_view: Tracks the current interface state ('full' or 'minimal').
    - last_full_position: Saves the geometry of the window when switching from full view.
    """
    global current_view, last_full_position, silent_warning_duration

    # Remove all non-essential UI components
    user_input.grid_remove()
    send_button.grid_remove()
    clear_button.grid_remove()
    # toggle_button.grid_remove()
    upload_button.grid_remove()
    response_display.grid_remove()
    history_frame.grid_remove()
    blinking_circle_canvas.grid_remove()
    footer_frame.grid_remove()
    # Configure minimal view button sizes and placements
    mic_button.config(width=2, height=1)
    pause_button.config(width=2, height=1)
    switch_view_button.config(width=2, height=1)

    mic_button.grid(row=0, column=0, pady=2, padx=2)
    pause_button.grid(row=0, column=1, pady=2, padx=2)
    switch_view_button.grid(row=0, column=2, pady=2, padx=2)

    # Update button text based on recording and pause states
    mic_button.config(text="⏹️" if is_recording else "🎤")
    pause_button.config(text="▶️" if is_paused else "⏸️")
    switch_view_button.config(text="⬆️")  # Minimal view indicator

    blinking_circle_canvas.grid(row=0, column=3, pady=2, padx=2)

    window.toggle_menu_bar(enable=False)

    # Update window properties for minimal view
    root.attributes('-topmost', True)
    root.minsize(125, 50)  # Smaller minimum size for minimal view
    current_view = "minimal"

    if root.wm_state() == 'zoomed':  # Check if window is maximized
        root.wm_state('normal')       # Restore the window

    # Recreates Silence Warning Bar
    window.destroy_warning_bar()
    check_silence_warning(silence_duration=silent_warning_duration)

    # Set hover transparency events
    def on_enter(e):
        if e.widget == root:  # Ensure the event is from the root window
            root.attributes('-alpha', 1.0)

    def on_leave(e):
        if e.widget == root:  # Ensure the event is from the root window
            root.attributes('-alpha', 0.70)

    root.bind('<Enter>', on_enter)
    root.bind('<Leave>', on_leave)

    # Destroy and re-create components as needed
    window.destroy_docker_status_bar()
    if app_settings.editable_settings["Enable Scribe Template"]:
        window.destroy_scribe_template()
        window.create_scribe_template(row=1, column=0, columnspan=3, pady=5)

    # Remove the minimal view geometry and save the current full view geometry
    remove_min_max(root)

    # Save full view geometry and restore last minimal view geometry
    last_full_position = root.geometry()
    if last_minimal_position:
        root.geometry(last_minimal_position)
    else:
        root.geometry("125x50")  # Set the window size to the minimal view size


def copy_text(widget):
    """
    Copy text content from a tkinter widget to the system clipboard.

    Args:
        widget: A tkinter Text widget containing the text to be copied.
    """
    text = widget.get("1.0", tk.END)
    try:
        pyperclip.copy(text)
    except Exception as e:
        logger.warning(str(e))


def add_placeholder(event, text_widget, placeholder_text="Text box"):
    """
    Add placeholder text to a tkinter Text widget when it's empty.

    Args:
        event: The event that triggered this function.
        text_widget: The tkinter Text widget to add placeholder text to.
        placeholder_text (str, optional): The placeholder text to display. Defaults to "Text box".
    """
    if text_widget.get("1.0", "end-1c") == "":
        text_widget.insert("1.0", placeholder_text)


def remove_placeholder(event, text_widget, placeholder_text="Text box"):
    """
    Remove placeholder text from a tkinter Text widget when it gains focus.

    Args:
        event: The event that triggered this function.
        text_widget: The tkinter Text widget to remove placeholder text from.
        placeholder_text (str, optional): The placeholder text to remove. Defaults to "Text box".
    """
    if text_widget.get("1.0", "end-1c") == placeholder_text:
        text_widget.delete("1.0", "end")
<<<<<<< HEAD
=======
        text_widget.config(fg='black')

def load_stt_model(event=None):
    """
    Initialize speech-to-text model loading in a separate thread.

    Args:
        event: Optional event parameter for binding to tkinter events.
    """
    thread = threading.Thread(target=_load_stt_model_thread)
    thread.start()
    return thread

def _load_stt_model_thread():
    """
    Internal function to load the Whisper speech-to-text model.
    
    Creates a loading window and handles the initialization of the WhisperModel
    with configured settings. Updates the global stt_local_model variable.
    
    Raises:
        Exception: Any error that occurs during model loading is caught, logged,
                  and displayed to the user via a message box.
    """
    with stt_model_loading_thread_lock:
        global stt_local_model

        def on_cancel_whisper_load():
            cancel_await_thread.set()

        model_name = app_settings.editable_settings[SettingsKeys.WHISPER_MODEL.value].strip()
        stt_loading_window = LoadingWindow(root, title="Speech to Text", initial_text=f"Loading Speech to Text {model_name} model. Please wait.", 
                            note_text="Note: If this is the first time loading the model, it will be actively downloading and may take some time.\n We appreciate your patience!",on_cancel=on_cancel_whisper_load)
        window.disable_settings_menu()
        print(f"Loading STT model: {model_name}")

        try:
            unload_stt_model()
            device_type = get_selected_whisper_architecture()
            set_cuda_paths()

            compute_type = app_settings.editable_settings[SettingsKeys.WHISPER_COMPUTE_TYPE.value]
            # Change the  compute type automatically if using a gpu one.
            if device_type == Architectures.CPU.architecture_value and compute_type == "float16":
                compute_type = "int8"


            stt_local_model = WhisperModel(
                model_name,
                device=device_type,
                cpu_threads=int(app_settings.editable_settings[SettingsKeys.WHISPER_CPU_COUNT.value]),
                compute_type=compute_type
            )

            print("STT model loaded successfully.")
        except Exception as e:
            print(f"An error occurred while loading STT {type(e).__name__}: {e}")
            stt_local_model = None
            messagebox.showerror("Error", f"An error occurred while loading Speech to Text {type(e).__name__}: {e}")
        finally:
            window.enable_settings_menu()
            stt_loading_window.destroy()
            print("Closing STT loading window.")
        logging.debug(f"STT model status after loading: {stt_local_model=}")

def unload_stt_model(event=None):
    """
    Unload the speech-to-text model from memory.
    
    Cleans up the global stt_local_model instance and performs garbage collection
    to free up system resources.
    """
    global stt_local_model
    if stt_local_model is not None:
        print("Unloading STT model from device.")
        # no risk of temporary "stt_local_model in globals() is False" with same gc effect
        stt_local_model = None
        gc.collect()
        print("STT model unloaded successfully.")
    else:
        print("STT model is already unloaded.")
    logging.debug(f"STT model status after unloading: {stt_local_model=}")

def get_selected_whisper_architecture():
    """
    Determine the appropriate device architecture for the Whisper model.
    
    Returns:
        str: The architecture value (CPU or CUDA) based on user settings.
    """
    device_type = Architectures.CPU.architecture_value
    if app_settings.editable_settings[SettingsKeys.WHISPER_ARCHITECTURE.value] == Architectures.CUDA.label:
        device_type = Architectures.CUDA.architecture_value

    return device_type

def faster_whisper_transcribe(audio):
    """
    Transcribe audio using the Faster Whisper model.
    
    Args:
        audio: Audio data to transcribe.
    
    Returns:
        str: Transcribed text or error message if transcription fails.
        
    Raises:
        Exception: Any error during transcription is caught and returned as an error message.
    """
    try:
        if stt_local_model is None:
            load_stt_model()
            raise TranscribeError("Speech2Text model not loaded. Please try again once loaded.")
        
        # Validate beam_size
        try:
            beam_size = int(app_settings.editable_settings[SettingsKeys.WHISPER_BEAM_SIZE.value])
            if beam_size <= 0:
                raise ValueError(f"{SettingsKeys.WHISPER_BEAM_SIZE.value} must be greater than 0 in advanced settings")
        except (ValueError, TypeError) as e:
            return f"Invalid {SettingsKeys.WHISPER_BEAM_SIZE.value} parameter. Please go into the advanced settings and ensure you have a integer greater than 0: {str(e)}"

        additional_kwargs = {}
        if app_settings.editable_settings[SettingsKeys.USE_TRANSLATE_TASK.value]:
            additional_kwargs['task'] = 'translate'
        if app_settings.editable_settings[SettingsKeys.WHISPER_LANGUAGE_CODE.value] not in SettingsWindow.AUTO_DETECT_LANGUAGE_CODES:
            additional_kwargs['language'] = app_settings.editable_settings[SettingsKeys.WHISPER_LANGUAGE_CODE.value]

        # Validate vad_filter
        vad_filter = bool(app_settings.editable_settings[SettingsKeys.WHISPER_VAD_FILTER.value])

        start_time = time.monotonic()
        segments, info = stt_local_model.transcribe(
            audio,
            beam_size=beam_size,
            vad_filter=vad_filter,
            **additional_kwargs
        )
        if type(audio) in [str, np.ndarray]:
            print(f"took {time.monotonic() - start_time:.3f} seconds to process {len(audio)=} {type(audio)=} audio.")

        result = "".join(f"{segment.text} " for segment in segments)
        logger.debug(f"Result: {result}")

        # Only clean hallucinations if enabled in settings
        if app_settings.editable_settings[SettingsKeys.ENABLE_HALLUCINATION_CLEAN.value]:
            try:
                result = hallucination_cleaner.clean_text(result)
                logger.debug(f"Cleaned result: {result}")
            except Exception as e:
                # ignore the error as it should not break the transcription
                logger.exception(f"Error during hallucination cleaning: {str(e)}")
        return result
    except Exception as e:
        logger.exception(f"Error during transcription: {str(e)}")
        error_message = f"Transcription failed: {str(e)}"
        raise TranscribeError(error_message) from e

def set_cuda_paths():
    """
    Configure CUDA-related environment variables and paths.
    
    Sets up the necessary environment variables for CUDA execution when CUDA
    architecture is selected. Updates CUDA_PATH, CUDA_PATH_V12_4, and PATH
    environment variables with the appropriate NVIDIA driver paths.
    """
    if (get_selected_whisper_architecture() != Architectures.CUDA.architecture_value) or (app_settings.editable_settings[SettingsKeys.LLM_ARCHITECTURE.value] != Architectures.CUDA.label):
        return

    nvidia_base_path = Path(get_file_path('nvidia-drivers'))
    
    cuda_path = nvidia_base_path / 'cuda_runtime' / 'bin'
    cublas_path = nvidia_base_path / 'cublas' / 'bin'
    cudnn_path = nvidia_base_path / 'cudnn' / 'bin'
    
    paths_to_add = [str(cuda_path), str(cublas_path), str(cudnn_path)]
    env_vars = ['CUDA_PATH', 'CUDA_PATH_V12_4', 'PATH']

    for env_var in env_vars:
        current_value = os.environ.get(env_var, '')
        new_value = os.pathsep.join(paths_to_add + ([current_value] if current_value else []))
        os.environ[env_var] = new_value
>>>>>>> c451daf9

# Configure grid weights for scalability
root.grid_columnconfigure(0, weight=1, minsize=10)
root.grid_columnconfigure(1, weight=1)
root.grid_columnconfigure(2, weight=1)
root.grid_columnconfigure(3, weight=1)
root.grid_columnconfigure(4, weight=1)
root.grid_columnconfigure(5, weight=1)
root.grid_columnconfigure(6, weight=1)
root.grid_columnconfigure(7, weight=1)
root.grid_columnconfigure(8, weight=1)
root.grid_columnconfigure(9, weight=1)
root.grid_columnconfigure(10, weight=1)
root.grid_columnconfigure(11, weight=1, minsize=10)
root.grid_rowconfigure(0, weight=1)
root.grid_rowconfigure(1, weight=0)
root.grid_rowconfigure(2, weight=1)
root.grid_rowconfigure(3, weight=0)
root.grid_rowconfigure(4, weight=0)


window.load_main_window()

user_input = CustomTextBox(root, height=12)
user_input.grid(row=0, column=1, columnspan=8, padx=5, pady=15, sticky='nsew')


# Insert placeholder text
user_input.scrolled_text.insert("1.0", "Transcript of Conversation")

# Bind events to remove or add the placeholder with arguments
user_input.scrolled_text.bind(
    "<FocusIn>",
    lambda event: remove_placeholder(
        event,
        user_input.scrolled_text,
        "Transcript of Conversation"))
user_input.scrolled_text.bind(
    "<FocusOut>",
    lambda event: add_placeholder(
        event,
        user_input.scrolled_text,
        "Transcript of Conversation"))

mic_button = tk.Button(root, text="Start\nRecording", command=lambda: (threaded_toggle_recording()), height=2, width=11)
mic_button.grid(row=1, column=1, pady=5, sticky='nsew')

send_button = tk.Button(root, text="Generate Note", command=send_and_flash, height=2, width=11)
send_button.grid(row=1, column=3, pady=5, sticky='nsew')

pause_button = tk.Button(root, text="Pause", command=toggle_pause, height=2, width=11)
pause_button.grid(row=1, column=2, pady=5, sticky='nsew')

clear_button = tk.Button(root, text="Clear", command=clear_application_press, height=2, width=11)
clear_button.grid(row=1, column=4, pady=5, sticky='nsew')

# hidding the AI Scribe button
# toggle_button = tk.Button(root, text="AI Scribe\nON", command=toggle_aiscribe, height=2, width=11)
# toggle_button.grid(row=1, column=5, pady=5, sticky='nsew')

upload_button = tk.Button(root, text="Upload Audio\nFor Transcription", command=upload_file, height=2, width=11)
upload_button.grid(row=1, column=5, pady=5, sticky='nsew')

switch_view_button = tk.Button(root, text="Minimize View", command=toggle_view, height=2, width=11)
switch_view_button.grid(row=1, column=6, pady=5, sticky='nsew')

blinking_circle_canvas = tk.Canvas(root, width=20, height=20)
blinking_circle_canvas.grid(row=1, column=7, pady=5)
circle = blinking_circle_canvas.create_oval(5, 5, 15, 15, fill='white')

response_display = CustomTextBox(root, height=13, state="disabled")
response_display.grid(row=2, column=1, columnspan=8, padx=5, pady=15, sticky='nsew')

# Insert placeholder text
response_display.scrolled_text.configure(state='normal')
response_display.scrolled_text.insert("1.0", "Medical Note")
response_display.scrolled_text.configure(state='disabled')

if app_settings.editable_settings["Enable Scribe Template"]:
    window.create_scribe_template()

# Create a frame to hold both timestamp listbox and mic test
history_frame = ttk.Frame(root)
history_frame.grid(row=0, column=9, columnspan=2, rowspan=6, padx=5, pady=10, sticky='nsew')

# Configure the frame's grid
history_frame.grid_columnconfigure(0, weight=1)
history_frame.grid_rowconfigure(0, weight=4)  # Timestamp takes more space
history_frame.grid_rowconfigure(1, weight=1)
history_frame.grid_rowconfigure(2, weight=1)  # Mic test takes less space
history_frame.grid_rowconfigure(3, weight=1)

system_font = tk.font.nametofont("TkDefaultFont")
base_size = system_font.cget("size")
scaled_size = int(base_size * 0.9)  # 90% of system font size
# Add warning label
warning_label = tk.Label(history_frame,
                         text="Temporary Note History will be cleared when app closes",
                         # fg="red",
                         # wraplength=200,
                         justify="left",
                         font=tk.font.Font(size=scaled_size),
                         )
warning_label.grid(row=3, column=0, sticky='ew', pady=(0, 5))


# Add the timestamp listbox
timestamp_listbox = TimestampListbox(history_frame, height=30, exportselection=False, response_history=response_history)
timestamp_listbox.grid(row=0, column=0, rowspan=3, sticky='nsew')
timestamp_listbox.bind('<<ListboxSelect>>', show_response)
timestamp_listbox.insert(tk.END, "Temporary Note History")


# Add microphone test frame
mic_test = MicrophoneTestFrame(parent=history_frame, p=p, app_settings=app_settings, root=root)
mic_test.frame.grid(row=4, column=0, pady=10, sticky='nsew')  # Use grid to place the frame

# Add a footer frame at the bottom of the window
footer_frame = tk.Frame(root, bg="darkgray", height=30)
footer_frame.grid(row=100, column=0, columnspan=100, sticky="ew")  # Use grid instead of pack

# Add "Version 2" label in the center of the footer
version = get_application_version()
version_label = tk.Label(
    footer_frame,
    text=f"FreeScribe Client {version}",
    bg="darkgray").pack(
        side="left",
        expand=True,
        padx=2,
    pady=5)


window.update_aiscribe_texts(None)
# Bind Alt+P to send_and_receive function
root.bind('<Alt-p>', lambda event: pause_button.invoke())

# Bind Alt+R to toggle_recording function
root.bind('<Alt-r>', lambda event: mic_button.invoke())

# set min size
root.minsize(900, 400)

# ram checkj
if utils.system.is_system_low_memory() and not app_settings.is_low_mem_mode():
    logger.warning("System has low memory.")

    popup_box = PopupBox(root, 
    title="Low Memory Warning", 
    message="Your system has low memory. Please consider enabling Low Memory Mode in the settings.",
    button_text_1="Enable",
    button_text_2="Dismiss",
    )

    if popup_box.response == "button_1":
        app_settings.editable_settings[SettingsKeys.USE_LOW_MEM_MODE.value] = True
        app_settings.save_settings_to_file()
        logger.debug("Low Memory Mode enabled.")

if (app_settings.editable_settings['Show Welcome Message']):
    window.show_welcome_message()

#Wait for the UI root to be intialized then load the model. If using local llm.
# Do not load the models if low mem is activated.
if not app_settings.is_low_mem_mode():
    # Wait for the UI root to be intialized then load the model. If using local llm.
    if app_settings.editable_settings[SettingsKeys.LOCAL_LLM.value]:
        def on_cancel_llm_load():
            cancel_await_thread.set()
        root.after(
            100,
            lambda: (
                ModelManager.setup_model(
                    app_settings=app_settings,
                    root=root,
                    on_cancel=on_cancel_llm_load)))

    if app_settings.editable_settings[SettingsKeys.LOCAL_WHISPER.value]:
        # Inform the user that Local Whisper is being used for transcription
        print("Using Local Whisper for transcription.")
        root.after(100, lambda: (load_model_with_loading_screen(root=root, app_settings=app_settings)))

<<<<<<< HEAD
=======
if app_settings.editable_settings[SettingsKeys.ENABLE_HALLUCINATION_CLEAN.value]:
    root.after(100, lambda: (
        load_hallucination_cleaner_model(root, app_settings)))

# wait for both whisper and llm to be loaded before unlocking the settings button
>>>>>>> c451daf9
def await_models(timeout_length=60):
    """
    Waits until the necessary models (Whisper and LLM) are fully loaded.

    The function checks if local models are enabled based on application settings.
    If a remote model is used, the corresponding flag is set to True immediately,
    bypassing the wait. Otherwise, the function enters a loop that periodically
    checks for model readiness and prints status updates until both models are loaded.

    :return: None
    """

    if not hasattr(await_models, "start_timer"):
        await_models.start_timer = time.time()

    # if we cancel this thread then break out of the loop
    if cancel_await_thread.is_set():
        logger.info("*** Model loading cancelled. Enabling settings bar.")
        #reset the flag
        cancel_await_thread.clear()
        # reset the settings bar
        window.enable_settings_menu()
        # return so the .after() doesnt get called.
        return

    # if we are using remote whisper then we can assume it is loaded and dont wait
    whisper_loaded = (not app_settings.editable_settings[SettingsKeys.LOCAL_WHISPER.value] or is_whisper_valid())

    # if we are not using local llm then we can assume it is loaded and dont wait
    llm_loaded = (not app_settings.editable_settings[SettingsKeys.LOCAL_LLM.value] or ModelManager.local_model)

    # if there was a error stop checking
    if ModelManager.local_model == ModelStatus.ERROR:
        # Error message is displayed else where
        llm_loaded = True

    elapsed_time = time.time() - await_models.start_timer
    # wait for both models to be loaded
    if (not whisper_loaded or not llm_loaded ) and not app_settings.is_low_mem_mode():
        if math.floor(elapsed_time) % 5 == 0:
            logger.info(f"Waiting for models to load. Loading timer: {math.floor(elapsed_time)}, Timeout:{timeout_length}")

        # override the lock in case something else tried to edit
        window.disable_settings_menu()

        root.after(1000, await_models)
    else:
        logger.info("*** Models loaded successfully on startup.")

        # if error null out the model
        if ModelManager.local_model == ModelStatus.ERROR:
            ModelManager.local_model = None

        window.enable_settings_menu()


root.after(100, await_models)

root.bind("<<LoadSttModel>>", lambda event: load_model_with_loading_screen(root=root, app_settings=app_settings))
root.bind("<<UnloadSttModel>>", lambda e: unload_stt_model())

root.mainloop()

p.terminate()<|MERGE_RESOLUTION|>--- conflicted
+++ resolved
@@ -50,10 +50,7 @@
 from utils.OneInstance import OneInstance
 from utils.utils import get_application_version
 import utils.audio
-<<<<<<< HEAD
 import utils.system
-=======
->>>>>>> c451daf9
 from UI.Widgets.MicrophoneTestFrame import MicrophoneTestFrame
 from utils.windows_utils import remove_min_max, add_min_max
 from WhisperModel import TranscribeError
@@ -62,30 +59,23 @@
 from UI.ScrubWindow import ScrubWindow
 from utils.log_config import logger
 from Model import ModelStatus
-<<<<<<< HEAD
 from services.whisper_hallucination_cleaner import hallucination_cleaner
 from utils.whisper.WhisperModel import load_stt_model, faster_whisper_transcribe, is_whisper_valid, is_whisper_lock, load_model_with_loading_screen, unload_stt_model, get_model_from_settings
 from services.factual_consistency import find_factual_inconsistency
 import utils.arg_parser
-=======
 from services.whisper_hallucination_cleaner import hallucination_cleaner, load_hallucination_cleaner_model
 from utils.log_config import logger
->>>>>>> c451daf9
 
 # parse command line arguments
 utils.arg_parser.parse_args()
 
 APP_NAME = 'AI Medical Scribe'  # Application name
-<<<<<<< HEAD
 if utils.system.is_windows():
     APP_TASK_MANAGER_NAME = 'freescribe-client.exe'
 else:
     APP_TASK_MANAGER_NAME = 'FreeScribe'
 
 logger.info(f"{APP_NAME=} {APP_TASK_MANAGER_NAME=} {get_application_version()=}")
-=======
-APP_TASK_MANAGER_NAME = 'freescribe-client.exe'
->>>>>>> c451daf9
 
 # check if another instance of the application is already running.
 # if false, create a new instance of the application
@@ -942,14 +932,10 @@
     # Check if SettingsKeys.LOCAL_WHISPER is enabled in the editable settings
     if app_settings.editable_settings[SettingsKeys.LOCAL_WHISPER.value] == True:
         # Inform the user that SettingsKeys.LOCAL_WHISPER.value is being used for transcription
-<<<<<<< HEAD
         logger.info(f"Using {SettingsKeys.LOCAL_WHISPER.value} for transcription.")
-=======
-        print(f"Using {SettingsKeys.LOCAL_WHISPER.value} for transcription.")
 
         clear_all_text_fields()
 
->>>>>>> c451daf9
         # Configure the user input widget to be editable and clear its content
         user_input.scrolled_text.configure(state='normal')
         user_input.scrolled_text.delete("1.0", tk.END)
@@ -1074,19 +1060,14 @@
                 if not is_audio_processing_whole_canceled.is_set():
                     # Update the UI with the transcribed text
                     transcribed_text = response.json()['text']
-<<<<<<< HEAD
                     if app_settings.editable_settings[SettingsKeys.ENABLE_HALLUCINATION_CLEAN.value]:
                         transcribed_text = hallucination_cleaner.clean_text(transcribed_text)
-=======
-                    # Only clean hallucinations if enabled in settings, remote
-                    if app_settings.editable_settings[SettingsKeys.ENABLE_HALLUCINATION_CLEAN.value]:
                         try:
                             transcribed_text = hallucination_cleaner.clean_text(transcribed_text)
                             logger.debug(f"remote Cleaned result: {transcribed_text}")
                         except Exception as e:
                             # ignore the error as it should not break the transcription
                             logger.exception(f"remote Error during hallucination cleaning: {str(e)}")
->>>>>>> c451daf9
                     user_input.scrolled_text.configure(state='normal')
                     user_input.scrolled_text.delete("1.0", tk.END)
                     user_input.scrolled_text.insert(tk.END, transcribed_text)
@@ -1878,191 +1859,6 @@
     """
     if text_widget.get("1.0", "end-1c") == placeholder_text:
         text_widget.delete("1.0", "end")
-<<<<<<< HEAD
-=======
-        text_widget.config(fg='black')
-
-def load_stt_model(event=None):
-    """
-    Initialize speech-to-text model loading in a separate thread.
-
-    Args:
-        event: Optional event parameter for binding to tkinter events.
-    """
-    thread = threading.Thread(target=_load_stt_model_thread)
-    thread.start()
-    return thread
-
-def _load_stt_model_thread():
-    """
-    Internal function to load the Whisper speech-to-text model.
-    
-    Creates a loading window and handles the initialization of the WhisperModel
-    with configured settings. Updates the global stt_local_model variable.
-    
-    Raises:
-        Exception: Any error that occurs during model loading is caught, logged,
-                  and displayed to the user via a message box.
-    """
-    with stt_model_loading_thread_lock:
-        global stt_local_model
-
-        def on_cancel_whisper_load():
-            cancel_await_thread.set()
-
-        model_name = app_settings.editable_settings[SettingsKeys.WHISPER_MODEL.value].strip()
-        stt_loading_window = LoadingWindow(root, title="Speech to Text", initial_text=f"Loading Speech to Text {model_name} model. Please wait.", 
-                            note_text="Note: If this is the first time loading the model, it will be actively downloading and may take some time.\n We appreciate your patience!",on_cancel=on_cancel_whisper_load)
-        window.disable_settings_menu()
-        print(f"Loading STT model: {model_name}")
-
-        try:
-            unload_stt_model()
-            device_type = get_selected_whisper_architecture()
-            set_cuda_paths()
-
-            compute_type = app_settings.editable_settings[SettingsKeys.WHISPER_COMPUTE_TYPE.value]
-            # Change the  compute type automatically if using a gpu one.
-            if device_type == Architectures.CPU.architecture_value and compute_type == "float16":
-                compute_type = "int8"
-
-
-            stt_local_model = WhisperModel(
-                model_name,
-                device=device_type,
-                cpu_threads=int(app_settings.editable_settings[SettingsKeys.WHISPER_CPU_COUNT.value]),
-                compute_type=compute_type
-            )
-
-            print("STT model loaded successfully.")
-        except Exception as e:
-            print(f"An error occurred while loading STT {type(e).__name__}: {e}")
-            stt_local_model = None
-            messagebox.showerror("Error", f"An error occurred while loading Speech to Text {type(e).__name__}: {e}")
-        finally:
-            window.enable_settings_menu()
-            stt_loading_window.destroy()
-            print("Closing STT loading window.")
-        logging.debug(f"STT model status after loading: {stt_local_model=}")
-
-def unload_stt_model(event=None):
-    """
-    Unload the speech-to-text model from memory.
-    
-    Cleans up the global stt_local_model instance and performs garbage collection
-    to free up system resources.
-    """
-    global stt_local_model
-    if stt_local_model is not None:
-        print("Unloading STT model from device.")
-        # no risk of temporary "stt_local_model in globals() is False" with same gc effect
-        stt_local_model = None
-        gc.collect()
-        print("STT model unloaded successfully.")
-    else:
-        print("STT model is already unloaded.")
-    logging.debug(f"STT model status after unloading: {stt_local_model=}")
-
-def get_selected_whisper_architecture():
-    """
-    Determine the appropriate device architecture for the Whisper model.
-    
-    Returns:
-        str: The architecture value (CPU or CUDA) based on user settings.
-    """
-    device_type = Architectures.CPU.architecture_value
-    if app_settings.editable_settings[SettingsKeys.WHISPER_ARCHITECTURE.value] == Architectures.CUDA.label:
-        device_type = Architectures.CUDA.architecture_value
-
-    return device_type
-
-def faster_whisper_transcribe(audio):
-    """
-    Transcribe audio using the Faster Whisper model.
-    
-    Args:
-        audio: Audio data to transcribe.
-    
-    Returns:
-        str: Transcribed text or error message if transcription fails.
-        
-    Raises:
-        Exception: Any error during transcription is caught and returned as an error message.
-    """
-    try:
-        if stt_local_model is None:
-            load_stt_model()
-            raise TranscribeError("Speech2Text model not loaded. Please try again once loaded.")
-        
-        # Validate beam_size
-        try:
-            beam_size = int(app_settings.editable_settings[SettingsKeys.WHISPER_BEAM_SIZE.value])
-            if beam_size <= 0:
-                raise ValueError(f"{SettingsKeys.WHISPER_BEAM_SIZE.value} must be greater than 0 in advanced settings")
-        except (ValueError, TypeError) as e:
-            return f"Invalid {SettingsKeys.WHISPER_BEAM_SIZE.value} parameter. Please go into the advanced settings and ensure you have a integer greater than 0: {str(e)}"
-
-        additional_kwargs = {}
-        if app_settings.editable_settings[SettingsKeys.USE_TRANSLATE_TASK.value]:
-            additional_kwargs['task'] = 'translate'
-        if app_settings.editable_settings[SettingsKeys.WHISPER_LANGUAGE_CODE.value] not in SettingsWindow.AUTO_DETECT_LANGUAGE_CODES:
-            additional_kwargs['language'] = app_settings.editable_settings[SettingsKeys.WHISPER_LANGUAGE_CODE.value]
-
-        # Validate vad_filter
-        vad_filter = bool(app_settings.editable_settings[SettingsKeys.WHISPER_VAD_FILTER.value])
-
-        start_time = time.monotonic()
-        segments, info = stt_local_model.transcribe(
-            audio,
-            beam_size=beam_size,
-            vad_filter=vad_filter,
-            **additional_kwargs
-        )
-        if type(audio) in [str, np.ndarray]:
-            print(f"took {time.monotonic() - start_time:.3f} seconds to process {len(audio)=} {type(audio)=} audio.")
-
-        result = "".join(f"{segment.text} " for segment in segments)
-        logger.debug(f"Result: {result}")
-
-        # Only clean hallucinations if enabled in settings
-        if app_settings.editable_settings[SettingsKeys.ENABLE_HALLUCINATION_CLEAN.value]:
-            try:
-                result = hallucination_cleaner.clean_text(result)
-                logger.debug(f"Cleaned result: {result}")
-            except Exception as e:
-                # ignore the error as it should not break the transcription
-                logger.exception(f"Error during hallucination cleaning: {str(e)}")
-        return result
-    except Exception as e:
-        logger.exception(f"Error during transcription: {str(e)}")
-        error_message = f"Transcription failed: {str(e)}"
-        raise TranscribeError(error_message) from e
-
-def set_cuda_paths():
-    """
-    Configure CUDA-related environment variables and paths.
-    
-    Sets up the necessary environment variables for CUDA execution when CUDA
-    architecture is selected. Updates CUDA_PATH, CUDA_PATH_V12_4, and PATH
-    environment variables with the appropriate NVIDIA driver paths.
-    """
-    if (get_selected_whisper_architecture() != Architectures.CUDA.architecture_value) or (app_settings.editable_settings[SettingsKeys.LLM_ARCHITECTURE.value] != Architectures.CUDA.label):
-        return
-
-    nvidia_base_path = Path(get_file_path('nvidia-drivers'))
-    
-    cuda_path = nvidia_base_path / 'cuda_runtime' / 'bin'
-    cublas_path = nvidia_base_path / 'cublas' / 'bin'
-    cudnn_path = nvidia_base_path / 'cudnn' / 'bin'
-    
-    paths_to_add = [str(cuda_path), str(cublas_path), str(cudnn_path)]
-    env_vars = ['CUDA_PATH', 'CUDA_PATH_V12_4', 'PATH']
-
-    for env_var in env_vars:
-        current_value = os.environ.get(env_var, '')
-        new_value = os.pathsep.join(paths_to_add + ([current_value] if current_value else []))
-        os.environ[env_var] = new_value
->>>>>>> c451daf9
 
 # Configure grid weights for scalability
 root.grid_columnconfigure(0, weight=1, minsize=10)
@@ -2245,14 +2041,15 @@
         print("Using Local Whisper for transcription.")
         root.after(100, lambda: (load_model_with_loading_screen(root=root, app_settings=app_settings)))
 
-<<<<<<< HEAD
-=======
 if app_settings.editable_settings[SettingsKeys.ENABLE_HALLUCINATION_CLEAN.value]:
     root.after(100, lambda: (
         load_hallucination_cleaner_model(root, app_settings)))
 
+if app_settings.editable_settings[SettingsKeys.ENABLE_HALLUCINATION_CLEAN.value]:
+    root.after(100, lambda: (
+        load_hallucination_cleaner_model(root, app_settings)))
+
 # wait for both whisper and llm to be loaded before unlocking the settings button
->>>>>>> c451daf9
 def await_models(timeout_length=60):
     """
     Waits until the necessary models (Whisper and LLM) are fully loaded.
