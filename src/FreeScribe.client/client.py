--- conflicted
+++ resolved
@@ -147,15 +147,9 @@
             pause_button.config(text="▶️", bg="red", highlightbackground="red")
     else:
         if current_view == "full":
-<<<<<<< HEAD
-            pause_button.config(text="Pause", bg=DEFAULT_PAUSE_BUTTON_COLOUR, highlightbackground=DEFAULT_PAUSE_BUTTON_COLOUR)
+            pause_button.config(text="Pause", bg=DEFAULT_BUTTON_COLOUR, highlightbackground=DEFAULT_BUTTON_COLOUR)
         elif current_view == "minimal":
-            pause_button.config(text="⏸️", bg=DEFAULT_PAUSE_BUTTON_COLOUR, highlightbackground=DEFAULT_PAUSE_BUTTON_COLOUR)
-=======
-            pause_button.config(text="Pause", bg=DEFAULT_BUTTON_COLOUR)
-        elif current_view == "minimal":
-            pause_button.config(text="⏸️", bg=DEFAULT_BUTTON_COLOUR)
->>>>>>> b9877281
+            pause_button.config(text="⏸️", bg=DEFAULT_BUTTON_COLOUR, highlightbackground=DEFAULT_BUTTON_COLOUR)
     
 
 def record_audio():
