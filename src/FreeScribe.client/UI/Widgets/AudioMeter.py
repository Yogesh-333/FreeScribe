"""
src/FreeScribe.client/UI/Widgets/AudioMeter.py

This software is released under the AGPL-3.0 license
Copyright (c) 2023-2024 Braedon Hendy

Further updates and packaging added in 2024 through the ClinicianFOCUS initiative, 
a collaboration with Dr. Braedon Hendy and Conestoga College Institute of Applied 
Learning and Technology as part of the CNERG+ applied research project, 
Unburdening Primary Healthcare: An Open-Source AI Clinician Partner Platform". 
Prof. Michael Yingbull (PI), Dr. Braedon Hendy (Partner), 
and Research Students - Software Developer Alex Simko, Pemba Sherpa (F24), and Naitik Patel.

"""

import struct
import threading
import tkinter as tk
from tkinter import ttk
import pyaudio
import numpy as np
from threading import Thread
from UI.Widgets.MicrophoneSelector import MicrophoneState

class AudioMeter(tk.Frame):
    """
    A Tkinter widget that displays an audio level meter.

    This widget captures audio input and displays the audio level in real-time.
    It includes a threshold slider to adjust the sensitivity of the meter.

    :param master: The parent widget.
    :type master: tkinter.Widget
    :param width: The width of the widget.
    :type width: int
    :param height: The height of the widget.
    :type height: int
    :param threshold: The initial threshold value for the audio meter.
    :type threshold: int
    """
    def __init__(self, master=None, width=400, height=100, threshold=750):
        """
        Initialize the AudioMeter widget.

        :param master: The parent widget.
        :type master: tkinter.Widget
        :param width: The width of the widget.
        :type width: int
        :param height: The height of the widget.
        :type height: int
        :param threshold: The initial threshold value for the audio meter.
        :type threshold: int
        """
        super().__init__(master)
        self.master = master
        self.width = width
        self.height = height
        self.running = False
        self.threshold = threshold
        self.destroyed = False  # Add flag to track widget destruction
<<<<<<< HEAD
        self.stop_monitoring = threading.Event()
=======
        self.error_message_box = None  # Add error message box attribute
>>>>>>> 780c4285
        self.setup_audio()
        self.create_widgets()
        
        # Bind the cleanup method to widget destruction
        self.bind('<Destroy>', self.cleanup)

    def cleanup(self, event=None):
        """
        Clean up resources when the widget is destroyed.

        This method stops the audio stream and terminates the PyAudio instance.

        :param event: The event that triggered the cleanup (default is None).
        :type event: tkinter.Event
        """
        
        if self.destroyed:
            return

        self.destroyed = True
        self.stop_monitoring.set()

        # Stop monitoring thread first
        if hasattr(self, 'monitoring_thread') and self.monitoring_thread:
            print("Waiting for monitoring thread to join...")
            self.monitoring_thread.join(timeout=1.0)
        
        # Then stop audio stream and terminate PyAudio
        if hasattr(self, 'stream') and self.stream:
            self.stream.stop_stream()
            self.stream.close()
        if hasattr(self, 'p') and self.p:
            self.p.terminate()

        # Cancel error message if scheduled
        if self.error_message_box is not None:
            self.error_message_box.destroy()

    def destroy(self):
        """
        Override the destroy method to ensure cleanup.

        This method calls the cleanup method before destroying the widget.
        """
        self.cleanup()
        super().destroy()

    def setup_audio(self):
        """
        Set up the audio parameters for capturing audio input.

        This method initializes the PyAudio instance and sets the audio format,
        number of channels, sample rate, and chunk size.
        """
        # Adjusted CHUNK size for 16kHz to maintain similar update rate
        self.CHUNK = 512  # Reduced from 1024 to maintain similar time resolution
        self.FORMAT = pyaudio.paInt16
        self.CHANNELS = 1
        self.RATE = 16000  # Changed from 44100 to 16000
        self.p = pyaudio.PyAudio()
        
    def create_widgets(self):
        """
        Create the UI elements for the audio meter.

        This method creates the slider for adjusting the threshold, the canvas
        for displaying the audio level, and the threshold line indicator.
        """
        # Create frame for slider
        self.slider_frame = tk.Frame(self)
        self.slider_frame.pack(fill='x')

        
        # Add threshold slider - adjusted range for int16 audio values
        self.threshold_slider = tk.Scale(
            self.slider_frame,
            from_=100,
            to=32767,  # Max value for 16-bit audio
            orient='horizontal',
            command=self.update_threshold,
            length=self.width
        )

        self.threshold_slider.set(self.threshold)  # Set default threshold
        self.threshold_slider.pack(side='left', fill='x', expand=True, padx=0)
               
        # Make the canvas shorter since we only need enough height for the bar
        self.canvas = tk.Canvas(
            self, 
            width=self.width,
            height=30,
            borderwidth=0,
            highlightthickness=0
        )
        self.canvas.pack(expand=True, fill='both', padx=0, pady=0)
        
        # Create horizontal level meter rectangle
        self.level_meter = self.canvas.create_rectangle(
            0, 5,
            0, 25,
            fill='green'
        )
        
        # Create threshold line indicator
        self.threshold_line = self.canvas.create_line(
            0, 0,
            0, 30,
            fill='red',
            width=2
        )
        
        self.toggle_monitoring()
    
    def update_threshold(self, value):
        """
        Update the threshold value and the visual indicator.

        This method updates the threshold value based on the slider position
        and adjusts the position of the threshold line on the canvas.

        :param value: The new threshold value from the slider.
        :type value: str
        """
        self.threshold = float(value)

        # Update threshold line position
        # Scale the threshold value to canvas width
        scaled_position = (float(value) / 32767) * self.width
        self.canvas.coords(
            self.threshold_line,
            scaled_position, 0,
            scaled_position, 30
        )

    def toggle_monitoring(self):
        """
        Start or stop the audio monitoring.

        This method starts or stops the audio stream and the monitoring thread
        based on the current state of the widget.
        """
        if not self.running:
            self.running = True
<<<<<<< HEAD
            self.stream = self.p.open(
                format=self.FORMAT,
                channels=self.CHANNELS,
                rate=self.RATE,
                input=True,
                frames_per_buffer=self.CHUNK,
            )
            
            print("Audio monitoring started.")
=======
            
            try:
                self.stream = self.p.open(
                    format=self.FORMAT,
                    channels=1,
                    rate=self.RATE,
                    input=True,
                    input_device_index=MicrophoneState.SELECTED_MICROPHONE_INDEX,
                    frames_per_buffer=self.CHUNK,
                )
            except (OSError, IOError) as e:
                # show error message in thread-safe way
                error_message = f"Please check your microphone settings under the speech2text settings tab. Error opening audio stream: {e}"
                # create a new Tk instance to show the error message
                self.error_message_box = tk.Tk()
                self.error_message_box.withdraw()
                self.master.after(0, lambda: tk.messagebox.showerror("Error", error_message, master=self.error_message_box))

>>>>>>> 780c4285
            self.monitoring_thread = Thread(target=self.update_meter)
            self.monitoring_thread.start()
        else:
            self.running = False
            self.stream.stop_stream()
            self.stream.close()
    
    def update_meter(self):
        """
        Continuously update the audio meter.

        This method reads audio data from the stream, calculates the maximum
        audio level, and updates the meter display on the main thread.
        """
        while not self.stop_monitoring.is_set():  # Check destroyed flag
            try:
                data = self.stream.read(self.CHUNK, exception_on_overflow=False)
                audio_data = struct.unpack(f'{self.CHUNK}h', data)
                max_value = max(abs(np.array(audio_data)))
                level = min(self.width, int((max_value / 32767) * self.width))
                
                # Only schedule update if not destroyed
                if not self.destroyed:
                    self.master.after(0, self.update_meter_display, level)
            except Exception as e:
                self.running = False
                print(f"Error in audio monitoring: {e}")
                break
        
        self.running = False
        print("Audio monitoring thread stopped.")
    
    def update_meter_display(self, level):
        """
        Update the meter display on the canvas.

        This method updates the position and color of the audio level meter
        based on the current audio level.

        :param level: The current audio level to display.
        :type level: int
        """
        if not self.destroyed and self.winfo_exists():
            try:
                self.canvas.coords(
                    self.level_meter,
                    0, 5,
                    level, 25
                )
                
                # Color logic
                if level < 120:
                    color = 'green'
                elif level < 250:
                    color = 'yellow'
                else:
                    color = 'red'
                self.canvas.itemconfig(self.level_meter, fill=color)
            except tk.TclError:
                # Widget was destroyed during update
                self.cleanup()<|MERGE_RESOLUTION|>--- conflicted
+++ resolved
@@ -58,11 +58,8 @@
         self.running = False
         self.threshold = threshold
         self.destroyed = False  # Add flag to track widget destruction
-<<<<<<< HEAD
         self.stop_monitoring = threading.Event()
-=======
         self.error_message_box = None  # Add error message box attribute
->>>>>>> 780c4285
         self.setup_audio()
         self.create_widgets()
         
@@ -206,17 +203,6 @@
         """
         if not self.running:
             self.running = True
-<<<<<<< HEAD
-            self.stream = self.p.open(
-                format=self.FORMAT,
-                channels=self.CHANNELS,
-                rate=self.RATE,
-                input=True,
-                frames_per_buffer=self.CHUNK,
-            )
-            
-            print("Audio monitoring started.")
-=======
             
             try:
                 self.stream = self.p.open(
@@ -235,7 +221,6 @@
                 self.error_message_box.withdraw()
                 self.master.after(0, lambda: tk.messagebox.showerror("Error", error_message, master=self.error_message_box))
 
->>>>>>> 780c4285
             self.monitoring_thread = Thread(target=self.update_meter)
             self.monitoring_thread.start()
         else:
