"""
application_settings.py

This software is released under the AGPL-3.0 license
Copyright (c) 2023-2024 Braedon Hendy

Further updates and packaging added in 2024 through the ClinicianFOCUS initiative, 
a collaboration with Dr. Braedon Hendy and Conestoga College Institute of Applied 
Learning and Technology as part of the CNERG+ applied research project, 
Unburdening Primary Healthcare: An Open-Source AI Clinician Partner Platform". 
Prof. Michael Yingbull (PI), Dr. Braedon Hendy (Partner), 
and Research Students - Software Developer Alex Simko, Pemba Sherpa (F24), and Naitik Patel.

This module contains the ApplicationSettings class, which manages the settings for an
application that involves audio processing and external API interactions, including
WhisperAudio, and OpenAI services.

"""

import json
import os
import tkinter as tk
from tkinter import messagebox
import requests
from typing import List, Any, Optional

from UI.SettingsConstant import SettingsKeys, Architectures, FeatureToggle, DEFAULT_CONTEXT_WINDOW_SIZE
from utils.file_utils import get_resource_path, get_file_path
from utils.utils import get_application_version
from utils.ip_utils import is_valid_url
import multiprocessing
import utils.whisper.Constants
from utils.log_config import logger

class SettingsWindow():
    """
    Manages application settings related to audio processing and external API services.

    Attributes
    ----------
    OPENAI_API_KEY : str
        The API key for OpenAI integration.
    AISCRIBE : str
        Placeholder for the first AI Scribe settings.
    AISCRIBE2 : str
        Placeholder for the second AI Scribe settings.
    # API_STYLE : str FUTURE FEATURE REVISION
    #     The API style to be used (default is 'OpenAI'). FUTURE FEATURE

    editable_settings : dict
        A dictionary containing user-editable settings such as model parameters, audio 
        settings, and real-time processing configurations.
    
    setting_types : dict
        A dictionary mapping setting keys to their expected types (bool, int, or str).
    
    Methods
    -------
    load_settings_from_file():
        Loads settings from a JSON file and updates the internal state.
    save_settings_to_file():
        Saves the current settings to a JSON file.
    save_settings(openai_api_key, aiscribe_text, aiscribe2_text, 
                  settings_window):
        Saves the current settings, including API keys, IP addresses, and user-defined parameters.
    load_aiscribe_from_file():
        Loads the first AI Scribe text from a file.
    load_aiscribe2_from_file():
        Loads the second AI Scribe text from a file.
    clear_settings_file(settings_window):
        Clears the content of settings files and closes the settings window.
    """

    CPU_INSTALL_FILE = "CPU_INSTALL.txt"
    NVIDIA_INSTALL_FILE = "NVIDIA_INSTALL.txt"
    STATE_FILES_DIR = "install_state"
    DEFAULT_WHISPER_ARCHITECTURE = Architectures.CPU.architecture_value
    DEFAULT_LLM_ARCHITECTURE = Architectures.CPU.architecture_value
    AUTO_DETECT_LANGUAGE_CODES = ["", "auto", "Auto Detect", "None", "None (Auto Detect)"]

    DEFAULT_SETTINGS_TABLE = {
            SettingsKeys.LOCAL_LLM_MODEL.value: "gemma2:2b-instruct-q8_0",
            SettingsKeys.LLM_ENDPOINT.value: "https://localhost:3334/v1",
            SettingsKeys.LOCAL_LLM.value: True,
            SettingsKeys.LLM_ARCHITECTURE.value: DEFAULT_LLM_ARCHITECTURE,
            SettingsKeys.LOCAL_LLM_CONTEXT_WINDOW.value: DEFAULT_CONTEXT_WINDOW_SIZE,
            "use_story": False,
            "use_memory": False,
            "use_authors_note": False,
            "use_world_info": False,
            "max_context_length": 5000,
            "max_length": 400,
            "rep_pen": 1.1,
            "rep_pen_range": 5000,
            "rep_pen_slope": 0.7,
            "temperature": 0.1,
            "tfs": 0.97,
            "top_a": 0.8,
            "top_k": 30,
            "top_p": 0.4,
            "typical": 0.19,
            "sampler_order": "[6, 0, 1, 3, 4, 2, 5]",
            "singleline": False,
            "frmttriminc": False,
            "frmtrmblln": False,
            SettingsKeys.LOCAL_WHISPER.value: True,
            SettingsKeys.WHISPER_ENDPOINT.value: "https://localhost:2224/whisperaudio",
            SettingsKeys.WHISPER_SERVER_API_KEY.value: "",
            SettingsKeys.WHISPER_ARCHITECTURE.value: DEFAULT_WHISPER_ARCHITECTURE,
            SettingsKeys.WHISPER_BEAM_SIZE.value: 5,
            SettingsKeys.WHISPER_CPU_COUNT.value: multiprocessing.cpu_count(),
            SettingsKeys.WHISPER_VAD_FILTER.value: True,
            SettingsKeys.WHISPER_COMPUTE_TYPE.value: "float16",
            SettingsKeys.WHISPER_MODEL.value: utils.whisper.Constants.WhisperModels.SMALL_EN.label,
            "Current Mic": "None",
            SettingsKeys.WHISPER_REAL_TIME.value: True,
            "Real Time Audio Length": 3,
            "Real Time Silence Length": 1,
            "Silence cut-off": 0.035,
            "LLM Container Name": "ollama",
            "LLM Caddy Container Name": "caddy-ollama",
            "LLM Authentication Container Name": "authentication-ollama",
            "Whisper Container Name": "speech-container",
            "Whisper Caddy Container Name": "caddy",
            "Auto Shutdown Containers on Exit": True,
            "Use Docker Status Bar": False,
            "Show Welcome Message": True,
            "Enable Scribe Template": False,
            "Use Pre-Processing": FeatureToggle.PRE_PROCESSING,
            "Use Post-Processing": FeatureToggle.POST_PROCESSING,
            "AI Server Self-Signed Certificates": False,
            SettingsKeys.S2T_SELF_SIGNED_CERT.value: False,
            "Pre-Processing": "Please break down the conversation into a list of facts. Take the conversation and transform it to a easy to read list:\n\n",
            "Post-Processing": "\n\nUsing the provided list of facts, review the SOAP note for accuracy. Verify that all details align with the information provided in the list of facts and ensure consistency throughout. Update or adjust the SOAP note as necessary to reflect the listed facts without offering opinions or subjective commentary. Ensure that the revised note excludes a \"Notes\" section and does not include a header for the SOAP note. Provide the revised note after making any necessary corrections.",
            "Show Scrub PHI": False,
            SettingsKeys.AUDIO_PROCESSING_TIMEOUT_LENGTH.value: 180,
            SettingsKeys.SILERO_SPEECH_THRESHOLD.value: 0.75,
            SettingsKeys.USE_TRANSLATE_TASK.value: False,
            SettingsKeys.WHISPER_LANGUAGE_CODE.value: "None (Auto Detect)",
            SettingsKeys.Enable_Word_Count_Validation.value : True,  # Default to enabled
            SettingsKeys.Enable_AI_Conversation_Validation.value : False,  # Default to disabled
            SettingsKeys.USE_LOW_MEM_MODE.value: False,
            SettingsKeys.ENABLE_HALLUCINATION_CLEAN.value : False,
<<<<<<< HEAD
            SettingsKeys.FACTUAL_CONSISTENCY_VERIFICATION.value: False,
            # Best of N (Experimental), by default we only generate 1 completion of note, if this is set to a number greater than 1, we will generate N completions and pick the best one.
            SettingsKeys.BEST_OF.value: 1,
            # Google Maps API settings
            SettingsKeys.GOOGLE_MAPS_API_KEY.value: "",  # Will be set by user
=======
            SettingsKeys.ENABLE_FILE_LOGGER.value: False,
>>>>>>> c451daf9
        }

    def __init__(self):
        """Initializes the ApplicationSettings with default values."""
        self.OPENAI_API_KEY = "None"
        # self.API_STYLE = "OpenAI" # FUTURE FEATURE REVISION
        self.main_window = None
        self.scribe_template_values = []
        self.scribe_template_mapping = {}
        
        # Initialize setting types dictionary
        self.setting_types = {}
        for key, value in self.DEFAULT_SETTINGS_TABLE.items():
            if isinstance(value, bool):
                self.setting_types[key] = bool
            elif isinstance(value, int):
                self.setting_types[key] = int
            elif isinstance(value, float):
                self.setting_types[key] = float
            else:
                self.setting_types[key] = str

        self.general_settings = [
            "Show Welcome Message",
            "Show Scrub PHI"
        ]

        self.whisper_settings = [
            "BlankSpace", # Represents the SettingsKeys.LOCAL_WHISPER.value checkbox that is manually placed
            SettingsKeys.WHISPER_REAL_TIME.value,
            "BlankSpace", # Represents the model dropdown that is manually placed
            "BlankSpace", # Represents the mic dropdown
            SettingsKeys.WHISPER_ENDPOINT.value,
            SettingsKeys.WHISPER_SERVER_API_KEY.value,
            "BlankSpace", # Represents the architecture dropdown that is manually placed
            SettingsKeys.S2T_SELF_SIGNED_CERT.value,
        ]

        self.llm_settings = [
            SettingsKeys.LLM_ENDPOINT.value,
            "AI Server Self-Signed Certificates",
        ]

        self.adv_ai_settings = [
            ##############################################################################################
            # Stuff that is commented is related to KobolodCPP API and not used in the current version   #
            # Maybe use it in the future? commented out for now, goes hand in hand with API style        #
            ##############################################################################################

            # "use_story",
            # "use_memory",
            # "use_authors_note",
            # "use_world_info",
            # "max_context_length",
            # "max_length",
            # "rep_pen",
            # "rep_pen_range",
            # "rep_pen_slope",
            "temperature",
            "tfs",
            # "top_a",
            "top_k",
            "top_p",
            SettingsKeys.BEST_OF.value,
            # "typical",
            # "sampler_order",
            # "singleline",
            # "frmttriminc",
            # "frmtrmblln",
            SettingsKeys.LOCAL_LLM_CONTEXT_WINDOW.value,
            SettingsKeys.Enable_Word_Count_Validation.value,
            SettingsKeys.Enable_AI_Conversation_Validation.value,
            SettingsKeys.FACTUAL_CONSISTENCY_VERIFICATION.value,
        ]

        self.adv_whisper_settings = [
            # "Real Time Audio Length",
            # "BlankSpace", # Represents the whisper cuttoff
            SettingsKeys.WHISPER_BEAM_SIZE.value,
            SettingsKeys.WHISPER_CPU_COUNT.value,
            # SettingsKeys.WHISPER_VAD_FILTER.value,
            SettingsKeys.WHISPER_COMPUTE_TYPE.value,
            # left out for now, dont need users tinkering and default is good and tested.
            # SettingsKeys.SILERO_SPEECH_THRESHOLD.value, 
            SettingsKeys.USE_TRANSLATE_TASK.value,
            SettingsKeys.WHISPER_LANGUAGE_CODE.value,
            SettingsKeys.ENABLE_HALLUCINATION_CLEAN.value,
        ]


        self.adv_general_settings = [
            # "Enable Scribe Template", # Uncomment if you want to implement the feature right now removed as it doesn't have a real structured implementation
            SettingsKeys.AUDIO_PROCESSING_TIMEOUT_LENGTH.value,
            SettingsKeys.USE_LOW_MEM_MODE.value,
        ]

        self.developer_settings = [
            SettingsKeys.ENABLE_FILE_LOGGER.value,
        ]

        self.editable_settings = SettingsWindow.DEFAULT_SETTINGS_TABLE

        self.docker_settings = [
            "LLM Container Name",
            "LLM Caddy Container Name",
            "LLM Authentication Container Name",
            "Whisper Container Name",
            "Whisper Caddy Container Name",
            "Auto Shutdown Containers on Exit",
            "Use Docker Status Bar",
        ]
        # saves newest value, but not saved to config file yet
        self.editable_settings_entries = {}
        self.load_settings_from_file()
        self.AISCRIBE = self.load_aiscribe_from_file() or "AI, please transform the following conversation into a concise SOAP note. Do not assume any medical data, vital signs, or lab values. Base the note strictly on the information provided in the conversation. Ensure that the SOAP note is structured appropriately with Subjective, Objective, Assessment, and Plan sections. Strictly extract facts from the conversation. Here's the conversation:"
        self.AISCRIBE2 = self.load_aiscribe2_from_file() or "Remember, the Subjective section should reflect the patient's perspective and complaints as mentioned in the conversation. The Objective section should only include observable or measurable data from the conversation. The Assessment should be a summary of your understanding and potential diagnoses, considering the conversation's content. The Plan should outline the proposed management, strictly based on the dialogue provided. Do not add any information that did not occur and do not make assumptions. Strictly extract facts from the conversation."
        self.get_dropdown_values_and_mapping()
        self._create_settings_and_aiscribe_if_not_exist()    
        
    def get_dropdown_values_and_mapping(self):
        """
        Reads the 'options.txt' file to populate dropdown values and their mappings.

        This function attempts to read a file named 'options.txt' to extract templates
        that consist of three lines: a title, aiscribe, and aiscribe2. These templates
        are then used to populate the dropdown values and their corresponding mappings.
        If the file is not found, default values are used instead.

        :raises FileNotFoundError: If 'options.txt' is not found, a message is printed
                                and default values are used.
        """
        self.scribe_template_values = []
        self.scribe_template_mapping = {}
        try:
            with open('options.txt', 'r') as file:
                content = file.read().strip()
            templates = content.split('\n\n')
            for template in templates:
                lines = template.split('\n')
                if len(lines) == 3:
                    title, aiscribe, aiscribe2 = lines
                    self.scribe_template_values.append(title)
                    self.scribe_template_mapping[title] = (aiscribe, aiscribe2)
        except FileNotFoundError:
            logger.info("options.txt not found, using default values.")
            # Fallback default options if file not found
            self.scribe_template_values = ["Settings Template"]
            self.scribe_template_mapping["Settings Template"] = (self.AISCRIBE, self.AISCRIBE2)

    def convert_setting_value(self, setting: str, value: Any) -> Any:
        """
        Convert a setting value to the appropriate type based on the setting name.
        
        This helper method determines the correct type conversion for a setting value
        based on the type information stored in setting_types.
        
        :param setting: The name of the setting
        :type setting: str
        :param value: The value to convert
        :type value: Any
        :returns: The converted value
        :rtype: Any
        """
        if setting not in self.setting_types:
            return value
            
        target_type = self.setting_types[setting]
        
        # If value is already the correct type, return it
        if isinstance(value, target_type):
            return value
            
        try:
            if target_type == bool:
                # Convert to boolean (handles both int and string representations)
                return bool(int(value) if isinstance(value, str) else value)
            elif target_type in (int, float):
                return target_type(value)
            else:
                return str(value)
        except (ValueError, TypeError):
            logger.warning(f"Warning: Could not convert {setting} value to {target_type}")
            return value

    def load_settings_from_file(self, filename='settings.txt'):
        """
        Loads settings from a JSON file.

        The settings are read from 'settings.txt'. If the file does not exist or cannot be parsed,
        default settings will be used. The method updates the instance attributes with loaded values.

        Returns:
            tuple: A tuple containing the IPs, ports, SSL settings, and API key.
        """
        try:
            with open(get_resource_path(filename), 'r') as file:
                try:
                    settings = json.load(file)
                except json.JSONDecodeError:
                    logger.error("Error loading settings file. Using default settings.")
                    return self.OPENAI_API_KEY

                self.OPENAI_API_KEY = settings.get("openai_api_key", self.OPENAI_API_KEY)
                # self.API_STYLE = settings.get("api_style", self.API_STYLE) # FUTURE FEATURE REVISION
                loaded_editable_settings = settings.get("editable_settings", {})
                
                for key, value in loaded_editable_settings.items():
                    if key in self.editable_settings:
                        # Convert the value to the appropriate type based on the setting name
                        self.editable_settings[key] = self.convert_setting_value(key, value)

                if self.editable_settings["Use Docker Status Bar"] and self.main_window is not None:
                    self.main_window.create_docker_status_bar()
                
                if self.editable_settings["Enable Scribe Template"] and self.main_window is not None:
                    self.main_window.create_scribe_template()
                
                return self.OPENAI_API_KEY
        except FileNotFoundError:
            logger.info("Settings file not found. Using default settings.")
            self.save_settings_to_file()
            return self.OPENAI_API_KEY
        except Exception as e:
            logger.error(f"Error loading settings: {e}")
            return self.OPENAI_API_KEY

    def save_settings_to_file(self):
        """
        Saves the current settings to a JSON file.

        The settings are written to 'settings.txt'. This includes all application settings 
        such as IP addresses, ports, SSL settings, and editable settings.

        Returns:
            None
        """
        settings = {
            "openai_api_key": self.OPENAI_API_KEY,
            "editable_settings": self.editable_settings,
            # "api_style": self.API_STYLE # FUTURE FEATURE REVISION
            "app_version": get_application_version()
        }
        with open(get_resource_path('settings.txt'), 'w') as file:
            json.dump(settings, file)

    def save_settings(self, openai_api_key, aiscribe_text, aiscribe2_text, settings_window,
                    silence_cutoff):
        """
        Save the current settings, including IP addresses, API keys, and user-defined parameters.

        This method writes the AI Scribe text to separate text files and updates the internal state
        of the Settings instance.

        :param str openai_api_key: The OpenAI API key for authentication.
        :param str aiscribe_text: The text for the first AI Scribe.
        :param str aiscribe2_text: The text for the second AI Scribe.
        :param tk.Toplevel settings_window: The settings window instance to be destroyed after saving.
        """
        self.OPENAI_API_KEY = openai_api_key
        # self.API_STYLE = api_style

        self.editable_settings["Silence cut-off"] = silence_cutoff

        for setting, entry in self.editable_settings_entries.items():     
            value = entry.get()
            # Convert the value to the appropriate type based on the setting name
            self.editable_settings[setting] = self.convert_setting_value(setting, value)

        self.save_settings_to_file()

        self.AISCRIBE = aiscribe_text
        self.AISCRIBE2 = aiscribe2_text

        with open(get_resource_path('aiscribe.txt'), 'w') as f:
            f.write(self.AISCRIBE)
        with open(get_resource_path('aiscribe2.txt'), 'w') as f:
            f.write(self.AISCRIBE2)

    def load_aiscribe_from_file(self):
        """
        Load the AI Scribe text from a file.

        :returns: The AI Scribe text, or None if the file does not exist or is empty.
        :rtype: str or None
        """
        try:
            with open(get_resource_path('aiscribe.txt'), 'r') as f:
                return f.read()
        except FileNotFoundError:
            return None

    def load_aiscribe2_from_file(self):
        """
        Load the second AI Scribe text from a file.

        :returns: The second AI Scribe text, or None if the file does not exist or is empty.
        :rtype: str or None
        """
        try:
            with open(get_resource_path('aiscribe2.txt'), 'r') as f:
                return f.read()
        except FileNotFoundError:
            return None

    def __clear_settings_file(self):
        """
        Clears the content of settings files and closes the settings window.
        """
        # Open the files and immediately close them to clear their contents.
        open(get_resource_path('settings.txt'), 'w').close()  
        open(get_resource_path('aiscribe.txt'), 'w').close()
        open(get_resource_path('aiscribe2.txt'), 'w').close()
        logger.info("Settings file cleared.")

    def __keep_network_clear_settings(self):
        """
        Clears the content of settings files while maintaining network settings.
        Such as API keys and endpoints.
        This method is intended for internal use only.
        """
        # Keep the network settings and clear the rest
        settings_to_keep = {
            SettingsKeys.LLM_ENDPOINT.value: self.editable_settings[SettingsKeys.LLM_ENDPOINT.value],
            "AI Server Self-Signed Certificates": self.editable_settings["AI Server Self-Signed Certificates"],
            SettingsKeys.LOCAL_LLM.value: self.editable_settings[SettingsKeys.LOCAL_LLM.value],
            SettingsKeys.LOCAL_WHISPER.value: self.editable_settings[SettingsKeys.LOCAL_WHISPER.value],
            SettingsKeys.WHISPER_ENDPOINT.value: self.editable_settings[SettingsKeys.WHISPER_ENDPOINT.value],
            SettingsKeys.WHISPER_SERVER_API_KEY.value: self.editable_settings[SettingsKeys.WHISPER_SERVER_API_KEY.value],
            SettingsKeys.S2T_SELF_SIGNED_CERT.value: self.editable_settings[SettingsKeys.S2T_SELF_SIGNED_CERT.value],

        }
        
        # reset to defaults
        self.editable_settings = SettingsWindow.DEFAULT_SETTINGS_TABLE
        
        # Clear the AI scribe stuff to and empty the settings file
        self.__clear_settings_file()

        # Update the settings with the network settings
        self.editable_settings.update(settings_to_keep)
        logger.info("Settings file cleared except network settings.")

        # Save the settings to file
        self.save_settings_to_file()

    def clear_settings_file(self, settings_window, keep_network_settings=False):
        """
        Clears the content of settings files and closes the settings window.

        This method attempts to open and clear the contents of three text files:
        `settings.txt`, `aiscribe.txt`, and `aiscribe2.txt`. After clearing the
        files, it displays a message box to notify the user that the settings
        have been reset and closes the `settings_window`. If an error occurs
        during this process, the exception will be caught and printed.

        :param settings_window: The settings window object to be closed after resetting.
        :type settings_window: tkinter.Toplevel or similar
        :raises Exception: If there is an issue with file handling or window destruction.

        Example usage:

        """
        try:
            if keep_network_settings:
                self.__keep_network_clear_settings()
            else:
                self.__clear_settings_file()

            # Display a message box informing the user of successful reset.
            messagebox.showinfo("Settings Reset", "Settings have been reset. Please restart application. Unexpected behaviour may occur if you continue using the application.")

            # Close the settings window.
            settings_window.destroy()
        except Exception as e:
            # Print any exception that occurs during file handling or window destruction.
            logger.error(f"Error clearing settings files: {e}")
            messagebox.showerror("Error", "An error occurred while clearing settings. Please try again.")

    def get_available_models(self,endpoint=None):
        """
        Returns a list of available models for the user to choose from.

        This method returns a list of available models that can be used with the AI Scribe
        service. The list includes the default model, `gpt-4`, as well as any other models
        that may be added in the future.

        Returns:
            list: A list of available models for the user to choose from.
        """
        
        headers = {
            "Authorization": f"Bearer {self.OPENAI_API_KEY}",
            "X-API-Key": self.OPENAI_API_KEY
        }

        endpoint = endpoint or self.editable_settings_entries[SettingsKeys.LLM_ENDPOINT.value].get()

        # url validate the endpoint
        if not is_valid_url(endpoint):
            logger.info("Invalid LLM Endpoint")
            return ["Invalid LLM Endpoint", "Custom"]

        try:
            verify = not self.editable_settings["AI Server Self-Signed Certificates"]
            response = requests.get(endpoint + "/models", headers=headers, timeout=1.0, verify=verify)
            response.raise_for_status()  # Raise an error for bad responses
            models = response.json().get("data", [])  # Extract the 'data' field
            
            if not models:
                return ["No models available", "Custom"]

            available_models = [model["id"] for model in models]
            available_models.append("Custom")
            return available_models
        except requests.RequestException as e:
            # messagebox.showerror("Error", f"Failed to fetch models: {e}. Please ensure your OpenAI API key is correct.") 
            logger.error(str(e))
            return ["Failed to load models", "Custom"]

    def update_models_dropdown(self, dropdown, endpoint=None):
        """
        Updates the models dropdown with the available models.

        This method fetches the available models from the AI Scribe service and updates
        the dropdown widget in the settings window with the new list of models.
        """
        if self.editable_settings_entries[SettingsKeys.LOCAL_LLM.value].get():
            dropdown["values"] = ["gemma-2-2b-it-Q8_0.gguf"]
            dropdown.set("gemma-2-2b-it-Q8_0.gguf")
        else:
            dropdown["values"] = ["Loading models...", "Custom"]
            dropdown.set("Loading models...")
            models = self.get_available_models(endpoint=endpoint)
            dropdown["values"] = models
            if self.editable_settings[SettingsKeys.LOCAL_LLM_MODEL.value] in models:
                dropdown.set(self.editable_settings[SettingsKeys.LOCAL_LLM_MODEL.value])
            else:
                dropdown.set(models[0])
        
    def set_main_window(self, window):
        """
        Set the main window instance for the settings.

        This method sets the main window instance for the settings class, allowing
        the settings to interact with the main window when necessary.

        Parameters:
            window (MainWindow): The main window instance to set.
        """
        self.main_window = window

    def load_or_unload_model(self, old_model, new_model, old_use_local_llm, new_use_local_llm, old_architecture, new_architecture,
                             old_context_window, new_context_window, old_low_mem, new_low_mem):
        """
        Determine if the model needs to be loaded or unloaded based on settings changes.

        This method compares old and new settings values to determine if the language model
        needs to be reloaded or unloaded. It returns two boolean flags indicating whether
        to unload the current model and whether to load a new model.

        :param old_model: The previously selected model name
        :type old_model: str
        :param new_model: The newly selected model name
        :type new_model: str
        :param old_use_local_llm: Previous state of local LLM checkbox (0=off, 1=on)
        :type old_use_local_llm: int
        :param new_use_local_llm: New state of local LLM checkbox (0=off, 1=on)
        :type new_use_local_llm: int
        :param old_architecture: Previously selected architecture
        :type old_architecture: str
        :param new_architecture: Newly selected architecture
        :type new_architecture: str
        :param old_context_window: Previous context window size
        :type old_context_window: int
        :param new_context_window: New context window size
        :type new_context_window: int
        :return: Tuple of (unload_flag, reload_flag) where:
                 - unload_flag: True if current model should be unloaded
                 - reload_flag: True if new model should be loaded
        :rtype: tuple(bool, bool)
        """
        unload_flag = False
        reload_flag = False
        try:
            if new_use_local_llm:
                if any([
                    old_use_local_llm != new_use_local_llm,
                    old_model != new_model,
                    old_architecture != new_architecture,
                    int(old_context_window) != int(new_context_window)]
                ):
                    reload_flag = True
            else:
                unload_flag = True
        # in case context_window value is invalid
        except (ValueError, TypeError) as e:
<<<<<<< HEAD
            logger.exception(f"Failed to determine reload/unload model: {str(e)}")
        logger.debug(f"load_or_unload_model {unload_flag=}, {reload_flag=}")
=======
            logging.error(str(e))
            logging.exception("Failed to determine reload/unload model")
        logging.info(f"load_or_unload_model {unload_flag=}, {reload_flag=}")
>>>>>>> c451daf9
        return unload_flag, reload_flag

    def _create_settings_and_aiscribe_if_not_exist(self):
        """
        Create the settings and AI Scribe files if they do not exist.
        """
        if not os.path.exists(get_resource_path('settings.txt')):
            architectures = self.get_available_architectures()
            
            # If CUDA is available, set it as the default architecture to save in settings
            if Architectures.CUDA.label in architectures:
                logger.info("Settings file not found. Creating default settings file with CUDA architecture.")
                self.editable_settings[SettingsKeys.WHISPER_ARCHITECTURE.value] = Architectures.CUDA.label
                self.editable_settings[SettingsKeys.LLM_ARCHITECTURE.value] = Architectures.CUDA.label
            else:
                logger.info("Settings file not found. Creating default settings file.")

            self.save_settings_to_file()
        if not os.path.exists(get_resource_path('aiscribe.txt')):
            logger.info("AIScribe file not found. Creating default AIScribe file.")
            with open(get_resource_path('aiscribe.txt'), 'w') as f:
                f.write(self.AISCRIBE)
        if not os.path.exists(get_resource_path('aiscribe2.txt')):
            logger.info("AIScribe2 file not found. Creating default AIScribe2 file.")
            with open(get_resource_path('aiscribe2.txt'), 'w') as f:
                f.write(self.AISCRIBE2)

    def get_available_architectures(self):
        """
        Returns a list of available architectures for the user to choose from.

        Based on the install state files in _internal folder

        Files must be named CPU_INSTALL or NVIDIA_INSTALL

        Returns:
            list: A list of available architectures for the user to choose from.
        """
        architectures = [Architectures.CPU.label]  # CPU is always available as fallback

        # Check for NVIDIA support
        if os.path.isfile(get_file_path(self.STATE_FILES_DIR, self.NVIDIA_INSTALL_FILE)):
            architectures.append(Architectures.CUDA.label)

        return architectures

    def update_whisper_model(self):
        # save the old whisper model to compare with the new model later
        old_local_whisper = self.editable_settings[SettingsKeys.LOCAL_WHISPER.value]
        old_whisper_architecture = self.editable_settings[SettingsKeys.WHISPER_ARCHITECTURE.value]
        old_model = self.editable_settings[SettingsKeys.WHISPER_MODEL.value]
        old_cpu_count = self.editable_settings[SettingsKeys.WHISPER_CPU_COUNT.value]
        old_compute_type = self.editable_settings[SettingsKeys.WHISPER_COMPUTE_TYPE.value]

        new_low_mem = self.editable_settings_entries[SettingsKeys.USE_LOW_MEM_MODE.value].get()

        # IF unchecked then we need to load the model
        if bool(new_low_mem):
            return False

        # loading the model after the window is closed to prevent the window from freezing
        # if Local Whisper is selected, compare the old model with the new model and reload the model if it has changed
        # if switched from remote to local whisper
        if not old_local_whisper and self.editable_settings_entries[SettingsKeys.LOCAL_WHISPER.value].get():
            return True
        # new settings of LOCAL_WHISPER should be True, or we can skip reloading
        if self.editable_settings_entries[SettingsKeys.LOCAL_WHISPER.value].get() and (
                old_model != self.editable_settings_entries[SettingsKeys.WHISPER_MODEL.value].get() or
                old_whisper_architecture != self.editable_settings_entries[SettingsKeys.WHISPER_ARCHITECTURE.value].get() or
                old_cpu_count != self.editable_settings_entries[SettingsKeys.WHISPER_CPU_COUNT.value].get() or
                old_compute_type != self.editable_settings_entries[SettingsKeys.WHISPER_COMPUTE_TYPE.value].get()
        ):
            return True
        return False

    def is_low_mem_mode(self):
        """
        Returns the value of the 'Use Low Memory Mode' setting.
        
        Returns:
            bool: The value of the 'Use Low Memory Mode' setting
        """
        return self.editable_settings[SettingsKeys.USE_LOW_MEM_MODE.value]<|MERGE_RESOLUTION|>--- conflicted
+++ resolved
@@ -141,15 +141,12 @@
             SettingsKeys.Enable_AI_Conversation_Validation.value : False,  # Default to disabled
             SettingsKeys.USE_LOW_MEM_MODE.value: False,
             SettingsKeys.ENABLE_HALLUCINATION_CLEAN.value : False,
-<<<<<<< HEAD
             SettingsKeys.FACTUAL_CONSISTENCY_VERIFICATION.value: False,
             # Best of N (Experimental), by default we only generate 1 completion of note, if this is set to a number greater than 1, we will generate N completions and pick the best one.
             SettingsKeys.BEST_OF.value: 1,
             # Google Maps API settings
             SettingsKeys.GOOGLE_MAPS_API_KEY.value: "",  # Will be set by user
-=======
             SettingsKeys.ENABLE_FILE_LOGGER.value: False,
->>>>>>> c451daf9
         }
 
     def __init__(self):
@@ -646,14 +643,8 @@
                 unload_flag = True
         # in case context_window value is invalid
         except (ValueError, TypeError) as e:
-<<<<<<< HEAD
             logger.exception(f"Failed to determine reload/unload model: {str(e)}")
-        logger.debug(f"load_or_unload_model {unload_flag=}, {reload_flag=}")
-=======
-            logging.error(str(e))
-            logging.exception("Failed to determine reload/unload model")
-        logging.info(f"load_or_unload_model {unload_flag=}, {reload_flag=}")
->>>>>>> c451daf9
+        logger.info(f"load_or_unload_model {unload_flag=}, {reload_flag=}")
         return unload_flag, reload_flag
 
     def _create_settings_and_aiscribe_if_not_exist(self):
