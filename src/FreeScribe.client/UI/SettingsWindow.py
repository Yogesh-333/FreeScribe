"""
application_settings.py

This software is released under the AGPL-3.0 license
Copyright (c) 2023-2024 Braedon Hendy

Further updates and packaging added in 2024 through the ClinicianFOCUS initiative, 
a collaboration with Dr. Braedon Hendy and Conestoga College Institute of Applied 
Learning and Technology as part of the CNERG+ applied research project, 
Unburdening Primary Healthcare: An Open-Source AI Clinician Partner Platform". 
Prof. Michael Yingbull (PI), Dr. Braedon Hendy (Partner), 
and Research Students - Software Developer Alex Simko, Pemba Sherpa (F24), and Naitik Patel.

This module contains the ApplicationSettings class, which manages the settings for an
application that involves audio processing and external API interactions, including
WhisperAudio, and OpenAI services.

"""

import json
import os
import tkinter as tk
from tkinter import ttk, messagebox
import requests
import numpy as np
from utils.file_utils import get_resource_path, get_file_path
from Model import ModelManager
import threading
from UI.Widgets.MicrophoneSelector import MicrophoneState
from utils.ip_utils import is_valid_url
from enum import Enum
import multiprocessing

class SettingsKeys(Enum):
    LOCAL_WHISPER = "Built-in Speech2Text"
    WHISPER_ENDPOINT = "Speech2Text (Whisper) Endpoint"
    WHISPER_SERVER_API_KEY = "Speech2Text (Whisper) API Key"
    WHISPER_ARCHITECTURE = "Speech2Text (Whisper) Architecture"
    WHISPER_CPU_COUNT = "Whisper CPU Thread Count (Experimental)"
    WHISPER_COMPUTE_TYPE = "Whisper Compute Type (Experimental)"
    WHISPER_BEAM_SIZE = "Whisper Beam Size (Experimental)"
    WHISPER_VAD_FILTER = "Use Whisper VAD Filter (Experimental)"
    AUDIO_PROCESSING_TIMEOUT_LENGTH = "Audio Processing Timeout (seconds)"
    SILERO_SPEECH_THRESHOLD = "Silero Speech Threshold"
    USE_TRANSLATE_TASK = "Use Translate Task"
    WHISPER_LANGUAGE_CODE = "Whisper Language Code"
    S2T_SELF_SIGNED_CERT = "S2T Server Self-Signed Certificates"
<<<<<<< HEAD
    LLM_ARCHITECTURE = "Architecture"
=======
    USE_PRESCREEN_AI_INPUT = "Use Pre-Screen AI Input"
>>>>>>> 8e98cb93


class Architectures(Enum):
    CPU = ("CPU", "cpu")
    CUDA = ("CUDA (Nvidia GPU)", "cuda")

    @property
    def label(self):
        return self._value_[0]

    @property
    def architecture_value(self):
        return self._value_[1]



class FeatureToggle:
    DOCKER_SETTINGS_TAB = False
    DOCKER_STATUS_BAR = False

class SettingsWindow():
    """
    Manages application settings related to audio processing and external API services.

    Attributes
    ----------
    OPENAI_API_KEY : str
        The API key for OpenAI integration.
    AISCRIBE : str
        Placeholder for the first AI Scribe settings.
    AISCRIBE2 : str
        Placeholder for the second AI Scribe settings.
    # API_STYLE : str FUTURE FEATURE REVISION
    #     The API style to be used (default is 'OpenAI'). FUTURE FEATURE

    editable_settings : dict
        A dictionary containing user-editable settings such as model parameters, audio 
        settings, and real-time processing configurations.
    
    Methods
    -------
    load_settings_from_file():
        Loads settings from a JSON file and updates the internal state.
    save_settings_to_file():
        Saves the current settings to a JSON file.
    save_settings(openai_api_key, aiscribe_text, aiscribe2_text, 
                  settings_window):
        Saves the current settings, including API keys, IP addresses, and user-defined parameters.
    load_aiscribe_from_file():
        Loads the first AI Scribe text from a file.
    load_aiscribe2_from_file():
        Loads the second AI Scribe text from a file.
    clear_settings_file(settings_window):
        Clears the content of settings files and closes the settings window.
    """

    CPU_INSTALL_FILE = "CPU_INSTALL.txt"
    NVIDIA_INSTALL_FILE = "NVIDIA_INSTALL.txt"
    STATE_FILES_DIR = "install_state"
    DEFAULT_WHISPER_ARCHITECTURE = Architectures.CPU.architecture_value
    DEFAULT_LLM_ARCHITECTURE = Architectures.CPU.architecture_value
    AUTO_DETECT_LANGUAGE_CODES = ["", "auto", "Auto Detect", "None", "None (Auto Detect)"]

    def __init__(self):
        """Initializes the ApplicationSettings with default values."""


        self.OPENAI_API_KEY = "None"
        # self.API_STYLE = "OpenAI" # FUTURE FEATURE REVISION
        self.main_window = None
        self.scribe_template_values = []
        self.scribe_template_mapping = {}

        
        self.general_settings = [
            "Show Welcome Message",
            "Show Scrub PHI"
        ]

        self.whisper_settings = [
            "BlankSpace", # Represents the SettingsKeys.LOCAL_WHISPER.value checkbox that is manually placed
            "Real Time",
            "BlankSpace", # Represents the model dropdown that is manually placed
            "BlankSpace", # Represents the mic dropdown
            SettingsKeys.WHISPER_ENDPOINT.value,
            SettingsKeys.WHISPER_SERVER_API_KEY.value,
            "BlankSpace", # Represents the architecture dropdown that is manually placed
            SettingsKeys.S2T_SELF_SIGNED_CERT.value,
        ]

        self.llm_settings = [
            "Model Endpoint",
            "AI Server Self-Signed Certificates",
        ]

        self.adv_ai_settings = [
            ##############################################################################################
            # Stuff that is commented is related to KobolodCPP API and not used in the current version   #
            # Maybe use it in the future? commented out for now, goes hand in hand with API style        #
            ##############################################################################################

            # "use_story",
            # "use_memory",
            # "use_authors_note",
            # "use_world_info",
            "Use best_of",
            "best_of",
            # "max_context_length",
            # "max_length",
            # "rep_pen",
            # "rep_pen_range",
            # "rep_pen_slope",
            "temperature",
            "tfs",
            # "top_a",
            "top_k",
            "top_p",
            # "typical",
            # "sampler_order",
            # "singleline",
            # "frmttriminc",
            # "frmtrmblln",
        ]

        self.adv_whisper_settings = [
            # "Real Time Audio Length",
            # "BlankSpace", # Represents the whisper cuttoff
            SettingsKeys.WHISPER_BEAM_SIZE.value,
            SettingsKeys.WHISPER_CPU_COUNT.value,
            SettingsKeys.WHISPER_VAD_FILTER.value,
            SettingsKeys.WHISPER_COMPUTE_TYPE.value,
            SettingsKeys.SILERO_SPEECH_THRESHOLD.value,
            SettingsKeys.USE_TRANSLATE_TASK.value,
            SettingsKeys.WHISPER_LANGUAGE_CODE.value,
            SettingsKeys.USE_PRESCREEN_AI_INPUT.value,
        ]


        self.adv_general_settings = [
            # "Enable Scribe Template", # Uncomment if you want to implement the feature right now removed as it doesn't have a real structured implementation
            SettingsKeys.AUDIO_PROCESSING_TIMEOUT_LENGTH.value,
        ]

        self.editable_settings = {
            "Model": "gemma2:2b-instruct-q8_0",
            "Model Endpoint": "https://localhost:3334/v1",
            "Use Local LLM": True,
            SettingsKeys.LLM_ARCHITECTURE.value: SettingsWindow.DEFAULT_LLM_ARCHITECTURE,
            "use_story": False,
            "use_memory": False,
            "use_authors_note": False,
            "use_world_info": False,
            "max_context_length": 5000,
            "max_length": 400,
            "rep_pen": 1.1,
            "rep_pen_range": 5000,
            "rep_pen_slope": 0.7,
            "temperature": 0.1,
            "tfs": 0.97,
            "top_a": 0.8,
            "top_k": 30,
            "top_p": 0.4,
            "typical": 0.19,
            "sampler_order": "[6, 0, 1, 3, 4, 2, 5]",
            "singleline": False,
            "frmttriminc": False,
            "frmtrmblln": False,
            "best_of": 2,
            "Use best_of": False,
            SettingsKeys.LOCAL_WHISPER.value: True,
            SettingsKeys.WHISPER_ENDPOINT.value: "https://localhost:2224/whisperaudio",
            SettingsKeys.WHISPER_SERVER_API_KEY.value: "",
            SettingsKeys.WHISPER_ARCHITECTURE.value: SettingsWindow.DEFAULT_WHISPER_ARCHITECTURE,
            SettingsKeys.WHISPER_BEAM_SIZE.value: 5,
            SettingsKeys.WHISPER_CPU_COUNT.value: multiprocessing.cpu_count(),
            SettingsKeys.WHISPER_VAD_FILTER.value: False,
            SettingsKeys.WHISPER_COMPUTE_TYPE.value: "float16",
            "Whisper Model": "medium",
            "Current Mic": "None",
            "Real Time": True,
            "Real Time Audio Length": 10,
            "Real Time Silence Length": 1,
            "Silence cut-off": 0.035,
            "LLM Container Name": "ollama",
            "LLM Caddy Container Name": "caddy-ollama",
            "LLM Authentication Container Name": "authentication-ollama",
            "Whisper Container Name": "speech-container",
            "Whisper Caddy Container Name": "caddy",
            "Auto Shutdown Containers on Exit": True,
            "Use Docker Status Bar": False,
            "Show Welcome Message": True,
            "Enable Scribe Template": False,
            "Use Pre-Processing": True,
            "Use Post-Processing": False, # Disabled for now causes unexcepted behaviour
            "AI Server Self-Signed Certificates": False,
            SettingsKeys.S2T_SELF_SIGNED_CERT.value: False,
            "Pre-Processing": "Please break down the conversation into a list of facts. Take the conversation and transform it to a easy to read list:\n\n",
            "Post-Processing": "\n\nUsing the provided list of facts, review the SOAP note for accuracy. Verify that all details align with the information provided in the list of facts and ensure consistency throughout. Update or adjust the SOAP note as necessary to reflect the listed facts without offering opinions or subjective commentary. Ensure that the revised note excludes a \"Notes\" section and does not include a header for the SOAP note. Provide the revised note after making any necessary corrections.",
            "Show Scrub PHI": False,
            SettingsKeys.AUDIO_PROCESSING_TIMEOUT_LENGTH.value: 180,
            SettingsKeys.SILERO_SPEECH_THRESHOLD.value: 0.5,
            SettingsKeys.USE_TRANSLATE_TASK.value: False,
            SettingsKeys.WHISPER_LANGUAGE_CODE.value: "None (Auto Detect)",
            SettingsKeys.USE_PRESCREEN_AI_INPUT.value: True,
        }

        self.docker_settings = [
            "LLM Container Name",
            "LLM Caddy Container Name",
            "LLM Authentication Container Name",
            "Whisper Container Name",
            "Whisper Caddy Container Name",
            "Auto Shutdown Containers on Exit",
            "Use Docker Status Bar",
        ]

        self.editable_settings_entries = {}

        self.load_settings_from_file()
        self.AISCRIBE = self.load_aiscribe_from_file() or "AI, please transform the following conversation into a concise SOAP note. Do not assume any medical data, vital signs, or lab values. Base the note strictly on the information provided in the conversation. Ensure that the SOAP note is structured appropriately with Subjective, Objective, Assessment, and Plan sections. Strictly extract facts from the conversation. Here's the conversation:"
        self.AISCRIBE2 = self.load_aiscribe2_from_file() or "Remember, the Subjective section should reflect the patient's perspective and complaints as mentioned in the conversation. The Objective section should only include observable or measurable data from the conversation. The Assessment should be a summary of your understanding and potential diagnoses, considering the conversation's content. The Plan should outline the proposed management, strictly based on the dialogue provided. Do not add any information that did not occur and do not make assumptions. Strictly extract facts from the conversation."

        self.get_dropdown_values_and_mapping()
        self._create_settings_and_aiscribe_if_not_exist()

        MicrophoneState.load_microphone_from_settings(self)

    def get_dropdown_values_and_mapping(self):
        """
        Reads the 'options.txt' file to populate dropdown values and their mappings.

        This function attempts to read a file named 'options.txt' to extract templates
        that consist of three lines: a title, aiscribe, and aiscribe2. These templates
        are then used to populate the dropdown values and their corresponding mappings.
        If the file is not found, default values are used instead.

        :raises FileNotFoundError: If 'options.txt' is not found, a message is printed
                                and default values are used.
        """
        self.scribe_template_values = []
        self.scribe_template_mapping = {}
        try:
            with open('options.txt', 'r') as file:
                content = file.read().strip()
            templates = content.split('\n\n')
            for template in templates:
                lines = template.split('\n')
                if len(lines) == 3:
                    title, aiscribe, aiscribe2 = lines
                    self.scribe_template_values.append(title)
                    self.scribe_template_mapping[title] = (aiscribe, aiscribe2)
        except FileNotFoundError:
            print("options.txt not found, using default values.")
            # Fallback default options if file not found
            self.scribe_template_values = ["Settings Template"]
            self.scribe_template_mapping["Settings Template"] = (self.AISCRIBE, self.AISCRIBE2)

    def load_settings_from_file(self, filename='settings.txt'):
        """
        Loads settings from a JSON file.

        The settings are read from 'settings.txt'. If the file does not exist or cannot be parsed,
        default settings will be used. The method updates the instance attributes with loaded values.

        Returns:
            tuple: A tuple containing the IPs, ports, SSL settings, and API key.
        """
        try:
            with open(get_resource_path(filename), 'r') as file:
                try:
                    settings = json.load(file)
                except json.JSONDecodeError:
                    print("Error loading settings file. Using default settings.")
                    return self.OPENAI_API_KEY

                self.OPENAI_API_KEY = settings.get("openai_api_key", self.OPENAI_API_KEY)
                # self.API_STYLE = settings.get("api_style", self.API_STYLE) # FUTURE FEATURE REVISION
                loaded_editable_settings = settings.get("editable_settings", {})
                for key, value in loaded_editable_settings.items():
                    if key in self.editable_settings:
                        self.editable_settings[key] = value

                if self.editable_settings["Use Docker Status Bar"] and self.main_window is not None:
                    self.main_window.create_docker_status_bar()
                
                if self.editable_settings["Enable Scribe Template"] and self.main_window is not None:
                    self.main_window.create_scribe_template()


                return self.OPENAI_API_KEY
        except FileNotFoundError:
            print("Settings file not found. Using default settings.")
            return self.OPENAI_API_KEY

    def save_settings_to_file(self):
        """
        Saves the current settings to a JSON file.

        The settings are written to 'settings.txt'. This includes all application settings 
        such as IP addresses, ports, SSL settings, and editable settings.

        Returns:
            None
        """
        settings = {
            "openai_api_key": self.OPENAI_API_KEY,
            "editable_settings": self.editable_settings,
            # "api_style": self.API_STYLE # FUTURE FEATURE REVISION
            "app_version": self.get_application_version()
        }
        with open(get_resource_path('settings.txt'), 'w') as file:
            json.dump(settings, file)

    def save_settings(self, openai_api_key, aiscribe_text, aiscribe2_text, settings_window,
                      silence_cutoff):
        """
        Save the current settings, including IP addresses, API keys, and user-defined parameters.

        This method writes the AI Scribe text to separate text files and updates the internal state
        of the Settings instance.

        :param str openai_api_key: The OpenAI API key for authentication.
        :param str aiscribe_text: The text for the first AI Scribe.
        :param str aiscribe2_text: The text for the second AI Scribe.
        :param tk.Toplevel settings_window: The settings window instance to be destroyed after saving.
        """
        self.OPENAI_API_KEY = openai_api_key
        # self.API_STYLE = api_style

        self.editable_settings["Silence cut-off"] = silence_cutoff

        for setting, entry in self.editable_settings_entries.items():     
            value = entry.get()
            if setting in ["max_context_length", "max_length", "rep_pen_range", "top_k"]:
                value = int(value)
            self.editable_settings[setting] = value

        self.save_settings_to_file()

        self.AISCRIBE = aiscribe_text
        self.AISCRIBE2 = aiscribe2_text

        with open(get_resource_path('aiscribe.txt'), 'w') as f:
            f.write(self.AISCRIBE)
        with open(get_resource_path('aiscribe2.txt'), 'w') as f:
            f.write(self.AISCRIBE2)
      
    def load_aiscribe_from_file(self):
        """
        Load the AI Scribe text from a file.

        :returns: The AI Scribe text, or None if the file does not exist or is empty.
        :rtype: str or None
        """
        try:
            with open(get_resource_path('aiscribe.txt'), 'r') as f:
                return f.read()
        except FileNotFoundError:
            return None

    def load_aiscribe2_from_file(self):
        """
        Load the second AI Scribe text from a file.

        :returns: The second AI Scribe text, or None if the file does not exist or is empty.
        :rtype: str or None
        """
        try:
            with open(get_resource_path('aiscribe2.txt'), 'r') as f:
                return f.read()
        except FileNotFoundError:
            return None

  
    def clear_settings_file(self, settings_window):
        """
        Clears the content of settings files and closes the settings window.

        This method attempts to open and clear the contents of three text files:
        `settings.txt`, `aiscribe.txt`, and `aiscribe2.txt`. After clearing the
        files, it displays a message box to notify the user that the settings
        have been reset and closes the `settings_window`. If an error occurs
        during this process, the exception will be caught and printed.

        :param settings_window: The settings window object to be closed after resetting.
        :type settings_window: tkinter.Toplevel or similar
        :raises Exception: If there is an issue with file handling or window destruction.

        Example usage:

        """
        try:
            # Open the files and immediately close them to clear their contents.
            open(get_resource_path('settings.txt'), 'w').close()  
            open(get_resource_path('aiscribe.txt'), 'w').close()
            open(get_resource_path('aiscribe2.txt'), 'w').close()

            # Display a message box informing the user of successful reset.
            messagebox.showinfo("Settings Reset", "Settings have been reset. Please restart.")
            print("Settings file cleared.")

            # Close the settings window.
            settings_window.destroy()
        except Exception as e:
            # Print any exception that occurs during file handling or window destruction.
            print(f"Error clearing settings files: {e}")

    def get_available_models(self,endpoint=None):
        """
        Returns a list of available models for the user to choose from.

        This method returns a list of available models that can be used with the AI Scribe
        service. The list includes the default model, `gpt-4`, as well as any other models
        that may be added in the future.

        Returns:
            list: A list of available models for the user to choose from.
        """
        
        headers = {
            "Authorization": f"Bearer {self.OPENAI_API_KEY}",
            "X-API-Key": self.OPENAI_API_KEY
        }

        endpoint = endpoint or self.editable_settings_entries["Model Endpoint"].get()

        # url validate the endpoint
        if not is_valid_url(endpoint):
            print("Invalid LLM Endpoint")
            return ["Invalid LLM Endpoint", "Custom"]

        try:
            verify = not self.editable_settings["AI Server Self-Signed Certificates"]
            response = requests.get(endpoint + "/models", headers=headers, timeout=1.0, verify=verify)
            response.raise_for_status()  # Raise an error for bad responses
            models = response.json().get("data", [])  # Extract the 'data' field
            
            if not models:
                return ["No models available", "Custom"]

            available_models = [model["id"] for model in models]
            available_models.append("Custom")
            return available_models
        except requests.RequestException as e:
            # messagebox.showerror("Error", f"Failed to fetch models: {e}. Please ensure your OpenAI API key is correct.") 
            print(e)
            return ["Failed to load models", "Custom"]

    def update_models_dropdown(self, dropdown, endpoint=None):
        """
        Updates the models dropdown with the available models.

        This method fetches the available models from the AI Scribe service and updates
        the dropdown widget in the settings window with the new list of models.
        """
        if self.editable_settings_entries["Use Local LLM"].get():
            dropdown["values"] = ["gemma-2-2b-it-Q8_0.gguf"]
            dropdown.set("gemma-2-2b-it-Q8_0.gguf")
        else:
            dropdown["values"] = ["Loading models...", "Custom"]
            dropdown.set("Loading models...")
            models = self.get_available_models(endpoint=endpoint)
            dropdown["values"] = models
            if self.editable_settings["Model"] in models:
                dropdown.set(self.editable_settings["Model"])
            else:
                dropdown.set(models[0])
        
    def set_main_window(self, window):
        """
        Set the main window instance for the settings.

        This method sets the main window instance for the settings class, allowing
        the settings to interact with the main window when necessary.

        Parameters:
            window (MainWindow): The main window instance to set.
        """
        self.main_window = window

    def load_or_unload_model(self, old_model, new_model, old_use_local_llm, new_use_local_llm, old_architecture, new_architecture):
        # Check if old model and new model are different if they are reload and make sure new model is checked.
        if old_model != new_model and new_use_local_llm == 1:
            ModelManager.unload_model()
            ModelManager.start_model_threaded(self, self.main_window.root)

        # Load the model if check box is now selected
        if old_use_local_llm == 0 and new_use_local_llm == 1:
            ModelManager.start_model_threaded(self, self.main_window.root)

        # Check if Local LLM was on and if turned off unload model.abs
        if old_use_local_llm == 1 and new_use_local_llm == 0:
            ModelManager.unload_model()

        if old_architecture != new_architecture and new_use_local_llm == 1:
            ModelManager.unload_model()
            ModelManager.start_model_threaded(self, self.main_window.root)

    def _create_settings_and_aiscribe_if_not_exist(self):
        """
        Create the settings and AI Scribe files if they do not exist.
        """
        if not os.path.exists(get_resource_path('settings.txt')):
            architectures = self.get_available_architectures()
            
            # If CUDA is available, set it as the default architecture to save in settings
            if Architectures.CUDA.label in architectures:
                print("Settings file not found. Creating default settings file with CUDA architecture.")
                self.editable_settings[SettingsKeys.WHISPER_ARCHITECTURE.value] = Architectures.CUDA.label
                self.editable_settings[SettingsKeys.LLM_ARCHITECTURE.value] = Architectures.CUDA.label
            else:
                print("Settings file not found. Creating default settings file.")

            self.save_settings_to_file()
        if not os.path.exists(get_resource_path('aiscribe.txt')):
            print("AIScribe file not found. Creating default AIScribe file.")
            with open(get_resource_path('aiscribe.txt'), 'w') as f:
                f.write(self.AISCRIBE)
        if not os.path.exists(get_resource_path('aiscribe2.txt')):
            print("AIScribe2 file not found. Creating default AIScribe2 file.")
            with open(get_resource_path('aiscribe2.txt'), 'w') as f:
                f.write(self.AISCRIBE2)

    def get_available_architectures(self):
        """
        Returns a list of available architectures for the user to choose from.

        Based on the install state files in _internal folder

        Files must be named CPU_INSTALL or NVIDIA_INSTALL

        Returns:
            list: A list of available architectures for the user to choose from.
        """
        architectures = [Architectures.CPU.label]  # CPU is always available as fallback

        # Check for NVIDIA support
        if os.path.isfile(get_file_path(self.STATE_FILES_DIR, self.NVIDIA_INSTALL_FILE)):
            architectures.append(Architectures.CUDA.label)

        return architectures

    def update_whisper_model(self):
        # save the old whisper model to compare with the new model later
        old_local_whisper = self.editable_settings[SettingsKeys.LOCAL_WHISPER.value]
        old_whisper_architecture = self.editable_settings[SettingsKeys.WHISPER_ARCHITECTURE.value]
        old_model = self.editable_settings["Whisper Model"]
        old_cpu_count = self.editable_settings[SettingsKeys.WHISPER_CPU_COUNT.value]
        old_compute_type = self.editable_settings[SettingsKeys.WHISPER_COMPUTE_TYPE.value]

        # loading the model after the window is closed to prevent the window from freezing
        # if Local Whisper is selected, compare the old model with the new model and reload the model if it has changed
        if self.editable_settings[SettingsKeys.LOCAL_WHISPER.value] and (
                old_local_whisper != self.editable_settings_entries[SettingsKeys.LOCAL_WHISPER.value].get() or 
                old_model != self.editable_settings_entries["Whisper Model"].get() or 
                old_whisper_architecture != self.editable_settings_entries[SettingsKeys.WHISPER_ARCHITECTURE.value].get() or 
                old_cpu_count != self.editable_settings_entries[SettingsKeys.WHISPER_CPU_COUNT.value].get() or
                old_compute_type != self.editable_settings_entries[SettingsKeys.WHISPER_COMPUTE_TYPE.value].get()):
            self.main_window.root.event_generate("<<LoadSttModel>>")<|MERGE_RESOLUTION|>--- conflicted
+++ resolved
@@ -45,11 +45,8 @@
     USE_TRANSLATE_TASK = "Use Translate Task"
     WHISPER_LANGUAGE_CODE = "Whisper Language Code"
     S2T_SELF_SIGNED_CERT = "S2T Server Self-Signed Certificates"
-<<<<<<< HEAD
     LLM_ARCHITECTURE = "Architecture"
-=======
     USE_PRESCREEN_AI_INPUT = "Use Pre-Screen AI Input"
->>>>>>> 8e98cb93
 
 
 class Architectures(Enum):
