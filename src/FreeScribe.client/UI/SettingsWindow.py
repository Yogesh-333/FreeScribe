--- conflicted
+++ resolved
@@ -224,12 +224,6 @@
             # "frmtrmblln",
             SettingsKeys.LOCAL_LLM_CONTEXT_WINDOW.value,
             SettingsKeys.Enable_Word_Count_Validation.value,
-<<<<<<< HEAD
-            SettingsKeys.Enable_AI_Conversation_Validation.value,
-            SettingsKeys.USE_PRE_PROCESSING.value,
-            SettingsKeys.FACTUAL_CONSISTENCY_VERIFICATION.value,
-=======
->>>>>>> 93a19a4c
         ]
         
         if FeatureToggle.LLM_CONVO_PRESCREEN:
