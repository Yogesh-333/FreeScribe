"""
application_settings.py

This software is released under the AGPL-3.0 license
Copyright (c) 2023-2024 Braedon Hendy

Further updates and packaging added in 2024 through the ClinicianFOCUS initiative, 
a collaboration with Dr. Braedon Hendy and Conestoga College Institute of Applied 
Learning and Technology as part of the CNERG+ applied research project, 
Unburdening Primary Healthcare: An Open-Source AI Clinician Partner Platform". 
Prof. Michael Yingbull (PI), Dr. Braedon Hendy (Partner), 
and Research Students - Software Developer Alex Simko, Pemba Sherpa (F24), and Naitik Patel.

This module contains the ApplicationSettings class, which manages the settings for an
application that involves audio processing and external API interactions, including
WhisperAudio, and OpenAI services.

"""

import json
import os
import tkinter as tk
from tkinter import messagebox
import requests
import logging

from UI.SettingsConstant import SettingsKeys, Architectures, FeatureToggle, DEFAULT_CONTEXT_WINDOW_SIZE
from utils.file_utils import get_resource_path, get_file_path
from utils.utils import get_application_version
from Model import ModelManager
from utils.ip_utils import is_valid_url
import multiprocessing


class SettingsWindow():
    """
    Manages application settings related to audio processing and external API services.

    Attributes
    ----------
    OPENAI_API_KEY : str
        The API key for OpenAI integration.
    AISCRIBE : str
        Placeholder for the first AI Scribe settings.
    AISCRIBE2 : str
        Placeholder for the second AI Scribe settings.
    # API_STYLE : str FUTURE FEATURE REVISION
    #     The API style to be used (default is 'OpenAI'). FUTURE FEATURE

    editable_settings : dict
        A dictionary containing user-editable settings such as model parameters, audio 
        settings, and real-time processing configurations.
    
    Methods
    -------
    load_settings_from_file():
        Loads settings from a JSON file and updates the internal state.
    save_settings_to_file():
        Saves the current settings to a JSON file.
    save_settings(openai_api_key, aiscribe_text, aiscribe2_text, 
                  settings_window):
        Saves the current settings, including API keys, IP addresses, and user-defined parameters.
    load_aiscribe_from_file():
        Loads the first AI Scribe text from a file.
    load_aiscribe2_from_file():
        Loads the second AI Scribe text from a file.
    clear_settings_file(settings_window):
        Clears the content of settings files and closes the settings window.
    """

    CPU_INSTALL_FILE = "CPU_INSTALL.txt"
    NVIDIA_INSTALL_FILE = "NVIDIA_INSTALL.txt"
    STATE_FILES_DIR = "install_state"
    DEFAULT_WHISPER_ARCHITECTURE = Architectures.CPU.architecture_value
    DEFAULT_LLM_ARCHITECTURE = Architectures.CPU.architecture_value
    AUTO_DETECT_LANGUAGE_CODES = ["", " ","auto", "Auto Detect", "None", "None (Auto Detect)"]

    DEFAULT_SETTINGS_TABLE = {
            SettingsKeys.LOCAL_LLM_MODEL.value: "gemma2:2b-instruct-q8_0",
            SettingsKeys.LLM_ENDPOINT.value: "https://localhost:3334/v1",
            SettingsKeys.LOCAL_LLM.value: True,
            SettingsKeys.LLM_ARCHITECTURE.value: DEFAULT_LLM_ARCHITECTURE,
            SettingsKeys.LOCAL_LLM_CONTEXT_WINDOW.value: DEFAULT_CONTEXT_WINDOW_SIZE,
            "use_story": False,
            "use_memory": False,
            "use_authors_note": False,
            "use_world_info": False,
            "max_context_length": 5000,
            "max_length": 400,
            "rep_pen": 1.1,
            "rep_pen_range": 5000,
            "rep_pen_slope": 0.7,
            "temperature": 0.1,
            "tfs": 0.97,
            "top_a": 0.8,
            "top_k": 30,
            "top_p": 0.4,
            "typical": 0.19,
            "sampler_order": "[6, 0, 1, 3, 4, 2, 5]",
            "singleline": False,
            "frmttriminc": False,
            "frmtrmblln": False,
            "best_of": 2,
            "Use best_of": False,
            SettingsKeys.LOCAL_WHISPER.value: True,
            SettingsKeys.WHISPER_ENDPOINT.value: "https://localhost:2224/whisperaudio",
            SettingsKeys.WHISPER_SERVER_API_KEY.value: "",
            SettingsKeys.WHISPER_ARCHITECTURE.value: DEFAULT_WHISPER_ARCHITECTURE,
            SettingsKeys.WHISPER_BEAM_SIZE.value: 5,
            SettingsKeys.WHISPER_CPU_COUNT.value: multiprocessing.cpu_count(),
            SettingsKeys.WHISPER_VAD_FILTER.value: True,
            SettingsKeys.WHISPER_COMPUTE_TYPE.value: "float16",
            SettingsKeys.WHISPER_MODEL.value: "medium",
            "Current Mic": "None",
            SettingsKeys.WHISPER_REAL_TIME.value: True,
            "Real Time Audio Length": 3,
            "Real Time Silence Length": 1.1,
            "Silence cut-off": 0.035,
            "LLM Container Name": "ollama",
            "LLM Caddy Container Name": "caddy-ollama",
            "LLM Authentication Container Name": "authentication-ollama",
            "Whisper Container Name": "speech-container",
            "Whisper Caddy Container Name": "caddy",
            "Auto Shutdown Containers on Exit": True,
            "Use Docker Status Bar": False,
            "Show Welcome Message": True,
            "Enable Scribe Template": False,
            "Use Pre-Processing": FeatureToggle.PRE_PROCESSING,
            "Use Post-Processing": FeatureToggle.POST_PROCESSING,
            "AI Server Self-Signed Certificates": False,
            SettingsKeys.S2T_SELF_SIGNED_CERT.value: False,
            "Pre-Processing": "Please break down the conversation into a list of facts. Take the conversation and transform it to a easy to read list:\n\n",
            "Post-Processing": "\n\nUsing the provided list of facts, review the SOAP note for accuracy. Verify that all details align with the information provided in the list of facts and ensure consistency throughout. Update or adjust the SOAP note as necessary to reflect the listed facts without offering opinions or subjective commentary. Ensure that the revised note excludes a \"Notes\" section and does not include a header for the SOAP note. Provide the revised note after making any necessary corrections.",
            "Show Scrub PHI": False,
            SettingsKeys.AUDIO_PROCESSING_TIMEOUT_LENGTH.value: 180,
            SettingsKeys.SILERO_SPEECH_THRESHOLD.value: 0.75,
            SettingsKeys.USE_TRANSLATE_TASK.value: False,
            SettingsKeys.WHISPER_LANGUAGE_CODE.value: "None (Auto Detect)",
            SettingsKeys.Enable_Word_Count_Validation.value : True,  # Default to enabled
            SettingsKeys.Enable_AI_Conversation_Validation.value : False,  # Default to disabled
            SettingsKeys.ENABLE_HALLUCINATION_CLEAN.value : False,
            SettingsKeys.ENABLE_FILE_LOGGER.value: False,
            SettingsKeys.WHISPER_INITIAL_PROMPT.value: "None",
        }

    def __init__(self):
        """Initializes the ApplicationSettings with default values."""


        self.OPENAI_API_KEY = "None"
        # self.API_STYLE = "OpenAI" # FUTURE FEATURE REVISION
        self.main_window = None
        self.scribe_template_values = []
        self.scribe_template_mapping = {}

        
        self.general_settings = [
            "Show Welcome Message",
            "Show Scrub PHI"
        ]

        self.whisper_settings = [
            "BlankSpace", # Represents the SettingsKeys.LOCAL_WHISPER.value checkbox that is manually placed
            SettingsKeys.WHISPER_REAL_TIME.value,
            "BlankSpace", # Represents the model dropdown that is manually placed
            "BlankSpace", # Represents the mic dropdown
            SettingsKeys.WHISPER_ENDPOINT.value,
            SettingsKeys.WHISPER_SERVER_API_KEY.value,
            "BlankSpace", # Represents the architecture dropdown that is manually placed
            SettingsKeys.S2T_SELF_SIGNED_CERT.value,
        ]

        self.llm_settings = [
            SettingsKeys.LLM_ENDPOINT.value,
            "AI Server Self-Signed Certificates",
        ]

        self.adv_ai_settings = [
            ##############################################################################################
            # Stuff that is commented is related to KobolodCPP API and not used in the current version   #
            # Maybe use it in the future? commented out for now, goes hand in hand with API style        #
            ##############################################################################################

            # "use_story",
            # "use_memory",
            # "use_authors_note",
            # "use_world_info",
            # "Use best_of",
            # "best_of",
            # "max_context_length",
            # "max_length",
            # "rep_pen",
            # "rep_pen_range",
            # "rep_pen_slope",
            "temperature",
            "tfs",
            # "top_a",
            "top_k",
            "top_p",
            # "typical",
            # "sampler_order",
            # "singleline",
            # "frmttriminc",
            # "frmtrmblln",
            SettingsKeys.LOCAL_LLM_CONTEXT_WINDOW.value,
            SettingsKeys.Enable_Word_Count_Validation.value,
            SettingsKeys.Enable_AI_Conversation_Validation.value
        ]

        self.adv_whisper_settings = [
            # "Real Time Audio Length",
            # "BlankSpace", # Represents the whisper cuttoff
            SettingsKeys.WHISPER_BEAM_SIZE.value,
            SettingsKeys.WHISPER_CPU_COUNT.value,
            # SettingsKeys.WHISPER_VAD_FILTER.value,
            SettingsKeys.WHISPER_COMPUTE_TYPE.value,
            "Real Time Audio Length",
            # left out for now, dont need users tinkering and default is good and tested.
            # SettingsKeys.SILERO_SPEECH_THRESHOLD.value, 
            SettingsKeys.USE_TRANSLATE_TASK.value,
            SettingsKeys.WHISPER_LANGUAGE_CODE.value,
            SettingsKeys.ENABLE_HALLUCINATION_CLEAN.value,
        ]


        self.adv_general_settings = [
            # "Enable Scribe Template", # Uncomment if you want to implement the feature right now removed as it doesn't have a real structured implementation
            SettingsKeys.AUDIO_PROCESSING_TIMEOUT_LENGTH.value,
        ]

        self.developer_settings = [
            SettingsKeys.ENABLE_FILE_LOGGER.value,
<<<<<<< HEAD
            "Real Time Silence Length",
=======
            "BlankSpace", # Represents the Whisper Initial Prompt
>>>>>>> 9196d047
        ]

        self.editable_settings = SettingsWindow.DEFAULT_SETTINGS_TABLE

        self.docker_settings = [
            "LLM Container Name",
            "LLM Caddy Container Name",
            "LLM Authentication Container Name",
            "Whisper Container Name",
            "Whisper Caddy Container Name",
            "Auto Shutdown Containers on Exit",
            "Use Docker Status Bar",
        ]
        # saves newest value, but not saved to config file yet
        self.editable_settings_entries = {}
        self.load_settings_from_file()
        self.AISCRIBE = self.load_aiscribe_from_file() or "AI, please transform the following conversation into a concise SOAP note. Do not assume any medical data, vital signs, or lab values. Base the note strictly on the information provided in the conversation. Ensure that the SOAP note is structured appropriately with Subjective, Objective, Assessment, and Plan sections. Strictly extract facts from the conversation. Here's the conversation:"
        self.AISCRIBE2 = self.load_aiscribe2_from_file() or "Remember, the Subjective section should reflect the patient's perspective and complaints as mentioned in the conversation. The Objective section should only include observable or measurable data from the conversation. The Assessment should be a summary of your understanding and potential diagnoses, considering the conversation's content. The Plan should outline the proposed management, strictly based on the dialogue provided. Do not add any information that did not occur and do not make assumptions. Strictly extract facts from the conversation."
        self.get_dropdown_values_and_mapping()
        self._create_settings_and_aiscribe_if_not_exist()    
        
    def get_dropdown_values_and_mapping(self):
        """
        Reads the 'options.txt' file to populate dropdown values and their mappings.

        This function attempts to read a file named 'options.txt' to extract templates
        that consist of three lines: a title, aiscribe, and aiscribe2. These templates
        are then used to populate the dropdown values and their corresponding mappings.
        If the file is not found, default values are used instead.

        :raises FileNotFoundError: If 'options.txt' is not found, a message is printed
                                and default values are used.
        """
        self.scribe_template_values = []
        self.scribe_template_mapping = {}
        try:
            with open('options.txt', 'r') as file:
                content = file.read().strip()
            templates = content.split('\n\n')
            for template in templates:
                lines = template.split('\n')
                if len(lines) == 3:
                    title, aiscribe, aiscribe2 = lines
                    self.scribe_template_values.append(title)
                    self.scribe_template_mapping[title] = (aiscribe, aiscribe2)
        except FileNotFoundError:
            print("options.txt not found, using default values.")
            # Fallback default options if file not found
            self.scribe_template_values = ["Settings Template"]
            self.scribe_template_mapping["Settings Template"] = (self.AISCRIBE, self.AISCRIBE2)

    def load_settings_from_file(self, filename='settings.txt'):
        """
        Loads settings from a JSON file.

        The settings are read from 'settings.txt'. If the file does not exist or cannot be parsed,
        default settings will be used. The method updates the instance attributes with loaded values.

        Returns:
            tuple: A tuple containing the IPs, ports, SSL settings, and API key.
        """
        try:
            with open(get_resource_path(filename), 'r') as file:
                try:
                    settings = json.load(file)
                except json.JSONDecodeError:
                    print("Error loading settings file. Using default settings.")
                    return self.OPENAI_API_KEY

                self.OPENAI_API_KEY = settings.get("openai_api_key", self.OPENAI_API_KEY)
                # self.API_STYLE = settings.get("api_style", self.API_STYLE) # FUTURE FEATURE REVISION
                loaded_editable_settings = settings.get("editable_settings", {})
                for key, value in loaded_editable_settings.items():
                    if key in self.editable_settings:
                        self.editable_settings[key] = value

                if self.editable_settings["Use Docker Status Bar"] and self.main_window is not None:
                    self.main_window.create_docker_status_bar()
                
                if self.editable_settings["Enable Scribe Template"] and self.main_window is not None:
                    self.main_window.create_scribe_template()


                return self.OPENAI_API_KEY
        except FileNotFoundError:
            print("Settings file not found. Using default settings.")
            return self.OPENAI_API_KEY

    def save_settings_to_file(self):
        """
        Saves the current settings to a JSON file.

        The settings are written to 'settings.txt'. This includes all application settings 
        such as IP addresses, ports, SSL settings, and editable settings.

        Returns:
            None
        """
        settings = {
            "openai_api_key": self.OPENAI_API_KEY,
            "editable_settings": self.editable_settings,
            # "api_style": self.API_STYLE # FUTURE FEATURE REVISION
            "app_version": get_application_version()
        }
        with open(get_resource_path('settings.txt'), 'w') as file:
            json.dump(settings, file)

    def save_settings(self, openai_api_key, aiscribe_text, aiscribe2_text, settings_window,
                    silence_cutoff):
        """
        Save the current settings, including IP addresses, API keys, and user-defined parameters.

        This method writes the AI Scribe text to separate text files and updates the internal state
        of the Settings instance.

        :param str openai_api_key: The OpenAI API key for authentication.
        :param str aiscribe_text: The text for the first AI Scribe.
        :param str aiscribe2_text: The text for the second AI Scribe.
        :param tk.Toplevel settings_window: The settings window instance to be destroyed after saving.
        """
        self.OPENAI_API_KEY = openai_api_key
        # self.API_STYLE = api_style

        self.editable_settings["Silence cut-off"] = silence_cutoff

        for setting, entry in self.editable_settings_entries.items():     
            value = entry.get()
            if setting in ["max_context_length", "max_length", "rep_pen_range", "top_k", SettingsKeys.LOCAL_LLM_CONTEXT_WINDOW.value]:
                value = int(value)
            self.editable_settings[setting] = value

        self.save_settings_to_file()

        self.AISCRIBE = aiscribe_text
        self.AISCRIBE2 = aiscribe2_text

        with open(get_resource_path('aiscribe.txt'), 'w') as f:
            f.write(self.AISCRIBE)
        with open(get_resource_path('aiscribe2.txt'), 'w') as f:
            f.write(self.AISCRIBE2)

    def load_aiscribe_from_file(self):
        """
        Load the AI Scribe text from a file.

        :returns: The AI Scribe text, or None if the file does not exist or is empty.
        :rtype: str or None
        """
        try:
            with open(get_resource_path('aiscribe.txt'), 'r') as f:
                return f.read()
        except FileNotFoundError:
            return None

    def load_aiscribe2_from_file(self):
        """
        Load the second AI Scribe text from a file.

        :returns: The second AI Scribe text, or None if the file does not exist or is empty.
        :rtype: str or None
        """
        try:
            with open(get_resource_path('aiscribe2.txt'), 'r') as f:
                return f.read()
        except FileNotFoundError:
            return None

    def __clear_settings_file(self):
        """
        Clears the content of settings files and closes the settings window.
        """
        # Open the files and immediately close them to clear their contents.
        open(get_resource_path('settings.txt'), 'w').close()  
        open(get_resource_path('aiscribe.txt'), 'w').close()
        open(get_resource_path('aiscribe2.txt'), 'w').close()
        print("Settings file cleared.")

    def __keep_network_clear_settings(self):
        """
        Clears the content of settings files while maintaining network settings.
        Such as API keys and endpoints.
        This method is intended for internal use only.
        """
        # Keep the network settings and clear the rest
        settings_to_keep = {
            SettingsKeys.LLM_ENDPOINT.value: self.editable_settings[SettingsKeys.LLM_ENDPOINT.value],
            "AI Server Self-Signed Certificates": self.editable_settings["AI Server Self-Signed Certificates"],
            SettingsKeys.LOCAL_LLM.value: self.editable_settings[SettingsKeys.LOCAL_LLM.value],
            SettingsKeys.LOCAL_WHISPER.value: self.editable_settings[SettingsKeys.LOCAL_WHISPER.value],
            SettingsKeys.WHISPER_ENDPOINT.value: self.editable_settings[SettingsKeys.WHISPER_ENDPOINT.value],
            SettingsKeys.WHISPER_SERVER_API_KEY.value: self.editable_settings[SettingsKeys.WHISPER_SERVER_API_KEY.value],
            SettingsKeys.S2T_SELF_SIGNED_CERT.value: self.editable_settings[SettingsKeys.S2T_SELF_SIGNED_CERT.value],

        }
        
        # reset to defaults
        self.editable_settings = SettingsWindow.DEFAULT_SETTINGS_TABLE
        
        # Clear the AI scribe stuff to and empty the settings file
        self.__clear_settings_file()

        # Update the settings with the network settings
        self.editable_settings.update(settings_to_keep)
        print("Settings file cleared except network settings.")

        # Save the settings to file
        self.save_settings_to_file()

    def clear_settings_file(self, settings_window, keep_network_settings=False):
        """
        Clears the content of settings files and closes the settings window.

        This method attempts to open and clear the contents of three text files:
        `settings.txt`, `aiscribe.txt`, and `aiscribe2.txt`. After clearing the
        files, it displays a message box to notify the user that the settings
        have been reset and closes the `settings_window`. If an error occurs
        during this process, the exception will be caught and printed.

        :param settings_window: The settings window object to be closed after resetting.
        :type settings_window: tkinter.Toplevel or similar
        :raises Exception: If there is an issue with file handling or window destruction.

        Example usage:

        """
        try:
            if keep_network_settings:
                self.__keep_network_clear_settings()
            else:
                self.__clear_settings_file()

            # Display a message box informing the user of successful reset.
            messagebox.showinfo("Settings Reset", "Settings have been reset. Please restart application. Unexpected behaviour may occur if you continue using the application.")

            # Close the settings window.
            settings_window.destroy()
        except Exception as e:
            # Print any exception that occurs during file handling or window destruction.
            print(f"Error clearing settings files: {e}")
            messagebox.showerror("Error", "An error occurred while clearing settings. Please try again.")

    def get_available_models(self,endpoint=None):
        """
        Returns a list of available models for the user to choose from.

        This method returns a list of available models that can be used with the AI Scribe
        service. The list includes the default model, `gpt-4`, as well as any other models
        that may be added in the future.

        Returns:
            list: A list of available models for the user to choose from.
        """
        
        headers = {
            "Authorization": f"Bearer {self.OPENAI_API_KEY}",
            "X-API-Key": self.OPENAI_API_KEY
        }

        endpoint = endpoint or self.editable_settings_entries[SettingsKeys.LLM_ENDPOINT.value].get()

        # url validate the endpoint
        if not is_valid_url(endpoint):
            print("Invalid LLM Endpoint")
            return ["Invalid LLM Endpoint", "Custom"]

        try:
            verify = not self.editable_settings["AI Server Self-Signed Certificates"]
            response = requests.get(endpoint + "/models", headers=headers, timeout=1.0, verify=verify)
            response.raise_for_status()  # Raise an error for bad responses
            models = response.json().get("data", [])  # Extract the 'data' field
            
            if not models:
                return ["No models available", "Custom"]

            available_models = [model["id"] for model in models]
            available_models.append("Custom")
            return available_models
        except requests.RequestException as e:
            # messagebox.showerror("Error", f"Failed to fetch models: {e}. Please ensure your OpenAI API key is correct.") 
            print(e)
            return ["Failed to load models", "Custom"]

    def update_models_dropdown(self, dropdown, endpoint=None):
        """
        Updates the models dropdown with the available models.

        This method fetches the available models from the AI Scribe service and updates
        the dropdown widget in the settings window with the new list of models.
        """
        if self.editable_settings_entries[SettingsKeys.LOCAL_LLM.value].get():
            dropdown["values"] = ["gemma-2-2b-it-Q8_0.gguf"]
            dropdown.set("gemma-2-2b-it-Q8_0.gguf")
        else:
            dropdown["values"] = ["Loading models...", "Custom"]
            dropdown.set("Loading models...")
            models = self.get_available_models(endpoint=endpoint)
            dropdown["values"] = models
            if self.editable_settings[SettingsKeys.LOCAL_LLM_MODEL.value] in models:
                dropdown.set(self.editable_settings[SettingsKeys.LOCAL_LLM_MODEL.value])
            else:
                dropdown.set(models[0])
        
    def set_main_window(self, window):
        """
        Set the main window instance for the settings.

        This method sets the main window instance for the settings class, allowing
        the settings to interact with the main window when necessary.

        Parameters:
            window (MainWindow): The main window instance to set.
        """
        self.main_window = window

    def load_or_unload_model(self, old_model, new_model, old_use_local_llm, new_use_local_llm, old_architecture, new_architecture,
                             old_context_window, new_context_window):
        """
        Determine if the model needs to be loaded or unloaded based on settings changes.

        This method compares old and new settings values to determine if the language model
        needs to be reloaded or unloaded. It returns two boolean flags indicating whether
        to unload the current model and whether to load a new model.

        :param old_model: The previously selected model name
        :type old_model: str
        :param new_model: The newly selected model name
        :type new_model: str
        :param old_use_local_llm: Previous state of local LLM checkbox (0=off, 1=on)
        :type old_use_local_llm: int
        :param new_use_local_llm: New state of local LLM checkbox (0=off, 1=on)
        :type new_use_local_llm: int
        :param old_architecture: Previously selected architecture
        :type old_architecture: str
        :param new_architecture: Newly selected architecture
        :type new_architecture: str
        :param old_context_window: Previous context window size
        :type old_context_window: int
        :param new_context_window: New context window size
        :type new_context_window: int
        :return: Tuple of (unload_flag, reload_flag) where:
                 - unload_flag: True if current model should be unloaded
                 - reload_flag: True if new model should be loaded
        :rtype: tuple(bool, bool)
        """
        unload_flag = False
        reload_flag = False
        try:
            if new_use_local_llm:
                if any([
                    old_use_local_llm != new_use_local_llm,
                    old_model != new_model,
                    old_architecture != new_architecture,
                    int(old_context_window) != int(new_context_window)]
                ):
                    reload_flag = True
            else:
                unload_flag = True
        # in case context_window value is invalid
        except (ValueError, TypeError) as e:
            logging.error(str(e))
            logging.exception("Failed to determine reload/unload model")
        logging.info(f"load_or_unload_model {unload_flag=}, {reload_flag=}")
        return unload_flag, reload_flag

    def _create_settings_and_aiscribe_if_not_exist(self):
        """
        Create the settings and AI Scribe files if they do not exist.
        """
        if not os.path.exists(get_resource_path('settings.txt')):
            architectures = self.get_available_architectures()
            
            # If CUDA is available, set it as the default architecture to save in settings
            if Architectures.CUDA.label in architectures:
                print("Settings file not found. Creating default settings file with CUDA architecture.")
                self.editable_settings[SettingsKeys.WHISPER_ARCHITECTURE.value] = Architectures.CUDA.label
                self.editable_settings[SettingsKeys.LLM_ARCHITECTURE.value] = Architectures.CUDA.label
            else:
                print("Settings file not found. Creating default settings file.")

            self.save_settings_to_file()
        if not os.path.exists(get_resource_path('aiscribe.txt')):
            print("AIScribe file not found. Creating default AIScribe file.")
            with open(get_resource_path('aiscribe.txt'), 'w') as f:
                f.write(self.AISCRIBE)
        if not os.path.exists(get_resource_path('aiscribe2.txt')):
            print("AIScribe2 file not found. Creating default AIScribe2 file.")
            with open(get_resource_path('aiscribe2.txt'), 'w') as f:
                f.write(self.AISCRIBE2)

    def get_available_architectures(self):
        """
        Returns a list of available architectures for the user to choose from.

        Based on the install state files in _internal folder

        Files must be named CPU_INSTALL or NVIDIA_INSTALL

        Returns:
            list: A list of available architectures for the user to choose from.
        """
        architectures = [Architectures.CPU.label]  # CPU is always available as fallback

        # Check for NVIDIA support
        if os.path.isfile(get_file_path(self.STATE_FILES_DIR, self.NVIDIA_INSTALL_FILE)):
            architectures.append(Architectures.CUDA.label)

        return architectures

    def update_whisper_model(self):
        # save the old whisper model to compare with the new model later
        old_local_whisper = self.editable_settings[SettingsKeys.LOCAL_WHISPER.value]
        old_whisper_architecture = self.editable_settings[SettingsKeys.WHISPER_ARCHITECTURE.value]
        old_model = self.editable_settings[SettingsKeys.WHISPER_MODEL.value]
        old_cpu_count = self.editable_settings[SettingsKeys.WHISPER_CPU_COUNT.value]
        old_compute_type = self.editable_settings[SettingsKeys.WHISPER_COMPUTE_TYPE.value]

        # loading the model after the window is closed to prevent the window from freezing
        # if Local Whisper is selected, compare the old model with the new model and reload the model if it has changed
        # if switched from remote to local whisper
        if not old_local_whisper and self.editable_settings_entries[SettingsKeys.LOCAL_WHISPER.value].get():
            return True
        # new settings of LOCAL_WHISPER should be True, or we can skip reloading
        if self.editable_settings_entries[SettingsKeys.LOCAL_WHISPER.value].get() and (
                old_model != self.editable_settings_entries[SettingsKeys.WHISPER_MODEL.value].get() or
                old_whisper_architecture != self.editable_settings_entries[SettingsKeys.WHISPER_ARCHITECTURE.value].get() or
                old_cpu_count != self.editable_settings_entries[SettingsKeys.WHISPER_CPU_COUNT.value].get() or
                old_compute_type != self.editable_settings_entries[SettingsKeys.WHISPER_COMPUTE_TYPE.value].get()
        ):
            return True
        return False<|MERGE_RESOLUTION|>--- conflicted
+++ resolved
@@ -230,11 +230,8 @@
 
         self.developer_settings = [
             SettingsKeys.ENABLE_FILE_LOGGER.value,
-<<<<<<< HEAD
             "Real Time Silence Length",
-=======
             "BlankSpace", # Represents the Whisper Initial Prompt
->>>>>>> 9196d047
         ]
 
         self.editable_settings = SettingsWindow.DEFAULT_SETTINGS_TABLE
