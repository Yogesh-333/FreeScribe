"""
application_settings.py

This software is released under the AGPL-3.0 license
Copyright (c) 2023-2024 Braedon Hendy

Further updates and packaging added in 2024 through the ClinicianFOCUS initiative, 
a collaboration with Dr. Braedon Hendy and Conestoga College Institute of Applied 
Learning and Technology as part of the CNERG+ applied research project, 
Unburdening Primary Healthcare: An Open-Source AI Clinician Partner Platform". 
Prof. Michael Yingbull (PI), Dr. Braedon Hendy (Partner), 
and Research Students - Software Developer Alex Simko, Pemba Sherpa (F24), and Naitik Patel.

This module contains the ApplicationSettings class, which manages the settings for an
application that involves audio processing and external API interactions, including
WhisperAudio, and OpenAI services.

"""

import json
import os
import tkinter as tk
from tkinter import messagebox
import requests
from typing import List, Any, Optional


from UI.SettingsConstant import SettingsKeys, Architectures, FeatureToggle, DEFAULT_CONTEXT_WINDOW_SIZE
from utils.file_utils import get_resource_path, get_file_path
from utils.utils import get_application_version
from utils.ip_utils import is_valid_url
import multiprocessing
from utils.log_config import logger


class SettingsWindow():
    """
    Manages application settings related to audio processing and external API services.

    Attributes
    ----------
    OPENAI_API_KEY : str
        The API key for OpenAI integration.
    AISCRIBE : str
        Placeholder for the first AI Scribe settings.
    AISCRIBE2 : str
        Placeholder for the second AI Scribe settings.
    # API_STYLE : str FUTURE FEATURE REVISION
    #     The API style to be used (default is 'OpenAI'). FUTURE FEATURE

    editable_settings : dict
        A dictionary containing user-editable settings such as model parameters, audio 
        settings, and real-time processing configurations.
    
    setting_types : dict
        A dictionary mapping setting keys to their expected types (bool, int, or str).
    
    Methods
    -------
    load_settings_from_file():
        Loads settings from a JSON file and updates the internal state.
    save_settings_to_file():
        Saves the current settings to a JSON file.
    save_settings(openai_api_key, aiscribe_text, aiscribe2_text, 
                  settings_window):
        Saves the current settings, including API keys, IP addresses, and user-defined parameters.
    load_aiscribe_from_file():
        Loads the first AI Scribe text from a file.
    load_aiscribe2_from_file():
        Loads the second AI Scribe text from a file.
    clear_settings_file(settings_window):
        Clears the content of settings files and closes the settings window.
    """

    CPU_INSTALL_FILE = "CPU_INSTALL.txt"
    NVIDIA_INSTALL_FILE = "NVIDIA_INSTALL.txt"
    STATE_FILES_DIR = "install_state"
    DEFAULT_WHISPER_ARCHITECTURE = Architectures.CPU.architecture_value
    DEFAULT_LLM_ARCHITECTURE = Architectures.CPU.architecture_value
    AUTO_DETECT_LANGUAGE_CODES = ["", "auto", "Auto Detect", "None", "None (Auto Detect)"]

    DEFAULT_SETTINGS_TABLE = {
            SettingsKeys.LOCAL_LLM_MODEL.value: "gemma2:2b-instruct-q8_0",
            SettingsKeys.LLM_ENDPOINT.value: "https://localhost:3334/v1",
            SettingsKeys.LOCAL_LLM.value: True,
            SettingsKeys.LLM_ARCHITECTURE.value: DEFAULT_LLM_ARCHITECTURE,
            SettingsKeys.LOCAL_LLM_CONTEXT_WINDOW.value: DEFAULT_CONTEXT_WINDOW_SIZE,
            "use_story": False,
            "use_memory": False,
            "use_authors_note": False,
            "use_world_info": False,
            "max_context_length": 5000,
            "max_length": 400,
            "rep_pen": 1.1,
            "rep_pen_range": 5000,
            "rep_pen_slope": 0.7,
            "temperature": 0.1,
            "tfs": 0.97,
            "top_a": 0.8,
            "top_k": 30,
            "top_p": 0.4,
            "typical": 0.19,
            "sampler_order": "[6, 0, 1, 3, 4, 2, 5]",
            "singleline": False,
            "frmttriminc": False,
            "frmtrmblln": False,
            SettingsKeys.LOCAL_WHISPER.value: True,
            SettingsKeys.WHISPER_ENDPOINT.value: "https://localhost:2224/whisperaudio",
            SettingsKeys.WHISPER_SERVER_API_KEY.value: "",
            SettingsKeys.WHISPER_ARCHITECTURE.value: DEFAULT_WHISPER_ARCHITECTURE,
            SettingsKeys.WHISPER_BEAM_SIZE.value: 5,
            SettingsKeys.WHISPER_CPU_COUNT.value: multiprocessing.cpu_count(),
            SettingsKeys.WHISPER_VAD_FILTER.value: True,
            SettingsKeys.WHISPER_COMPUTE_TYPE.value: "float16",
            SettingsKeys.WHISPER_MODEL.value: "medium",
            "Current Mic": "None",
            SettingsKeys.WHISPER_REAL_TIME.value: True,
            "Real Time Audio Length": 3,
            "Real Time Silence Length": 1,
            "Silence cut-off": 0.035,
            "LLM Container Name": "ollama",
            "LLM Caddy Container Name": "caddy-ollama",
            "LLM Authentication Container Name": "authentication-ollama",
            "Whisper Container Name": "speech-container",
            "Whisper Caddy Container Name": "caddy",
            "Auto Shutdown Containers on Exit": True,
            "Use Docker Status Bar": False,
            "Show Welcome Message": True,
            "Enable Scribe Template": False,
            "Use Pre-Processing": FeatureToggle.PRE_PROCESSING,
            "Use Post-Processing": FeatureToggle.POST_PROCESSING,
            "AI Server Self-Signed Certificates": False,
            SettingsKeys.S2T_SELF_SIGNED_CERT.value: False,
            "Pre-Processing": "Please break down the conversation into a list of facts. Take the conversation and transform it to a easy to read list:\n\n",
            "Post-Processing": "\n\nUsing the provided list of facts, review the SOAP note for accuracy. Verify that all details align with the information provided in the list of facts and ensure consistency throughout. Update or adjust the SOAP note as necessary to reflect the listed facts without offering opinions or subjective commentary. Ensure that the revised note excludes a \"Notes\" section and does not include a header for the SOAP note. Provide the revised note after making any necessary corrections.",
            "Show Scrub PHI": False,
            SettingsKeys.AUDIO_PROCESSING_TIMEOUT_LENGTH.value: 180,
            SettingsKeys.SILERO_SPEECH_THRESHOLD.value: 0.75,
            SettingsKeys.USE_TRANSLATE_TASK.value: False,
            SettingsKeys.WHISPER_LANGUAGE_CODE.value: "None (Auto Detect)",
            SettingsKeys.Enable_Word_Count_Validation.value : True,  # Default to enabled
            SettingsKeys.Enable_AI_Conversation_Validation.value : False,  # Default to disabled
<<<<<<< HEAD
            SettingsKeys.ENABLE_HALLUCINATION_CLEAN.value : False,
=======
            SettingsKeys.FACTUAL_CONSISTENCY_VERIFICATION.value: False,
>>>>>>> 0aea1eb7
            # Best of N (Experimental), by default we only generate 1 completion of note, if this is set to a number greater than 1, we will generate N completions and pick the best one.
            SettingsKeys.BEST_OF.value: 1,
        }

    def __init__(self):
        """Initializes the ApplicationSettings with default values."""
        self.OPENAI_API_KEY = "None"
        # self.API_STYLE = "OpenAI" # FUTURE FEATURE REVISION
        self.main_window = None
        self.scribe_template_values = []
        self.scribe_template_mapping = {}
        
        # Initialize setting types dictionary
        self.setting_types = {}
        for key, value in self.DEFAULT_SETTINGS_TABLE.items():
            if isinstance(value, bool):
                self.setting_types[key] = bool
            elif isinstance(value, int):
                self.setting_types[key] = int
            elif isinstance(value, float):
                self.setting_types[key] = float
            else:
                self.setting_types[key] = str

        self.general_settings = [
            "Show Welcome Message",
            "Show Scrub PHI"
        ]

        self.whisper_settings = [
            "BlankSpace", # Represents the SettingsKeys.LOCAL_WHISPER.value checkbox that is manually placed
            SettingsKeys.WHISPER_REAL_TIME.value,
            "BlankSpace", # Represents the model dropdown that is manually placed
            "BlankSpace", # Represents the mic dropdown
            SettingsKeys.WHISPER_ENDPOINT.value,
            SettingsKeys.WHISPER_SERVER_API_KEY.value,
            "BlankSpace", # Represents the architecture dropdown that is manually placed
            SettingsKeys.S2T_SELF_SIGNED_CERT.value,
        ]

        self.llm_settings = [
            SettingsKeys.LLM_ENDPOINT.value,
            "AI Server Self-Signed Certificates",
        ]

        self.adv_ai_settings = [
            ##############################################################################################
            # Stuff that is commented is related to KobolodCPP API and not used in the current version   #
            # Maybe use it in the future? commented out for now, goes hand in hand with API style        #
            ##############################################################################################

            # "use_story",
            # "use_memory",
            # "use_authors_note",
            # "use_world_info",
            # "max_context_length",
            # "max_length",
            # "rep_pen",
            # "rep_pen_range",
            # "rep_pen_slope",
            "temperature",
            "tfs",
            # "top_a",
            "top_k",
            "top_p",
            SettingsKeys.BEST_OF.value,
            # "typical",
            # "sampler_order",
            # "singleline",
            # "frmttriminc",
            # "frmtrmblln",
            SettingsKeys.LOCAL_LLM_CONTEXT_WINDOW.value,
            SettingsKeys.Enable_Word_Count_Validation.value,
            SettingsKeys.Enable_AI_Conversation_Validation.value,
            SettingsKeys.FACTUAL_CONSISTENCY_VERIFICATION.value,
        ]

        self.adv_whisper_settings = [
            # "Real Time Audio Length",
            # "BlankSpace", # Represents the whisper cuttoff
            SettingsKeys.WHISPER_BEAM_SIZE.value,
            SettingsKeys.WHISPER_CPU_COUNT.value,
            # SettingsKeys.WHISPER_VAD_FILTER.value,
            SettingsKeys.WHISPER_COMPUTE_TYPE.value,
            # left out for now, dont need users tinkering and default is good and tested.
            # SettingsKeys.SILERO_SPEECH_THRESHOLD.value, 
            SettingsKeys.USE_TRANSLATE_TASK.value,
            SettingsKeys.WHISPER_LANGUAGE_CODE.value,
            SettingsKeys.ENABLE_HALLUCINATION_CLEAN.value,
        ]


        self.adv_general_settings = [
            # "Enable Scribe Template", # Uncomment if you want to implement the feature right now removed as it doesn't have a real structured implementation
            SettingsKeys.AUDIO_PROCESSING_TIMEOUT_LENGTH.value,
        ]

        self.editable_settings = SettingsWindow.DEFAULT_SETTINGS_TABLE

        self.docker_settings = [
            "LLM Container Name",
            "LLM Caddy Container Name",
            "LLM Authentication Container Name",
            "Whisper Container Name",
            "Whisper Caddy Container Name",
            "Auto Shutdown Containers on Exit",
            "Use Docker Status Bar",
        ]
        # saves newest value, but not saved to config file yet
        self.editable_settings_entries = {}
        self.load_settings_from_file()
        self.AISCRIBE = self.load_aiscribe_from_file() or "AI, please transform the following conversation into a concise SOAP note. Do not assume any medical data, vital signs, or lab values. Base the note strictly on the information provided in the conversation. Ensure that the SOAP note is structured appropriately with Subjective, Objective, Assessment, and Plan sections. Strictly extract facts from the conversation. Here's the conversation:"
        self.AISCRIBE2 = self.load_aiscribe2_from_file() or "Remember, the Subjective section should reflect the patient's perspective and complaints as mentioned in the conversation. The Objective section should only include observable or measurable data from the conversation. The Assessment should be a summary of your understanding and potential diagnoses, considering the conversation's content. The Plan should outline the proposed management, strictly based on the dialogue provided. Do not add any information that did not occur and do not make assumptions. Strictly extract facts from the conversation."
        self.get_dropdown_values_and_mapping()
        self._create_settings_and_aiscribe_if_not_exist()    
        
    def get_dropdown_values_and_mapping(self):
        """
        Reads the 'options.txt' file to populate dropdown values and their mappings.

        This function attempts to read a file named 'options.txt' to extract templates
        that consist of three lines: a title, aiscribe, and aiscribe2. These templates
        are then used to populate the dropdown values and their corresponding mappings.
        If the file is not found, default values are used instead.

        :raises FileNotFoundError: If 'options.txt' is not found, a message is printed
                                and default values are used.
        """
        self.scribe_template_values = []
        self.scribe_template_mapping = {}
        try:
            with open('options.txt', 'r') as file:
                content = file.read().strip()
            templates = content.split('\n\n')
            for template in templates:
                lines = template.split('\n')
                if len(lines) == 3:
                    title, aiscribe, aiscribe2 = lines
                    self.scribe_template_values.append(title)
                    self.scribe_template_mapping[title] = (aiscribe, aiscribe2)
        except FileNotFoundError:
            logger.info("options.txt not found, using default values.")
            # Fallback default options if file not found
            self.scribe_template_values = ["Settings Template"]
            self.scribe_template_mapping["Settings Template"] = (self.AISCRIBE, self.AISCRIBE2)

    def convert_setting_value(self, setting: str, value: Any) -> Any:
        """
        Convert a setting value to the appropriate type based on the setting name.
        
        This helper method determines the correct type conversion for a setting value
        based on the type information stored in setting_types.
        
        :param setting: The name of the setting
        :type setting: str
        :param value: The value to convert
        :type value: Any
        :returns: The converted value
        :rtype: Any
        """
        if setting not in self.setting_types:
            return value
            
        target_type = self.setting_types[setting]
        
        # If value is already the correct type, return it
        if isinstance(value, target_type):
            return value
            
        try:
            if target_type == bool:
                # Convert to boolean (handles both int and string representations)
                return bool(int(value) if isinstance(value, str) else value)
            elif target_type in (int, float):
                return target_type(value)
            else:
                return str(value)
        except (ValueError, TypeError):
            logger.warning(f"Warning: Could not convert {setting} value to {target_type}")
            return value

    def load_settings_from_file(self, filename='settings.txt'):
        """
        Loads settings from a JSON file.

        The settings are read from 'settings.txt'. If the file does not exist or cannot be parsed,
        default settings will be used. The method updates the instance attributes with loaded values.

        Returns:
            tuple: A tuple containing the IPs, ports, SSL settings, and API key.
        """
        try:
            with open(get_resource_path(filename), 'r') as file:
                try:
                    settings = json.load(file)
                except json.JSONDecodeError:
                    logger.error("Error loading settings file. Using default settings.")
                    return self.OPENAI_API_KEY

                self.OPENAI_API_KEY = settings.get("openai_api_key", self.OPENAI_API_KEY)
                # self.API_STYLE = settings.get("api_style", self.API_STYLE) # FUTURE FEATURE REVISION
                loaded_editable_settings = settings.get("editable_settings", {})
                
                for key, value in loaded_editable_settings.items():
                    if key in self.editable_settings:
                        # Convert the value to the appropriate type based on the setting name
                        self.editable_settings[key] = self.convert_setting_value(key, value)

                if self.editable_settings["Use Docker Status Bar"] and self.main_window is not None:
                    self.main_window.create_docker_status_bar()
                
                if self.editable_settings["Enable Scribe Template"] and self.main_window is not None:
                    self.main_window.create_scribe_template()
                
                return self.OPENAI_API_KEY
        except FileNotFoundError:
            logger.info("Settings file not found. Using default settings.")
            self.save_settings_to_file()
            return self.OPENAI_API_KEY
        except Exception as e:
            logger.error(f"Error loading settings: {e}")
            return self.OPENAI_API_KEY

    def save_settings_to_file(self):
        """
        Saves the current settings to a JSON file.

        The settings are written to 'settings.txt'. This includes all application settings 
        such as IP addresses, ports, SSL settings, and editable settings.

        Returns:
            None
        """
        settings = {
            "openai_api_key": self.OPENAI_API_KEY,
            "editable_settings": self.editable_settings,
            # "api_style": self.API_STYLE # FUTURE FEATURE REVISION
            "app_version": get_application_version()
        }
        with open(get_resource_path('settings.txt'), 'w') as file:
            json.dump(settings, file)

    def save_settings(self, openai_api_key, aiscribe_text, aiscribe2_text, settings_window,
                    silence_cutoff):
        """
        Save the current settings, including IP addresses, API keys, and user-defined parameters.

        This method writes the AI Scribe text to separate text files and updates the internal state
        of the Settings instance.

        :param str openai_api_key: The OpenAI API key for authentication.
        :param str aiscribe_text: The text for the first AI Scribe.
        :param str aiscribe2_text: The text for the second AI Scribe.
        :param tk.Toplevel settings_window: The settings window instance to be destroyed after saving.
        """
        self.OPENAI_API_KEY = openai_api_key
        # self.API_STYLE = api_style

        self.editable_settings["Silence cut-off"] = silence_cutoff

        for setting, entry in self.editable_settings_entries.items():     
            value = entry.get()
            # Convert the value to the appropriate type based on the setting name
            self.editable_settings[setting] = self.convert_setting_value(setting, value)

        self.save_settings_to_file()

        self.AISCRIBE = aiscribe_text
        self.AISCRIBE2 = aiscribe2_text

        with open(get_resource_path('aiscribe.txt'), 'w') as f:
            f.write(self.AISCRIBE)
        with open(get_resource_path('aiscribe2.txt'), 'w') as f:
            f.write(self.AISCRIBE2)

    def load_aiscribe_from_file(self):
        """
        Load the AI Scribe text from a file.

        :returns: The AI Scribe text, or None if the file does not exist or is empty.
        :rtype: str or None
        """
        try:
            with open(get_resource_path('aiscribe.txt'), 'r') as f:
                return f.read()
        except FileNotFoundError:
            return None

    def load_aiscribe2_from_file(self):
        """
        Load the second AI Scribe text from a file.

        :returns: The second AI Scribe text, or None if the file does not exist or is empty.
        :rtype: str or None
        """
        try:
            with open(get_resource_path('aiscribe2.txt'), 'r') as f:
                return f.read()
        except FileNotFoundError:
            return None

    def __clear_settings_file(self):
        """
        Clears the content of settings files and closes the settings window.
        """
        # Open the files and immediately close them to clear their contents.
        open(get_resource_path('settings.txt'), 'w').close()  
        open(get_resource_path('aiscribe.txt'), 'w').close()
        open(get_resource_path('aiscribe2.txt'), 'w').close()
        logger.info("Settings file cleared.")

    def __keep_network_clear_settings(self):
        """
        Clears the content of settings files while maintaining network settings.
        Such as API keys and endpoints.
        This method is intended for internal use only.
        """
        # Keep the network settings and clear the rest
        settings_to_keep = {
            SettingsKeys.LLM_ENDPOINT.value: self.editable_settings[SettingsKeys.LLM_ENDPOINT.value],
            "AI Server Self-Signed Certificates": self.editable_settings["AI Server Self-Signed Certificates"],
            SettingsKeys.LOCAL_LLM.value: self.editable_settings[SettingsKeys.LOCAL_LLM.value],
            SettingsKeys.LOCAL_WHISPER.value: self.editable_settings[SettingsKeys.LOCAL_WHISPER.value],
            SettingsKeys.WHISPER_ENDPOINT.value: self.editable_settings[SettingsKeys.WHISPER_ENDPOINT.value],
            SettingsKeys.WHISPER_SERVER_API_KEY.value: self.editable_settings[SettingsKeys.WHISPER_SERVER_API_KEY.value],
            SettingsKeys.S2T_SELF_SIGNED_CERT.value: self.editable_settings[SettingsKeys.S2T_SELF_SIGNED_CERT.value],

        }
        
        # reset to defaults
        self.editable_settings = SettingsWindow.DEFAULT_SETTINGS_TABLE
        
        # Clear the AI scribe stuff to and empty the settings file
        self.__clear_settings_file()

        # Update the settings with the network settings
        self.editable_settings.update(settings_to_keep)
        logger.info("Settings file cleared except network settings.")

        # Save the settings to file
        self.save_settings_to_file()

    def clear_settings_file(self, settings_window, keep_network_settings=False):
        """
        Clears the content of settings files and closes the settings window.

        This method attempts to open and clear the contents of three text files:
        `settings.txt`, `aiscribe.txt`, and `aiscribe2.txt`. After clearing the
        files, it displays a message box to notify the user that the settings
        have been reset and closes the `settings_window`. If an error occurs
        during this process, the exception will be caught and printed.

        :param settings_window: The settings window object to be closed after resetting.
        :type settings_window: tkinter.Toplevel or similar
        :raises Exception: If there is an issue with file handling or window destruction.

        Example usage:

        """
        try:
            if keep_network_settings:
                self.__keep_network_clear_settings()
            else:
                self.__clear_settings_file()

            # Display a message box informing the user of successful reset.
            messagebox.showinfo("Settings Reset", "Settings have been reset. Please restart application. Unexpected behaviour may occur if you continue using the application.")

            # Close the settings window.
            settings_window.destroy()
        except Exception as e:
            # Print any exception that occurs during file handling or window destruction.
            logger.error(f"Error clearing settings files: {e}")
            messagebox.showerror("Error", "An error occurred while clearing settings. Please try again.")

    def get_available_models(self,endpoint=None):
        """
        Returns a list of available models for the user to choose from.

        This method returns a list of available models that can be used with the AI Scribe
        service. The list includes the default model, `gpt-4`, as well as any other models
        that may be added in the future.

        Returns:
            list: A list of available models for the user to choose from.
        """
        
        headers = {
            "Authorization": f"Bearer {self.OPENAI_API_KEY}",
            "X-API-Key": self.OPENAI_API_KEY
        }

        endpoint = endpoint or self.editable_settings_entries[SettingsKeys.LLM_ENDPOINT.value].get()

        # url validate the endpoint
        if not is_valid_url(endpoint):
            logger.info("Invalid LLM Endpoint")
            return ["Invalid LLM Endpoint", "Custom"]

        try:
            verify = not self.editable_settings["AI Server Self-Signed Certificates"]
            response = requests.get(endpoint + "/models", headers=headers, timeout=1.0, verify=verify)
            response.raise_for_status()  # Raise an error for bad responses
            models = response.json().get("data", [])  # Extract the 'data' field
            
            if not models:
                return ["No models available", "Custom"]

            available_models = [model["id"] for model in models]
            available_models.append("Custom")
            return available_models
        except requests.RequestException as e:
            # messagebox.showerror("Error", f"Failed to fetch models: {e}. Please ensure your OpenAI API key is correct.") 
            logger.error(str(e))
            return ["Failed to load models", "Custom"]

    def update_models_dropdown(self, dropdown, endpoint=None):
        """
        Updates the models dropdown with the available models.

        This method fetches the available models from the AI Scribe service and updates
        the dropdown widget in the settings window with the new list of models.
        """
        if self.editable_settings_entries[SettingsKeys.LOCAL_LLM.value].get():
            dropdown["values"] = ["gemma-2-2b-it-Q8_0.gguf"]
            dropdown.set("gemma-2-2b-it-Q8_0.gguf")
        else:
            dropdown["values"] = ["Loading models...", "Custom"]
            dropdown.set("Loading models...")
            models = self.get_available_models(endpoint=endpoint)
            dropdown["values"] = models
            if self.editable_settings[SettingsKeys.LOCAL_LLM_MODEL.value] in models:
                dropdown.set(self.editable_settings[SettingsKeys.LOCAL_LLM_MODEL.value])
            else:
                dropdown.set(models[0])
        
    def set_main_window(self, window):
        """
        Set the main window instance for the settings.

        This method sets the main window instance for the settings class, allowing
        the settings to interact with the main window when necessary.

        Parameters:
            window (MainWindow): The main window instance to set.
        """
        self.main_window = window

    def load_or_unload_model(self, old_model, new_model, old_use_local_llm, new_use_local_llm, old_architecture, new_architecture,
                             old_context_window, new_context_window):
        """
        Determine if the model needs to be loaded or unloaded based on settings changes.

        This method compares old and new settings values to determine if the language model
        needs to be reloaded or unloaded. It returns two boolean flags indicating whether
        to unload the current model and whether to load a new model.

        :param old_model: The previously selected model name
        :type old_model: str
        :param new_model: The newly selected model name
        :type new_model: str
        :param old_use_local_llm: Previous state of local LLM checkbox (0=off, 1=on)
        :type old_use_local_llm: int
        :param new_use_local_llm: New state of local LLM checkbox (0=off, 1=on)
        :type new_use_local_llm: int
        :param old_architecture: Previously selected architecture
        :type old_architecture: str
        :param new_architecture: Newly selected architecture
        :type new_architecture: str
        :param old_context_window: Previous context window size
        :type old_context_window: int
        :param new_context_window: New context window size
        :type new_context_window: int
        :return: Tuple of (unload_flag, reload_flag) where:
                 - unload_flag: True if current model should be unloaded
                 - reload_flag: True if new model should be loaded
        :rtype: tuple(bool, bool)
        """
        unload_flag = False
        reload_flag = False
        try:
            if new_use_local_llm:
                if any([
                    old_use_local_llm != new_use_local_llm,
                    old_model != new_model,
                    old_architecture != new_architecture,
                    int(old_context_window) != int(new_context_window)]
                ):
                    reload_flag = True
            else:
                unload_flag = True
        # in case context_window value is invalid
        except (ValueError, TypeError) as e:
<<<<<<< HEAD
            logging.error(str(e))
            logging.exception("Failed to determine reload/unload model")
        logging.debug(f"load_or_unload_model {unload_flag=}, {reload_flag=}")
=======
            logger.exception(f"Failed to determine reload/unload model: {str(e)}")
        logger.debug(f"load_or_unload_model {unload_flag=}, {reload_flag=}")
>>>>>>> 0aea1eb7
        return unload_flag, reload_flag

    def _create_settings_and_aiscribe_if_not_exist(self):
        """
        Create the settings and AI Scribe files if they do not exist.
        """
        if not os.path.exists(get_resource_path('settings.txt')):
            architectures = self.get_available_architectures()
            
            # If CUDA is available, set it as the default architecture to save in settings
            if Architectures.CUDA.label in architectures:
                logger.info("Settings file not found. Creating default settings file with CUDA architecture.")
                self.editable_settings[SettingsKeys.WHISPER_ARCHITECTURE.value] = Architectures.CUDA.label
                self.editable_settings[SettingsKeys.LLM_ARCHITECTURE.value] = Architectures.CUDA.label
            else:
                logger.info("Settings file not found. Creating default settings file.")

            self.save_settings_to_file()
        if not os.path.exists(get_resource_path('aiscribe.txt')):
            logger.info("AIScribe file not found. Creating default AIScribe file.")
            with open(get_resource_path('aiscribe.txt'), 'w') as f:
                f.write(self.AISCRIBE)
        if not os.path.exists(get_resource_path('aiscribe2.txt')):
            logger.info("AIScribe2 file not found. Creating default AIScribe2 file.")
            with open(get_resource_path('aiscribe2.txt'), 'w') as f:
                f.write(self.AISCRIBE2)

    def get_available_architectures(self):
        """
        Returns a list of available architectures for the user to choose from.

        Based on the install state files in _internal folder

        Files must be named CPU_INSTALL or NVIDIA_INSTALL

        Returns:
            list: A list of available architectures for the user to choose from.
        """
        architectures = [Architectures.CPU.label]  # CPU is always available as fallback

        # Check for NVIDIA support
        if os.path.isfile(get_file_path(self.STATE_FILES_DIR, self.NVIDIA_INSTALL_FILE)):
            architectures.append(Architectures.CUDA.label)

        return architectures

    def update_whisper_model(self):
        # save the old whisper model to compare with the new model later
        old_local_whisper = self.editable_settings[SettingsKeys.LOCAL_WHISPER.value]
        old_whisper_architecture = self.editable_settings[SettingsKeys.WHISPER_ARCHITECTURE.value]
        old_model = self.editable_settings[SettingsKeys.WHISPER_MODEL.value]
        old_cpu_count = self.editable_settings[SettingsKeys.WHISPER_CPU_COUNT.value]
        old_compute_type = self.editable_settings[SettingsKeys.WHISPER_COMPUTE_TYPE.value]

        # loading the model after the window is closed to prevent the window from freezing
        # if Local Whisper is selected, compare the old model with the new model and reload the model if it has changed
        # if switched from remote to local whisper
        if not old_local_whisper and self.editable_settings_entries[SettingsKeys.LOCAL_WHISPER.value].get():
            return True
        # new settings of LOCAL_WHISPER should be True, or we can skip reloading
        if self.editable_settings_entries[SettingsKeys.LOCAL_WHISPER.value].get() and (
                old_model != self.editable_settings_entries[SettingsKeys.WHISPER_MODEL.value].get() or
                old_whisper_architecture != self.editable_settings_entries[SettingsKeys.WHISPER_ARCHITECTURE.value].get() or
                old_cpu_count != self.editable_settings_entries[SettingsKeys.WHISPER_CPU_COUNT.value].get() or
                old_compute_type != self.editable_settings_entries[SettingsKeys.WHISPER_COMPUTE_TYPE.value].get()
        ):
            return True
        return False<|MERGE_RESOLUTION|>--- conflicted
+++ resolved
@@ -23,7 +23,6 @@
 from tkinter import messagebox
 import requests
 from typing import List, Any, Optional
-
 
 from UI.SettingsConstant import SettingsKeys, Architectures, FeatureToggle, DEFAULT_CONTEXT_WINDOW_SIZE
 from utils.file_utils import get_resource_path, get_file_path
@@ -140,11 +139,8 @@
             SettingsKeys.WHISPER_LANGUAGE_CODE.value: "None (Auto Detect)",
             SettingsKeys.Enable_Word_Count_Validation.value : True,  # Default to enabled
             SettingsKeys.Enable_AI_Conversation_Validation.value : False,  # Default to disabled
-<<<<<<< HEAD
             SettingsKeys.ENABLE_HALLUCINATION_CLEAN.value : False,
-=======
             SettingsKeys.FACTUAL_CONSISTENCY_VERIFICATION.value: False,
->>>>>>> 0aea1eb7
             # Best of N (Experimental), by default we only generate 1 completion of note, if this is set to a number greater than 1, we will generate N completions and pick the best one.
             SettingsKeys.BEST_OF.value: 1,
         }
@@ -638,14 +634,8 @@
                 unload_flag = True
         # in case context_window value is invalid
         except (ValueError, TypeError) as e:
-<<<<<<< HEAD
-            logging.error(str(e))
-            logging.exception("Failed to determine reload/unload model")
-        logging.debug(f"load_or_unload_model {unload_flag=}, {reload_flag=}")
-=======
             logger.exception(f"Failed to determine reload/unload model: {str(e)}")
         logger.debug(f"load_or_unload_model {unload_flag=}, {reload_flag=}")
->>>>>>> 0aea1eb7
         return unload_flag, reload_flag
 
     def _create_settings_and_aiscribe_if_not_exist(self):
