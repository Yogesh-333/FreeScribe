"""
application_settings.py

This software is released under the AGPL-3.0 license
Copyright (c) 2023-2024 Braedon Hendy

Further updates and packaging added in 2024 through the ClinicianFOCUS initiative, 
a collaboration with Dr. Braedon Hendy and Conestoga College Institute of Applied 
Learning and Technology as part of the CNERG+ applied research project, 
Unburdening Primary Healthcare: An Open-Source AI Clinician Partner Platform". 
Prof. Michael Yingbull (PI), Dr. Braedon Hendy (Partner), 
and Research Students - Software Developer Alex Simko, Pemba Sherpa (F24), and Naitik Patel.

This module contains the ApplicationSettings class, which manages the settings for an
application that involves audio processing and external API interactions, including
WhisperAudio, and OpenAI services.

"""

import json
import os
import tkinter as tk
from tkinter import messagebox
import requests
from typing import List, Any, Optional

from UI.SettingsConstant import SettingsKeys, Architectures, FeatureToggle, DEFAULT_CONTEXT_WINDOW_SIZE
from utils.file_utils import get_resource_path, get_file_path
from utils.utils import get_application_version
from utils.ip_utils import is_valid_url
import multiprocessing
from utils.log_config import logger


class SettingsWindow():
    """
    Manages application settings related to audio processing and external API services.

    Attributes
    ----------
    OPENAI_API_KEY : str
        The API key for OpenAI integration.
    AISCRIBE : str
        Placeholder for the first AI Scribe settings.
    AISCRIBE2 : str
        Placeholder for the second AI Scribe settings.
    # API_STYLE : str FUTURE FEATURE REVISION
    #     The API style to be used (default is 'OpenAI'). FUTURE FEATURE

    editable_settings : dict
        A dictionary containing user-editable settings such as model parameters, audio 
        settings, and real-time processing configurations.
    
    setting_types : dict
        A dictionary mapping setting keys to their expected types (bool, int, or str).
    
    Methods
    -------
    load_settings_from_file():
        Loads settings from a JSON file and updates the internal state.
    save_settings_to_file():
        Saves the current settings to a JSON file.
    save_settings(openai_api_key, aiscribe_text, aiscribe2_text, 
                  settings_window):
        Saves the current settings, including API keys, IP addresses, and user-defined parameters.
    load_aiscribe_from_file():
        Loads the first AI Scribe text from a file.
    load_aiscribe2_from_file():
        Loads the second AI Scribe text from a file.
    clear_settings_file(settings_window):
        Clears the content of settings files and closes the settings window.
    """

    CPU_INSTALL_FILE = "CPU_INSTALL.txt"
    NVIDIA_INSTALL_FILE = "NVIDIA_INSTALL.txt"
    STATE_FILES_DIR = "install_state"
    DEFAULT_WHISPER_ARCHITECTURE = Architectures.CPU.architecture_value
    DEFAULT_LLM_ARCHITECTURE = Architectures.CPU.architecture_value
    AUTO_DETECT_LANGUAGE_CODES = ["", "auto", "Auto Detect", "None", "None (Auto Detect)"]

    DEFAULT_SETTINGS_TABLE = {
            SettingsKeys.LOCAL_LLM_MODEL.value: "gemma2:2b-instruct-q8_0",
            SettingsKeys.LLM_ENDPOINT.value: "https://localhost:3334/v1",
            SettingsKeys.LOCAL_LLM.value: True,
            SettingsKeys.LLM_ARCHITECTURE.value: DEFAULT_LLM_ARCHITECTURE,
            SettingsKeys.LOCAL_LLM_CONTEXT_WINDOW.value: DEFAULT_CONTEXT_WINDOW_SIZE,
            "use_story": False,
            "use_memory": False,
            "use_authors_note": False,
            "use_world_info": False,
            "max_context_length": 5000,
            "max_length": 400,
            "rep_pen": 1.1,
            "rep_pen_range": 5000,
            "rep_pen_slope": 0.7,
            "temperature": 0.1,
            "tfs": 0.97,
            "top_a": 0.8,
            "top_k": 30,
            "top_p": 0.4,
            "typical": 0.19,
            "sampler_order": "[6, 0, 1, 3, 4, 2, 5]",
            "singleline": False,
            "frmttriminc": False,
            "frmtrmblln": False,
            SettingsKeys.LOCAL_WHISPER.value: True,
            SettingsKeys.WHISPER_ENDPOINT.value: "https://localhost:2224/whisperaudio",
            SettingsKeys.WHISPER_SERVER_API_KEY.value: "",
            SettingsKeys.WHISPER_ARCHITECTURE.value: DEFAULT_WHISPER_ARCHITECTURE,
            SettingsKeys.WHISPER_BEAM_SIZE.value: 5,
            SettingsKeys.WHISPER_CPU_COUNT.value: multiprocessing.cpu_count(),
            SettingsKeys.WHISPER_VAD_FILTER.value: True,
            SettingsKeys.WHISPER_COMPUTE_TYPE.value: "float16",
            SettingsKeys.WHISPER_MODEL.value: "medium",
            "Current Mic": "None",
            SettingsKeys.WHISPER_REAL_TIME.value: True,
            "Real Time Audio Length": 3,
            "Real Time Silence Length": 1,
            "Silence cut-off": 0.035,
            "LLM Container Name": "ollama",
            "LLM Caddy Container Name": "caddy-ollama",
            "LLM Authentication Container Name": "authentication-ollama",
            "Whisper Container Name": "speech-container",
            "Whisper Caddy Container Name": "caddy",
            "Auto Shutdown Containers on Exit": True,
            "Use Docker Status Bar": False,
            "Show Welcome Message": True,
            "Enable Scribe Template": False,
            "Use Pre-Processing": FeatureToggle.PRE_PROCESSING,
            "Use Post-Processing": FeatureToggle.POST_PROCESSING,
            "AI Server Self-Signed Certificates": False,
            SettingsKeys.S2T_SELF_SIGNED_CERT.value: False,
            "Pre-Processing": "Please break down the conversation into a list of facts. Take the conversation and transform it to a easy to read list:\n\n",
            "Post-Processing": "\n\nUsing the provided list of facts, review the SOAP note for accuracy. Verify that all details align with the information provided in the list of facts and ensure consistency throughout. Update or adjust the SOAP note as necessary to reflect the listed facts without offering opinions or subjective commentary. Ensure that the revised note excludes a \"Notes\" section and does not include a header for the SOAP note. Provide the revised note after making any necessary corrections.",
            "Show Scrub PHI": False,
            SettingsKeys.AUDIO_PROCESSING_TIMEOUT_LENGTH.value: 180,
            SettingsKeys.SILERO_SPEECH_THRESHOLD.value: 0.75,
            SettingsKeys.USE_TRANSLATE_TASK.value: False,
            SettingsKeys.WHISPER_LANGUAGE_CODE.value: "None (Auto Detect)",
            SettingsKeys.Enable_Word_Count_Validation.value : True,  # Default to enabled
            SettingsKeys.Enable_AI_Conversation_Validation.value : False,  # Default to disabled
            SettingsKeys.ENABLE_HALLUCINATION_CLEAN.value : False,
<<<<<<< HEAD
=======
            SettingsKeys.FACTUAL_CONSISTENCY_VERIFICATION.value: False,
>>>>>>> d6c76c08
            # Best of N (Experimental), by default we only generate 1 completion of note, if this is set to a number greater than 1, we will generate N completions and pick the best one.
            SettingsKeys.BEST_OF.value: 1,
        }

    def __init__(self):
        """Initializes the ApplicationSettings with default values."""
        self.OPENAI_API_KEY = "None"
        # self.API_STYLE = "OpenAI" # FUTURE FEATURE REVISION
        self.main_window = None
        self.scribe_template_values = []
        self.scribe_template_mapping = {}
        
        # Initialize setting types dictionary
        self.setting_types = {}
        for key, value in self.DEFAULT_SETTINGS_TABLE.items():
            if isinstance(value, bool):
                self.setting_types[key] = bool
            elif isinstance(value, int):
                self.setting_types[key] = int
            elif isinstance(value, float):
                self.setting_types[key] = float
            else:
                self.setting_types[key] = str

        self.general_settings = [
            "Show Welcome Message",
            "Show Scrub PHI"
        ]

        self.whisper_settings = [
            "BlankSpace", # Represents the SettingsKeys.LOCAL_WHISPER.value checkbox that is manually placed
            SettingsKeys.WHISPER_REAL_TIME.value,
            "BlankSpace", # Represents the model dropdown that is manually placed
            "BlankSpace", # Represents the mic dropdown
            SettingsKeys.WHISPER_ENDPOINT.value,
            SettingsKeys.WHISPER_SERVER_API_KEY.value,
            "BlankSpace", # Represents the architecture dropdown that is manually placed
            SettingsKeys.S2T_SELF_SIGNED_CERT.value,
        ]

        self.llm_settings = [
            SettingsKeys.LLM_ENDPOINT.value,
            "AI Server Self-Signed Certificates",
        ]

        self.adv_ai_settings = [
            ##############################################################################################
            # Stuff that is commented is related to KobolodCPP API and not used in the current version   #
            # Maybe use it in the future? commented out for now, goes hand in hand with API style        #
            ##############################################################################################

            # "use_story",
            # "use_memory",
            # "use_authors_note",
            # "use_world_info",
            # "max_context_length",
            # "max_length",
            # "rep_pen",
            # "rep_pen_range",
            # "rep_pen_slope",
            "temperature",
            "tfs",
            # "top_a",
            "top_k",
            "top_p",
            SettingsKeys.BEST_OF.value,
            # "typical",
            # "sampler_order",
            # "singleline",
            # "frmttriminc",
            # "frmtrmblln",
            SettingsKeys.LOCAL_LLM_CONTEXT_WINDOW.value,
            SettingsKeys.Enable_Word_Count_Validation.value,
            SettingsKeys.Enable_AI_Conversation_Validation.value,
            SettingsKeys.FACTUAL_CONSISTENCY_VERIFICATION.value,
        ]

        self.adv_whisper_settings = [
            # "Real Time Audio Length",
            # "BlankSpace", # Represents the whisper cuttoff
            SettingsKeys.WHISPER_BEAM_SIZE.value,
            SettingsKeys.WHISPER_CPU_COUNT.value,
            # SettingsKeys.WHISPER_VAD_FILTER.value,
            SettingsKeys.WHISPER_COMPUTE_TYPE.value,
            # left out for now, dont need users tinkering and default is good and tested.
            # SettingsKeys.SILERO_SPEECH_THRESHOLD.value, 
            SettingsKeys.USE_TRANSLATE_TASK.value,
            SettingsKeys.WHISPER_LANGUAGE_CODE.value,
            SettingsKeys.ENABLE_HALLUCINATION_CLEAN.value,
        ]


        self.adv_general_settings = [
            # "Enable Scribe Template", # Uncomment if you want to implement the feature right now removed as it doesn't have a real structured implementation
            SettingsKeys.AUDIO_PROCESSING_TIMEOUT_LENGTH.value,
        ]

        self.editable_settings = SettingsWindow.DEFAULT_SETTINGS_TABLE

        self.docker_settings = [
            "LLM Container Name",
            "LLM Caddy Container Name",
            "LLM Authentication Container Name",
            "Whisper Container Name",
            "Whisper Caddy Container Name",
            "Auto Shutdown Containers on Exit",
            "Use Docker Status Bar",
        ]
        # saves newest value, but not saved to config file yet
        self.editable_settings_entries = {}
        self.load_settings_from_file()
        self.AISCRIBE = self.load_aiscribe_from_file() or "AI, please transform the following conversation into a concise SOAP note. Do not assume any medical data, vital signs, or lab values. Base the note strictly on the information provided in the conversation. Ensure that the SOAP note is structured appropriately with Subjective, Objective, Assessment, and Plan sections. Strictly extract facts from the conversation. Here's the conversation:"
        self.AISCRIBE2 = self.load_aiscribe2_from_file() or "Remember, the Subjective section should reflect the patient's perspective and complaints as mentioned in the conversation. The Objective section should only include observable or measurable data from the conversation. The Assessment should be a summary of your understanding and potential diagnoses, considering the conversation's content. The Plan should outline the proposed management, strictly based on the dialogue provided. Do not add any information that did not occur and do not make assumptions. Strictly extract facts from the conversation."
        self.get_dropdown_values_and_mapping()
        self._create_settings_and_aiscribe_if_not_exist()    
        
    def get_dropdown_values_and_mapping(self):
        """
        Reads the 'options.txt' file to populate dropdown values and their mappings.

        This function attempts to read a file named 'options.txt' to extract templates
        that consist of three lines: a title, aiscribe, and aiscribe2. These templates
        are then used to populate the dropdown values and their corresponding mappings.
        If the file is not found, default values are used instead.

        :raises FileNotFoundError: If 'options.txt' is not found, a message is printed
                                and default values are used.
        """
        self.scribe_template_values = []
        self.scribe_template_mapping = {}
        try:
            with open('options.txt', 'r') as file:
                content = file.read().strip()
            templates = content.split('\n\n')
            for template in templates:
                lines = template.split('\n')
                if len(lines) == 3:
                    title, aiscribe, aiscribe2 = lines
                    self.scribe_template_values.append(title)
                    self.scribe_template_mapping[title] = (aiscribe, aiscribe2)
        except FileNotFoundError:
            logger.info("options.txt not found, using default values.")
            # Fallback default options if file not found
            self.scribe_template_values = ["Settings Template"]
            self.scribe_template_mapping["Settings Template"] = (self.AISCRIBE, self.AISCRIBE2)

    def convert_setting_value(self, setting: str, value: Any) -> Any:
        """
        Convert a setting value to the appropriate type based on the setting name.
        
        This helper method determines the correct type conversion for a setting value
        based on the type information stored in setting_types.
        
        :param setting: The name of the setting
        :type setting: str
        :param value: The value to convert
        :type value: Any
        :returns: The converted value
        :rtype: Any
        """
        if setting not in self.setting_types:
            return value
            
        target_type = self.setting_types[setting]
        
        # If value is already the correct type, return it
        if isinstance(value, target_type):
            return value
            
        try:
            if target_type == bool:
                # Convert to boolean (handles both int and string representations)
                return bool(int(value) if isinstance(value, str) else value)
            elif target_type in (int, float):
                return target_type(value)
            else:
                return str(value)
        except (ValueError, TypeError):
            logger.warning(f"Warning: Could not convert {setting} value to {target_type}")
            return value

    def load_settings_from_file(self, filename='settings.txt'):
        """
        Loads settings from a JSON file.

        The settings are read from 'settings.txt'. If the file does not exist or cannot be parsed,
        default settings will be used. The method updates the instance attributes with loaded values.

        Returns:
            tuple: A tuple containing the IPs, ports, SSL settings, and API key.
        """
        try:
            with open(get_resource_path(filename), 'r') as file:
                try:
                    settings = json.load(file)
                except json.JSONDecodeError:
                    logger.error("Error loading settings file. Using default settings.")
                    return self.OPENAI_API_KEY

                self.OPENAI_API_KEY = settings.get("openai_api_key", self.OPENAI_API_KEY)
                # self.API_STYLE = settings.get("api_style", self.API_STYLE) # FUTURE FEATURE REVISION
                loaded_editable_settings = settings.get("editable_settings", {})
                
                for key, value in loaded_editable_settings.items():
                    if key in self.editable_settings:
                        # Convert the value to the appropriate type based on the setting name
                        self.editable_settings[key] = self.convert_setting_value(key, value)

                if self.editable_settings["Use Docker Status Bar"] and self.main_window is not None:
                    self.main_window.create_docker_status_bar()
                
                if self.editable_settings["Enable Scribe Template"] and self.main_window is not None:
                    self.main_window.create_scribe_template()
                
                return self.OPENAI_API_KEY
        except FileNotFoundError:
            logger.info("Settings file not found. Using default settings.")
            self.save_settings_to_file()
            return self.OPENAI_API_KEY
        except Exception as e:
            logger.error(f"Error loading settings: {e}")
            return self.OPENAI_API_KEY

    def save_settings_to_file(self):
        """
        Saves the current settings to a JSON file.

        The settings are written to 'settings.txt'. This includes all application settings 
        such as IP addresses, ports, SSL settings, and editable settings.

        Returns:
            None
        """
        settings = {
            "openai_api_key": self.OPENAI_API_KEY,
            "editable_settings": self.editable_settings,
            # "api_style": self.API_STYLE # FUTURE FEATURE REVISION
            "app_version": get_application_version()
        }
        with open(get_resource_path('settings.txt'), 'w') as file:
            json.dump(settings, file)

    def save_settings(self, openai_api_key, aiscribe_text, aiscribe2_text, settings_window,
                    silence_cutoff):
        """
        Save the current settings, including IP addresses, API keys, and user-defined parameters.

        This method writes the AI Scribe text to separate text files and updates the internal state
        of the Settings instance.

        :param str openai_api_key: The OpenAI API key for authentication.
        :param str aiscribe_text: The text for the first AI Scribe.
        :param str aiscribe2_text: The text for the second AI Scribe.
        :param tk.Toplevel settings_window: The settings window instance to be destroyed after saving.
        """
        self.OPENAI_API_KEY = openai_api_key
        # self.API_STYLE = api_style

        self.editable_settings["Silence cut-off"] = silence_cutoff

        for setting, entry in self.editable_settings_entries.items():     
            value = entry.get()
            # Convert the value to the appropriate type based on the setting name
            self.editable_settings[setting] = self.convert_setting_value(setting, value)

        self.save_settings_to_file()

        self.AISCRIBE = aiscribe_text
        self.AISCRIBE2 = aiscribe2_text

        with open(get_resource_path('aiscribe.txt'), 'w') as f:
            f.write(self.AISCRIBE)
        with open(get_resource_path('aiscribe2.txt'), 'w') as f:
            f.write(self.AISCRIBE2)

    def load_aiscribe_from_file(self):
        """
        Load the AI Scribe text from a file.

        :returns: The AI Scribe text, or None if the file does not exist or is empty.
        :rtype: str or None
        """
        try:
            with open(get_resource_path('aiscribe.txt'), 'r') as f:
                return f.read()
        except FileNotFoundError:
            return None

    def load_aiscribe2_from_file(self):
        """
        Load the second AI Scribe text from a file.

        :returns: The second AI Scribe text, or None if the file does not exist or is empty.
        :rtype: str or None
        """
        try:
            with open(get_resource_path('aiscribe2.txt'), 'r') as f:
                return f.read()
        except FileNotFoundError:
            return None

    def __clear_settings_file(self):
        """
        Clears the content of settings files and closes the settings window.
        """
        # Open the files and immediately close them to clear their contents.
        open(get_resource_path('settings.txt'), 'w').close()  
        open(get_resource_path('aiscribe.txt'), 'w').close()
        open(get_resource_path('aiscribe2.txt'), 'w').close()
        logger.info("Settings file cleared.")

    def __keep_network_clear_settings(self):
        """
        Clears the content of settings files while maintaining network settings.
        Such as API keys and endpoints.
        This method is intended for internal use only.
        """
        # Keep the network settings and clear the rest
        settings_to_keep = {
            SettingsKeys.LLM_ENDPOINT.value: self.editable_settings[SettingsKeys.LLM_ENDPOINT.value],
            "AI Server Self-Signed Certificates": self.editable_settings["AI Server Self-Signed Certificates"],
            SettingsKeys.LOCAL_LLM.value: self.editable_settings[SettingsKeys.LOCAL_LLM.value],
            SettingsKeys.LOCAL_WHISPER.value: self.editable_settings[SettingsKeys.LOCAL_WHISPER.value],
            SettingsKeys.WHISPER_ENDPOINT.value: self.editable_settings[SettingsKeys.WHISPER_ENDPOINT.value],
            SettingsKeys.WHISPER_SERVER_API_KEY.value: self.editable_settings[SettingsKeys.WHISPER_SERVER_API_KEY.value],
            SettingsKeys.S2T_SELF_SIGNED_CERT.value: self.editable_settings[SettingsKeys.S2T_SELF_SIGNED_CERT.value],

        }
        
        # reset to defaults
        self.editable_settings = SettingsWindow.DEFAULT_SETTINGS_TABLE
        
        # Clear the AI scribe stuff to and empty the settings file
        self.__clear_settings_file()

        # Update the settings with the network settings
        self.editable_settings.update(settings_to_keep)
        logger.info("Settings file cleared except network settings.")

        # Save the settings to file
        self.save_settings_to_file()

    def clear_settings_file(self, settings_window, keep_network_settings=False):
        """
        Clears the content of settings files and closes the settings window.

        This method attempts to open and clear the contents of three text files:
        `settings.txt`, `aiscribe.txt`, and `aiscribe2.txt`. After clearing the
        files, it displays a message box to notify the user that the settings
        have been reset and closes the `settings_window`. If an error occurs
        during this process, the exception will be caught and printed.

        :param settings_window: The settings window object to be closed after resetting.
        :type settings_window: tkinter.Toplevel or similar
        :raises Exception: If there is an issue with file handling or window destruction.

        Example usage:

        """
        try:
            if keep_network_settings:
                self.__keep_network_clear_settings()
            else:
                self.__clear_settings_file()

            # Display a message box informing the user of successful reset.
            messagebox.showinfo("Settings Reset", "Settings have been reset. Please restart application. Unexpected behaviour may occur if you continue using the application.")

            # Close the settings window.
            settings_window.destroy()
        except Exception as e:
            # Print any exception that occurs during file handling or window destruction.
            logger.error(f"Error clearing settings files: {e}")
            messagebox.showerror("Error", "An error occurred while clearing settings. Please try again.")

    def get_available_models(self,endpoint=None):
        """
        Returns a list of available models for the user to choose from.

        This method returns a list of available models that can be used with the AI Scribe
        service. The list includes the default model, `gpt-4`, as well as any other models
        that may be added in the future.

        Returns:
            list: A list of available models for the user to choose from.
        """
        
        headers = {
            "Authorization": f"Bearer {self.OPENAI_API_KEY}",
            "X-API-Key": self.OPENAI_API_KEY
        }

        endpoint = endpoint or self.editable_settings_entries[SettingsKeys.LLM_ENDPOINT.value].get()

        # url validate the endpoint
        if not is_valid_url(endpoint):
            logger.info("Invalid LLM Endpoint")
            return ["Invalid LLM Endpoint", "Custom"]

        try:
            verify = not self.editable_settings["AI Server Self-Signed Certificates"]
            response = requests.get(endpoint + "/models", headers=headers, timeout=1.0, verify=verify)
            response.raise_for_status()  # Raise an error for bad responses
            models = response.json().get("data", [])  # Extract the 'data' field
            
            if not models:
                return ["No models available", "Custom"]

            available_models = [model["id"] for model in models]
            available_models.append("Custom")
            return available_models
        except requests.RequestException as e:
            # messagebox.showerror("Error", f"Failed to fetch models: {e}. Please ensure your OpenAI API key is correct.") 
            logger.error(str(e))
            return ["Failed to load models", "Custom"]

    def update_models_dropdown(self, dropdown, endpoint=None):
        """
        Updates the models dropdown with the available models.

        This method fetches the available models from the AI Scribe service and updates
        the dropdown widget in the settings window with the new list of models.
        """
        if self.editable_settings_entries[SettingsKeys.LOCAL_LLM.value].get():
            dropdown["values"] = ["gemma-2-2b-it-Q8_0.gguf"]
            dropdown.set("gemma-2-2b-it-Q8_0.gguf")
        else:
            dropdown["values"] = ["Loading models...", "Custom"]
            dropdown.set("Loading models...")
            models = self.get_available_models(endpoint=endpoint)
            dropdown["values"] = models
            if self.editable_settings[SettingsKeys.LOCAL_LLM_MODEL.value] in models:
                dropdown.set(self.editable_settings[SettingsKeys.LOCAL_LLM_MODEL.value])
            else:
                dropdown.set(models[0])
        
    def set_main_window(self, window):
        """
        Set the main window instance for the settings.

        This method sets the main window instance for the settings class, allowing
        the settings to interact with the main window when necessary.

        Parameters:
            window (MainWindow): The main window instance to set.
        """
        self.main_window = window

    def load_or_unload_model(self, old_model, new_model, old_use_local_llm, new_use_local_llm, old_architecture, new_architecture,
                             old_context_window, new_context_window):
        """
        Determine if the model needs to be loaded or unloaded based on settings changes.

        This method compares old and new settings values to determine if the language model
        needs to be reloaded or unloaded. It returns two boolean flags indicating whether
        to unload the current model and whether to load a new model.

        :param old_model: The previously selected model name
        :type old_model: str
        :param new_model: The newly selected model name
        :type new_model: str
        :param old_use_local_llm: Previous state of local LLM checkbox (0=off, 1=on)
        :type old_use_local_llm: int
        :param new_use_local_llm: New state of local LLM checkbox (0=off, 1=on)
        :type new_use_local_llm: int
        :param old_architecture: Previously selected architecture
        :type old_architecture: str
        :param new_architecture: Newly selected architecture
        :type new_architecture: str
        :param old_context_window: Previous context window size
        :type old_context_window: int
        :param new_context_window: New context window size
        :type new_context_window: int
        :return: Tuple of (unload_flag, reload_flag) where:
                 - unload_flag: True if current model should be unloaded
                 - reload_flag: True if new model should be loaded
        :rtype: tuple(bool, bool)
        """
        unload_flag = False
        reload_flag = False
        try:
            if new_use_local_llm:
                if any([
                    old_use_local_llm != new_use_local_llm,
                    old_model != new_model,
                    old_architecture != new_architecture,
                    int(old_context_window) != int(new_context_window)]
                ):
                    reload_flag = True
            else:
                unload_flag = True
        # in case context_window value is invalid
        except (ValueError, TypeError) as e:
<<<<<<< HEAD
            logging.error(str(e))
            logging.exception("Failed to determine reload/unload model")
        logging.debug(f"load_or_unload_model {unload_flag=}, {reload_flag=}")
        return unload_flag, reload_flag

=======
            logger.exception(f"Failed to determine reload/unload model: {str(e)}")
        logger.debug(f"load_or_unload_model {unload_flag=}, {reload_flag=}")
        return unload_flag, reload_flag
>>>>>>> d6c76c08

    def _create_settings_and_aiscribe_if_not_exist(self):
        """
        Ensure settings and AI Scribe files exist.
        - If settings.txt is missing or invalid, create it with default values.
        - If preserved_network_config.txt exists, transfer its network-related settings to settings.txt and delete it.
        """
        
        settings_path = get_resource_path('settings.txt')
        preserved_network_path = get_resource_path('preserved_network_config.txt')
        
        # Initialize settings with a default structure
        settings = {"editable_settings": {}}
        
        # Try to load existing settings if the file exists and is not empty
        if os.path.exists(settings_path) and os.path.getsize(settings_path) > 0:
            try:
                with open(settings_path, 'r') as f:
                    settings = json.load(f)
            except json.JSONDecodeError:
                print("settings.txt exists but contains invalid JSON. Creating new settings file.")
        else:
            print("settings.txt not found or empty. Creating with default values.")
            
<<<<<<< HEAD
        # Set default architecture if CUDA is available
        architectures = self.get_available_architectures()
        if Architectures.CUDA.label in architectures:
            settings["editable_settings"][SettingsKeys.WHISPER_ARCHITECTURE.value] = Architectures.CUDA.label
            settings["editable_settings"][SettingsKeys.LLM_ARCHITECTURE.value] = Architectures.CUDA.label
        
        # If preserved_network_config.txt exists, move network settings to settings.txt
        if os.path.exists(preserved_network_path):
            try:
                print("Found preserved_network_config.txt. Moving network settings to settings.txt.")
                
                # Load preserved network settings
                with open(preserved_network_path, 'r') as f:
                    preserved_config = json.load(f)
                
                preserved_network_config = preserved_config.get("editable_settings", {})
                
                # Extract only the relevant network settings
                settings_to_keep = {
                    SettingsKeys.LLM_ENDPOINT.value: preserved_network_config.get(SettingsKeys.LLM_ENDPOINT.value),
                    "AI Server Self-Signed Certificates": preserved_network_config.get("AI Server Self-Signed Certificates"),
                    SettingsKeys.LOCAL_LLM.value: preserved_network_config.get(SettingsKeys.LOCAL_LLM.value),
                    SettingsKeys.LOCAL_WHISPER.value: preserved_network_config.get(SettingsKeys.LOCAL_WHISPER.value),
                    SettingsKeys.WHISPER_ENDPOINT.value: preserved_network_config.get(SettingsKeys.WHISPER_ENDPOINT.value),
                    SettingsKeys.WHISPER_SERVER_API_KEY.value: preserved_network_config.get(SettingsKeys.WHISPER_SERVER_API_KEY.value),
                    SettingsKeys.S2T_SELF_SIGNED_CERT.value: preserved_network_config.get(SettingsKeys.S2T_SELF_SIGNED_CERT.value),
                }
                
                # Filter out None values
                settings_to_keep = {k: v for k, v in settings_to_keep.items() if v is not None}
                
                # Update settings with the extracted network values
                if "editable_settings" not in settings:
                    settings["editable_settings"] = {}
                settings["editable_settings"].update(settings_to_keep)
                
                # Remove preserved_network_config.txt after merging network settings
                os.remove(preserved_network_path)
                print("Deleted preserved_network_config.txt.")
            except json.JSONDecodeError:
                print("preserved_network_config.txt contains invalid JSON. Skipping import.")
            except Exception as e:
                print(f"Error processing preserved_network_config.txt: {str(e)}")
        
        # Update self.editable_settings from the settings dictionary
        self.editable_settings.update(settings.get("editable_settings", {}))
        
        # Save updated settings to file
        self.save_settings_to_file()
        
        # Ensure AIScribe files exist, create them if missing
=======
            # If CUDA is available, set it as the default architecture to save in settings
            if Architectures.CUDA.label in architectures:
                logger.info("Settings file not found. Creating default settings file with CUDA architecture.")
                self.editable_settings[SettingsKeys.WHISPER_ARCHITECTURE.value] = Architectures.CUDA.label
                self.editable_settings[SettingsKeys.LLM_ARCHITECTURE.value] = Architectures.CUDA.label
            else:
                logger.info("Settings file not found. Creating default settings file.")

            self.save_settings_to_file()
>>>>>>> d6c76c08
        if not os.path.exists(get_resource_path('aiscribe.txt')):
            logger.info("AIScribe file not found. Creating default AIScribe file.")
            with open(get_resource_path('aiscribe.txt'), 'w') as f:
                f.write(self.AISCRIBE)
        if not os.path.exists(get_resource_path('aiscribe2.txt')):
            logger.info("AIScribe2 file not found. Creating default AIScribe2 file.")
            with open(get_resource_path('aiscribe2.txt'), 'w') as f:
                f.write(self.AISCRIBE2)

    def get_available_architectures(self):
        """
        Returns a list of available architectures for the user to choose from.

        Based on the install state files in _internal folder

        Files must be named CPU_INSTALL or NVIDIA_INSTALL

        Returns:
            list: A list of available architectures for the user to choose from.
        """
        architectures = [Architectures.CPU.label]  # CPU is always available as fallback

        # Check for NVIDIA support
        if os.path.isfile(get_file_path(self.STATE_FILES_DIR, self.NVIDIA_INSTALL_FILE)):
            architectures.append(Architectures.CUDA.label)

        return architectures

    def update_whisper_model(self):
        # save the old whisper model to compare with the new model later
        old_local_whisper = self.editable_settings[SettingsKeys.LOCAL_WHISPER.value]
        old_whisper_architecture = self.editable_settings[SettingsKeys.WHISPER_ARCHITECTURE.value]
        old_model = self.editable_settings[SettingsKeys.WHISPER_MODEL.value]
        old_cpu_count = self.editable_settings[SettingsKeys.WHISPER_CPU_COUNT.value]
        old_compute_type = self.editable_settings[SettingsKeys.WHISPER_COMPUTE_TYPE.value]

        # loading the model after the window is closed to prevent the window from freezing
        # if Local Whisper is selected, compare the old model with the new model and reload the model if it has changed
        # if switched from remote to local whisper
        if not old_local_whisper and self.editable_settings_entries[SettingsKeys.LOCAL_WHISPER.value].get():
            return True
        # new settings of LOCAL_WHISPER should be True, or we can skip reloading
        if self.editable_settings_entries[SettingsKeys.LOCAL_WHISPER.value].get() and (
                old_model != self.editable_settings_entries[SettingsKeys.WHISPER_MODEL.value].get() or
                old_whisper_architecture != self.editable_settings_entries[SettingsKeys.WHISPER_ARCHITECTURE.value].get() or
                old_cpu_count != self.editable_settings_entries[SettingsKeys.WHISPER_CPU_COUNT.value].get() or
                old_compute_type != self.editable_settings_entries[SettingsKeys.WHISPER_COMPUTE_TYPE.value].get()
        ):
            return True
        return False<|MERGE_RESOLUTION|>--- conflicted
+++ resolved
@@ -22,6 +22,7 @@
 import tkinter as tk
 from tkinter import messagebox
 import requests
+import logging
 from typing import List, Any, Optional
 
 from UI.SettingsConstant import SettingsKeys, Architectures, FeatureToggle, DEFAULT_CONTEXT_WINDOW_SIZE
@@ -140,10 +141,7 @@
             SettingsKeys.Enable_Word_Count_Validation.value : True,  # Default to enabled
             SettingsKeys.Enable_AI_Conversation_Validation.value : False,  # Default to disabled
             SettingsKeys.ENABLE_HALLUCINATION_CLEAN.value : False,
-<<<<<<< HEAD
-=======
             SettingsKeys.FACTUAL_CONSISTENCY_VERIFICATION.value: False,
->>>>>>> d6c76c08
             # Best of N (Experimental), by default we only generate 1 completion of note, if this is set to a number greater than 1, we will generate N completions and pick the best one.
             SettingsKeys.BEST_OF.value: 1,
         }
@@ -637,17 +635,10 @@
                 unload_flag = True
         # in case context_window value is invalid
         except (ValueError, TypeError) as e:
-<<<<<<< HEAD
-            logging.error(str(e))
-            logging.exception("Failed to determine reload/unload model")
-        logging.debug(f"load_or_unload_model {unload_flag=}, {reload_flag=}")
-        return unload_flag, reload_flag
-
-=======
             logger.exception(f"Failed to determine reload/unload model: {str(e)}")
         logger.debug(f"load_or_unload_model {unload_flag=}, {reload_flag=}")
         return unload_flag, reload_flag
->>>>>>> d6c76c08
+
 
     def _create_settings_and_aiscribe_if_not_exist(self):
         """
@@ -672,7 +663,6 @@
         else:
             print("settings.txt not found or empty. Creating with default values.")
             
-<<<<<<< HEAD
         # Set default architecture if CUDA is available
         architectures = self.get_available_architectures()
         if Architectures.CUDA.label in architectures:
@@ -724,17 +714,6 @@
         self.save_settings_to_file()
         
         # Ensure AIScribe files exist, create them if missing
-=======
-            # If CUDA is available, set it as the default architecture to save in settings
-            if Architectures.CUDA.label in architectures:
-                logger.info("Settings file not found. Creating default settings file with CUDA architecture.")
-                self.editable_settings[SettingsKeys.WHISPER_ARCHITECTURE.value] = Architectures.CUDA.label
-                self.editable_settings[SettingsKeys.LLM_ARCHITECTURE.value] = Architectures.CUDA.label
-            else:
-                logger.info("Settings file not found. Creating default settings file.")
-
-            self.save_settings_to_file()
->>>>>>> d6c76c08
         if not os.path.exists(get_resource_path('aiscribe.txt')):
             logger.info("AIScribe file not found. Creating default AIScribe file.")
             with open(get_resource_path('aiscribe.txt'), 'w') as f:
