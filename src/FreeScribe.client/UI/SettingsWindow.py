--- conflicted
+++ resolved
@@ -226,11 +226,8 @@
             SettingsKeys.LOCAL_LLM_CONTEXT_WINDOW.value,
             SettingsKeys.Enable_Word_Count_Validation.value,
             SettingsKeys.Enable_AI_Conversation_Validation.value,
-<<<<<<< HEAD
             SettingsKeys.USE_PRE_PROCESSING.value,
-=======
             SettingsKeys.FACTUAL_CONSISTENCY_VERIFICATION.value,
->>>>>>> 16e783a5
         ]
 
         self.adv_whisper_settings = [
@@ -252,13 +249,10 @@
         self.adv_general_settings = [
             # "Enable Scribe Template", # Uncomment if you want to implement the feature right now removed as it doesn't have a real structured implementation
             SettingsKeys.AUDIO_PROCESSING_TIMEOUT_LENGTH.value,
-<<<<<<< HEAD
             SettingsKeys.STORE_RECORDINGS_LOCALLY.value,
             SettingsKeys.STORE_NOTES_LOCALLY.value,
             SettingsKeys.ENABLE_FILE_LOGGER.value,
-=======
             SettingsKeys.USE_LOW_MEM_MODE.value,
->>>>>>> 16e783a5
         ]
 
         self.developer_settings = [
@@ -347,11 +341,8 @@
             else:
                 return str(value)
         except (ValueError, TypeError):
-<<<<<<< HEAD
             logging.warning(f"Warning: Could not convert {setting} value to {target_type}")
-=======
-            logger.warning(f"Warning: Could not convert {setting} value to {target_type}")
->>>>>>> 16e783a5
+
             return value
 
     def load_settings_from_file(self, filename='settings.txt'):
@@ -389,19 +380,11 @@
                 
                 return self.OPENAI_API_KEY
         except FileNotFoundError:
-<<<<<<< HEAD
-            print("Settings file not found. Using default settings.")
-            self.save_settings_to_file()
-            return self.OPENAI_API_KEY
-        except Exception as e:
-            print(f"Error loading settings: {e}")
-=======
             logger.info("Settings file not found. Using default settings.")
             self.save_settings_to_file()
             return self.OPENAI_API_KEY
         except Exception as e:
             logger.error(f"Error loading settings: {e}")
->>>>>>> 16e783a5
             return self.OPENAI_API_KEY
 
     def save_settings_to_file(self):
