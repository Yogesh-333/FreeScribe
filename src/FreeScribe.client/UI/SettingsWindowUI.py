--- conflicted
+++ resolved
@@ -151,15 +151,9 @@
         self.create_buttons()
 
         # "Dev" settings tab for developer mode
-<<<<<<< HEAD
         # Create the menu then disable it so the ui elements have access
         self.settings_window.bind("<Control-slash>", self._disable_developer_mode)
         self._disable_developer_mode(None)
-=======
-        self._enable_developer_mode(None)
-        self._disable_developer_mode(None)
-        self.settings_window.bind("<Control-slash>", self._enable_developer_mode)
->>>>>>> 16e783a5
 
         # set the focus to this window
         self.notebook.select(self.general_settings_frame)
@@ -181,12 +175,9 @@
         """
         remove the developer tab from the notebook
         """
-<<<<<<< HEAD
         if self.developer_container in self.notebook.tabs():
             self.notebook.forget(self.developer_container)
-=======
-        self.notebook.hide(self.developer_frame)
->>>>>>> 16e783a5
+
         self.settings_window.unbind("<Control-slash>")
         self.settings_window.bind("<Control-slash>", self._enable_developer_mode)
 
@@ -621,8 +612,6 @@
             row = self._create_section_header("General Settings", row, text_colour="black", frame=self.advanced_settings_frame)
             row = create_settings_columns(self.settings.adv_general_settings, row)
 
-<<<<<<< HEAD
-=======
         # Google Maps Integration
         row = self._create_section_header("Google Maps Integration", row, frame=self.advanced_settings_frame, text_colour="black")
         maps_frame = ttk.LabelFrame(self.advanced_settings_frame, text="API Configuration")
@@ -642,7 +631,6 @@
         maps_frame.grid_columnconfigure(1, weight=1)  # Make the entry expand horizontally
         self.widgets[SettingsKeys.GOOGLE_MAPS_API_KEY.value] = maps_key_entry
         row += 1
->>>>>>> 16e783a5
 
         # Whisper Settings
         row = self._create_section_header("Whisper Settings", row, text_colour="black", frame=self.advanced_settings_frame)
@@ -910,13 +898,12 @@
         # save architecture
         self.settings.editable_settings[SettingsKeys.LLM_ARCHITECTURE.value] = self.architecture_dropdown.get()
 
-<<<<<<< HEAD
         # save the intial prompt
         self.settings.editable_settings[SettingsKeys.WHISPER_INITIAL_PROMPT.value] = self.initial_prompt.get("1.0", "end-1c") # end-1c removes the trailing newline
-=======
+
         # Save Google Maps API key
         self.settings.editable_settings[SettingsKeys.GOOGLE_MAPS_API_KEY.value] = self.widgets[SettingsKeys.GOOGLE_MAPS_API_KEY.value].get()
->>>>>>> 16e783a5
+
 
         self.settings.save_settings(
             self.openai_api_key_entry.get(),
@@ -941,16 +928,14 @@
             logger.debug("reloading ai model")
             ModelManager.start_model_threaded(self.settings, self.main_window.root)
 
-<<<<<<< HEAD
         #update the notes and Ui
         self.main_window.root.event_generate("<<UpdateNoteHistoryUi>>")
         self.main_window.root.event_generate("<<ProcessDataTab>>")
-=======
+
         # check if we should unload the model
         # unload models if low mem is now on
         if self.settings.editable_settings_entries[SettingsKeys.USE_LOW_MEM_MODE.value].get():
             unload_stt_model()
->>>>>>> 16e783a5
 
         if self.settings.editable_settings["Use Docker Status Bar"] and self.main_window.docker_status_bar is None:
             self.main_window.create_docker_status_bar()
@@ -1082,19 +1067,12 @@
         """
         tk.Label(frame, text=label).grid(row=row_idx, column=0, padx=0, pady=5, sticky="w")
         value = self.settings.editable_settings[setting_name]
-<<<<<<< HEAD
-        
-=======
->>>>>>> 16e783a5
+
         # Convert the value to the appropriate type using the helper method
         if hasattr(self.settings, 'convert_setting_value'):
             value = self.settings.convert_setting_value(setting_name, value)
         
-<<<<<<< HEAD
-        entry = tk.Entry(frame, width=LONG_ENTRY_WIDTH)
-=======
         entry = tk.Entry(frame)
->>>>>>> 16e783a5
         entry.insert(0, str(value))
         entry.grid(row=row_idx, column=1, padx=0, pady=5, sticky="ew")
         self.settings.editable_settings_entries[setting_name] = entry
