"""
SettingsWindowUI Module

This module provides a user interface for managing application settings.
It includes a class `SettingsWindowUI` that handles the creation and management
of a settings window using Tkinter.

This software is released under the AGPL-3.0 license
Copyright (c) 2023-2024 Braedon Hendy

Further updates and packaging added in 2024 through the ClinicianFOCUS initiative, 
a collaboration with Dr. Braedon Hendy and Conestoga College Institute of Applied 
Learning and Technology as part of the CNERG+ applied research project, 
Unburdening Primary Healthcare: An Open-Source AI Clinician Partner Platform". 
Prof. Michael Yingbull (PI), Dr. Braedon Hendy (Partner), 
and Research Students - Software Developer Alex Simko, Pemba Sherpa (F24), and Naitik Patel.

Classes:
    SettingsWindowUI: Manages the settings window UI.
"""

import json
import tkinter as tk
from tkinter import ttk, messagebox
from UI.Widgets.AudioMeter import AudioMeter
import threading
from Model import Model, ModelManager
from utils.file_utils import get_file_path
from UI.MarkdownWindow import MarkdownWindow
from UI.Widgets.MicrophoneSelector import MicrophoneSelector



class SettingsWindowUI:
    """
    Manages the settings window UI.

    This class creates and manages a settings window using Tkinter. It includes
    methods to open the settings window, create various settings frames, and
    handle user interactions such as saving settings.

    Attributes:
        settings (ApplicationSettings): The settings object containing application settings.
        window (tk.Toplevel): The main settings window.
        main_frame (tk.Frame): The main frame containing the notebook.
        notebook (ttk.Notebook): The notebook widget containing different settings tabs.
        general_frame (ttk.Frame): The frame for general settings.
        advanced_frame (ttk.Frame): The frame for advanced settings.
        docker_settings_frame (ttk.Frame): The frame for Docker settings.
        basic_settings_frame (tk.Frame): The scrollable frame for basic settings.
        advanced_settings_frame (tk.Frame): The scrollable frame for advanced settings.
    """

    def __init__(self, settings, main_window):
        """
        Initializes the SettingsWindowUI.

        Args:
            settings (ApplicationSettings): The settings object containing application settings.
        """
        self.settings = settings
        self.main_window = main_window
        self.settings_window = None
        self.main_frame = None
        self.notebook = None
        self.basic_frame = None
        self.advanced_frame = None
        self.docker_settings_frame = None
        self.basic_settings_frame = None
        self.advanced_settings_frame = None
        self.widgets = {}
        

    def open_settings_window(self):
        """
        Opens the settings window.

        This method initializes and displays the settings window, including
        the notebook with tabs for basic, advanced, and Docker settings.
        """
        self.settings_window = tk.Toplevel()
        self.settings_window.title("Settings")
        self.settings_window.geometry("600x450")  # Set initial window size
        self.settings_window.minsize(600, 500)    # Set minimum window size
        self.settings_window.resizable(True, True)
        self.settings_window.grab_set()
        self.settings_window.iconbitmap(get_file_path('assets','logo.ico'))

        self.main_frame = tk.Frame(self.settings_window)
        self.main_frame.pack(expand=True, fill='both')

        self.notebook = ttk.Notebook(self.main_frame)
        self.notebook.pack(expand=True, fill='both')

        self.general_settings_frame = ttk.Frame(self.notebook)
        self.llm_settings_frame = ttk.Frame(self.notebook)
        self.whisper_settings_frame = ttk.Frame(self.notebook)
        self.advanced_frame = ttk.Frame(self.notebook)
        self.docker_settings_frame = ttk.Frame(self.notebook)

        self.notebook.add(self.general_settings_frame, text="General Settings")
        self.notebook.add(self.llm_settings_frame, text="AI Settings")
        self.notebook.add(self.whisper_settings_frame, text="Speech-to-Text Settings")
        self.notebook.add(self.advanced_frame, text="Advanced Settings")
        self.notebook.add(self.docker_settings_frame, text="Docker Settings")

        self.settings_window.protocol("WM_DELETE_WINDOW", self.close_window)


        self.llm_settings_frame = self.add_scrollbar_to_frame(self.llm_settings_frame)
        self.whisper_settings_frame = self.add_scrollbar_to_frame(self.whisper_settings_frame)
        self.advanced_settings_frame = self.add_scrollbar_to_frame(self.advanced_frame)

        # self.create_basic_settings()
        self._create_general_settings()
        self.create_llm_settings()
        self.create_whisper_settings()
        self.create_advanced_settings()
        self.create_docker_settings()
        self.create_buttons()


    def add_scrollbar_to_frame(self, frame):
        """
        Adds a scrollbar to a given frame.

        Args:
            frame (tk.Frame): The frame to which the scrollbar will be added.

        Returns:
            tk.Frame: The scrollable frame.
        """
        canvas = tk.Canvas(frame)
        scrollbar = ttk.Scrollbar(frame, orient="vertical", command=canvas.yview)
        scrollable_frame = ttk.Frame(canvas)

        scrollable_frame.bind(
            "<Configure>",
            lambda e: canvas.configure(scrollregion=canvas.bbox("all"))
        )

        canvas.create_window((0, 0), window=scrollable_frame, anchor="nw")
        canvas.configure(yscrollcommand=scrollbar.set)

        canvas.pack(side="left", fill="both", expand=True)
        scrollbar.pack(side="right", fill="y")

        self.settings_window.bind_all("<MouseWheel>", lambda e: canvas.yview_scroll(int(-1*(e.delta/120)), "units"))

        return scrollable_frame

    def create_whisper_settings(self):
        """
        Creates the Whisper settings UI elements in a two-column layout.
        Settings alternate between left and right columns for even distribution.
        """

        left_frame = ttk.Frame(self.whisper_settings_frame)
        left_frame.grid(row=0, column=0, padx=10, pady=5, sticky="nw")

        right_frame = ttk.Frame(self.whisper_settings_frame)
        right_frame.grid(row=0, column=1, padx=10, pady=5, sticky="nw")

        left_row = 0
        right_row = 0

        # Create the local whisper button to handle custom behavior
        tk.Label(left_frame, text="Local Whisper").grid(row=left_row, column=0, padx=0, pady=5, sticky="w")
        value = tk.IntVar(value=(self.settings.editable_settings["Local Whisper"]))
        self.local_whisper_checkbox = tk.Checkbutton(left_frame, variable=value, command=self.toggle_remote_whisper_settings)
        self.local_whisper_checkbox.grid(row=left_row, column=1, padx=0, pady=5, sticky="w")
        self.settings.editable_settings_entries["Local Whisper"] = value

        left_row += 1

        left_row, right_row = self.create_editable_settings_col(left_frame, right_frame, left_row, right_row, self.settings.whisper_settings)
        # create the whisper model dropdown slection
        tk.Label(left_frame, text="Whisper Model").grid(row=3, column=0, padx=0, pady=5, sticky="w")
        whisper_models_drop_down_options = ["medium", "small", "tiny", "tiny.en", "base", "base.en", "small.en", "medium.en", "large"]
        self.whisper_models_drop_down = ttk.Combobox(left_frame, values=whisper_models_drop_down_options, width=13)
        self.whisper_models_drop_down.grid(row=3, column=1, padx=0, pady=5, sticky="w")

        try:
            # Try to set the whisper model dropdown to the current model
            self.whisper_models_drop_down.current(whisper_models_drop_down_options.index(self.settings.editable_settings["Whisper Model"]))
        except ValueError:
            # If not in list then just force set text
            self.whisper_models_drop_down.set(self.settings.editable_settings["Whisper Model"])

        self.settings.editable_settings_entries["Whisper Model"] = self.whisper_models_drop_down

        # create the whisper model dropdown slection
        microphone_select = MicrophoneSelector(left_frame, left_row, 0, self.settings)
        self.settings.editable_settings_entries["Current Mic"] = microphone_select
        
        left_row += 1

        # set the state of the whisper settings based on the local whisper checkbox once all widgets are created
        self.toggle_remote_whisper_settings()

    def toggle_remote_whisper_settings(self):
        current_state = self.settings.editable_settings_entries["Local Whisper"].get()
        
        for setting in self.settings.whisper_settings:
            if setting in ["Real Time", "BlankSpace"]:
                continue
            
            state = "normal" if current_state == 0 else "disabled"
            self.widgets[setting].config(state=state)
        
        # set the local option to disabled on switch to remote
        inverted_state = "disabled" if current_state == 0 else "normal"
        self.whisper_models_drop_down.config(state=inverted_state)



    def create_llm_settings(self):
        """
        Creates the LLM settings UI elements in a two-column layout.
        Settings alternate between left and right columns for even distribution.
        """
        # Create left and right frames for the two columns
        left_frame = ttk.Frame(self.llm_settings_frame)
        left_frame.grid(row=0, column=0, padx=10, pady=5, sticky="nw")
        
        right_frame = ttk.Frame(self.llm_settings_frame)
        right_frame.grid(row=0, column=1, padx=10, pady=5, sticky="nw")

        left_row = 0
        right_row = 0

        # Use local llm button with custom handler
        tk.Label(left_frame, text="Local LLM").grid(row=left_row, column=0, padx=0, pady=5, sticky="w")
        value = tk.IntVar(value=(self.settings.editable_settings["Use Local LLM"]))
        self.local_llm_checkbox = tk.Checkbutton(left_frame, variable=value, command=self.toggle_remote_llm_settings)
        self.local_llm_checkbox.grid(row=left_row, column=1, padx=0, pady=5, sticky="w")
        self.settings.editable_settings_entries["Use Local LLM"] = value

        left_row += 1

        #6. GPU OR CPU SELECTION (Right Column)
        tk.Label(left_frame, text="Local Architecture").grid(row=left_row, column=0, padx=0, pady=5, sticky="w")
        architecture_options = self.settings.get_available_architectures()
        self.architecture_dropdown = ttk.Combobox(left_frame, values=architecture_options, width=15, state="readonly")
        if self.settings.editable_settings["Architecture"] in architecture_options:
            self.architecture_dropdown.current(architecture_options.index(self.settings.editable_settings["Architecture"]))
        else:
            # Default cpu
            self.architecture_dropdown.set("CPU")

        self.architecture_dropdown.grid(row=left_row, column=1, padx=0, pady=5, sticky="w")

        left_row += 1

        # 5. Models (Left Column)
        tk.Label(left_frame, text="Models").grid(row=left_row, column=0, padx=0, pady=5, sticky="w")
        models_drop_down_options = []
        self.models_drop_down = ttk.Combobox(left_frame, values=models_drop_down_options, width=15, state="readonly")
        self.models_drop_down.grid(row=left_row, column=1, padx=0, pady=5, sticky="w")
        self.models_drop_down.bind('<<ComboboxSelected>>', self.on_model_selection_change)
        thread = threading.Thread(target=self.settings.update_models_dropdown, args=(self.models_drop_down,))
        thread.start()

        # Create custom model entry (initially hidden)
        self.custom_model_entry = tk.Entry(left_frame, width=15)
        self.custom_model_entry.insert(0, self.settings.editable_settings["Model"])

        refresh_button = ttk.Button(left_frame, text="↻", 
                                command=lambda: (self.save_settings(False), threading.Thread(target=self.settings.update_models_dropdown, args=(self.models_drop_down,)).start(), self.on_model_selection_change(None)), 
                                width=4)
        refresh_button.grid(row=left_row, column=2, padx=0, pady=5, sticky="w")

        left_row += 1

        right_frame, right_row = self.create_editable_settings(right_frame, self.settings.llm_settings, padx=0, pady=0)

        # 2. OpenAI API Key (Right Column)
        tk.Label(right_frame, text="OpenAI API Key:").grid(row=right_row, column=0, padx=0, pady=5, sticky="w")
        self.openai_api_key_entry = tk.Entry(right_frame, width=25)
        self.openai_api_key_entry.insert(0, self.settings.OPENAI_API_KEY)
        self.openai_api_key_entry.grid(row=right_row, column=1, columnspan=2, padx=0, pady=5, sticky="w")
        
        right_row += 1

        #################################################################
        #                                                               #
        #               API STYLE SELECTION                             #
        #   THIS SECTION IS COMENTED OUT FOR FUTURE RELEASE AND REVIEW. #
        #   THE ONLY API STYLE SUPPORTED FOR NOW IS OPENAI.             #
        #   THE KOBOLD API STYLE HAS BEEN REMOVED FOR SIMPLIFICATION    #
        #                                                               #
        #################################################################
        # # 3. API Style (Left Column)
        # tk.Label(right_frame, text="API Style:").grid(row=right_row, column=0, padx=0, pady=5, sticky="w")
        # api_options = ["OpenAI", "KoboldCpp"]
        # self.api_dropdown = ttk.Combobox(right_frame, values=api_options, width=15, state="readonly")
        # self.api_dropdown.current(api_options.index(self.settings.API_STYLE))
        # self.api_dropdown.grid(row=right_row, column=1, columnspan=2, padx=0, pady=5, sticky="w")
        # right_row += 1

        # set the state of the llm settings based on the local llm checkbox once all widgets are created
        self.toggle_remote_llm_settings()
 
    def toggle_remote_llm_settings(self):
        current_state = self.settings.editable_settings_entries["Use Local LLM"].get()
        
        state = "normal" if current_state == 0 else "disabled"


        # toggle all manual settings based on the local llm checkbox
        self.openai_api_key_entry.config(state=state)
        # self.api_dropdown.config(state=state)

        for setting in self.settings.llm_settings:
            if setting == "BlankSpace":
                continue
            
            self.widgets[setting].config(state=state)

        inverted_state = "disabled" if current_state == 0 else "normal"
        self.architecture_dropdown.config(state=inverted_state)

        # if local llm is now disabled do what we need to aka update the models
        if current_state == 0:
            threading.Thread(target=self.settings.update_models_dropdown, args=(self.models_drop_down,self.settings.editable_settings_entries["Model Endpoint"].get(),)).start()
            self.on_model_selection_change(None)
        else:
            # when turned on again provide local models
            threading.Thread(target=self.settings.update_models_dropdown, args=(self.models_drop_down,self.settings.editable_settings_entries["Model Endpoint"].get(),)).start()
            self.on_model_selection_change(None)

            

    def on_model_selection_change(self, event):
        """
        Handle switching between model dropdown and custom model entry.
        
        When "Custom" is selected, shows a text entry field and hides the dropdown.
        When another model is selected, shows the dropdown and hides the custom entry.
        
        Args:
            event: The dropdown selection change event
            
        Notes:
            - Uses grid_info() to check if widgets are currently displayed
            - Preserves the row position when swapping widgets
            - Resets dropdown to placeholder when showing custom entry
        """
        if self.models_drop_down.get() == "Custom" and self.custom_model_entry.grid_info() == {}:
            # Show the custom model entry below the dropdown
            self.custom_model_entry.grid(row=self.models_drop_down.grid_info()['row'], 
                        column=1, padx=0, pady=5, sticky="w")
            self.models_drop_down.set("Select a Model")
            self.models_drop_down.grid_remove()
        elif self.models_drop_down.get() != "Custom" and self.custom_model_entry.grid_info() != {}:
            # Hide the custom model entry
            self.models_drop_down.grid(row=self.custom_model_entry.grid_info()['row'], 
                        column=1, padx=0, pady=5, sticky="w")
            self.custom_model_entry.grid_remove()

    def get_selected_model(self):
        """Returns the selected model, either from dropdown or custom entry"""
        if self.models_drop_down.get() in ["Custom", "Select a Model"]:
            return self.custom_model_entry.get()
        return self.models_drop_down.get()

    def create_editable_settings_col(self, left_frame, right_frame, left_row, right_row, settings_set):
        """
        Creates editable settings in two columns.

        This method splits the settings evenly between two columns and creates the
        corresponding UI elements in the left and right frames.

        :param left_frame: The frame for the left column.
        :param right_frame: The frame for the right column.
        :param left_row: The starting row for the left column.
        :param right_row: The starting row for the right column.
        :param settings_set: The set of settings to be displayed.
        :return: The updated row indices for the left and right columns.
        """
        mid_point = (len(settings_set) + 1) // 2  # Round up for odd numbers

        # Process left column
        left_row = self._process_column(left_frame, settings_set[:mid_point], left_row)

        # Process right column
        right_row = self._process_column(right_frame, settings_set[mid_point:], right_row)

        return left_row, right_row
    
    def _process_column(self, frame, settings, start_row):
        """
        Processes a column of settings.

        This helper method creates the UI elements for a column of settings.

        :param frame: The frame for the column.
        :param settings: The settings to be displayed in the column.
        :param start_row: The starting row for the column.
        :return: The updated row index for the column.
        """
        row = start_row
        for setting_name in settings:

            if setting_name == "BlankSpace":
                row += 1
                continue

            value = self.settings.editable_settings[setting_name]
            if value in [True, False]:
                self.widgets[setting_name] = self._create_checkbox(frame, setting_name, setting_name, row)
            else:
                self.widgets[setting_name] = self._create_entry(frame, setting_name, setting_name, row)
            row += 1
        return row

    def create_advanced_settings(self):
        """Creates the advanced settings UI elements with a structured layout."""

        def create_settings_columns(settings, row):
            left_frame = ttk.Frame(self.advanced_settings_frame)
            right_frame = ttk.Frame(self.advanced_settings_frame)
            left_frame.grid(row=row, column=0, padx=10, pady=5, sticky="nw")
            right_frame.grid(row=row, column=1, padx=10, pady=5, sticky="nw")
            self.create_editable_settings_col(left_frame, right_frame, 0, 0, settings)
            return row + 1

        def create_processing_section(label_text, setting_key, text_content, row):
            frame = tk.Frame(self.advanced_settings_frame, width=800)
            frame.grid(row=row, column=0, padx=10, pady=0, sticky="nw")
            self._create_checkbox(frame, f"Use {label_text}", f"Use {label_text}", 0)
            row += 1
            
            text_area, row = self._create_text_area(label_text, text_content, row)
            return text_area, row

        row = self._create_section_header("⚠️ Advanced Settings (For Advanced Users Only)", 0, text_colour="red")
        
        # General Settings
        row = self._create_section_header("General Settings", row, text_colour="black")
        row = create_settings_columns(self.settings.adv_general_settings, row)

        # Whisper Settings
        row = self._create_section_header("Whisper Settings", row, text_colour="black")
        left_frame = ttk.Frame(self.advanced_settings_frame)
        left_frame.grid(row=row, column=0, padx=10, pady=5, sticky="nw")
        right_frame = ttk.Frame(self.advanced_settings_frame)
        right_frame.grid(row=row, column=1, padx=10, pady=5, sticky="nw")
        
        self.create_editable_settings_col(left_frame, right_frame, 0, 0, self.settings.adv_whisper_settings)
        
        # Audio meter
        tk.Label(left_frame, text="Whisper Audio Cutoff").grid(row=1, column=0, padx=0, pady=0, sticky="w")
        self.cutoff_slider = AudioMeter(left_frame, width=150, height=50, 
                                    threshold=self.settings.editable_settings["Silence cut-off"] * 32768)
        self.cutoff_slider.grid(row=1, column=1, padx=0, pady=0, sticky="w")
        row += 1

        # AI Settings
        row = self._create_section_header("AI Settings", row, text_colour="black")
        row = create_settings_columns(self.settings.adv_ai_settings, row)
        
        # Prompting Settings
        row = self._create_section_header("Prompting Settings", row, text_colour="black")
        self.aiscribe_text, row = self._create_text_area("Pre Prompting", self.settings.AISCRIBE, row)
        self.aiscribe2_text, row = self._create_text_area("Post Prompting", self.settings.AISCRIBE2, row)
        
        # Processing Sections
        self.preprocess_text, row = create_processing_section(
            "Pre-Processing", 
            "Use Pre-Processing",
            self.settings.editable_settings["Pre-Processing"],
            row
        )
        
        self.postprocess_text, _ = create_processing_section(
            "Post-Processing",
            "Use Post-Processing", 
            self.settings.editable_settings["Post-Processing"],
            row
        )


    def create_docker_settings(self):
        """
        Creates the Docker settings UI elements.

        This method creates and places UI elements for Docker settings.
        """
        self.create_editable_settings(self.docker_settings_frame, self.settings.docker_settings)

    def create_editable_settings(self, frame, settings_set, start_row=0, padx=10, pady=5):
        """
        Creates editable settings UI elements.

        Args:
            frame (tk.Frame): The frame in which to create the settings.
            settings_set (list): The list of settings to create UI elements for.
            start_row (int): The starting row for placing the settings.
        """
        
        i_frame = ttk.Frame(frame)
        i_frame.grid(row=0, column=0, padx=padx, pady=pady, sticky="nw")
        row = self._process_column(i_frame, settings_set, start_row)
        return i_frame, row

    def create_buttons(self):
        """
        Creates the buttons for the settings window.

        This method creates and places buttons for saving settings, resetting to default,
        and closing the settings window.
        """
        tk.Button(self.main_frame, text="Save", command=self.save_settings, width=10).pack(side="right", padx=2, pady=5)
        tk.Button(self.main_frame, text="Default", width=10, command=self.reset_to_default).pack(side="right", padx=2, pady=5)
        tk.Button(self.main_frame, text="Close", width=10, command=self.close_window).pack(side="right", padx=2, pady=5)
        tk.Button(self.main_frame, text="Help", width=10, command=self.create_help_window).pack(side="left", padx=2, pady=5)

    def create_help_window(self):
        """
        Creates a help window for the settings.

        Uses our markdown window class to display a markdown with help
        """
        MarkdownWindow(self.settings_window, "Help", get_file_path('markdown','help','settings.md'))

    def save_settings(self, close_window=True):
        """
        Saves the settings entered by the user.

        This method retrieves the values from the UI elements and calls the
        `save_settings` method of the `settings` object to save the settings.
        """
        self.settings.load_or_unload_model(self.settings.editable_settings["Model"],
            self.get_selected_model(),
            self.settings.editable_settings["Use Local LLM"],
            self.settings.editable_settings_entries["Use Local LLM"].get(),
            self.settings.editable_settings["Architecture"],
            self.architecture_dropdown.get())

        if self.get_selected_model() not in ["Loading models...", "Failed to load models"]:
            self.settings.editable_settings["Model"] = self.get_selected_model()


        self.settings.editable_settings["Pre-Processing"] = self.preprocess_text.get("1.0", "end-1c") # end-1c removes the trailing newline
        self.settings.editable_settings["Post-Processing"] = self.postprocess_text.get("1.0", "end-1c") # end-1c removes the trailing newline

        # save architecture
        self.settings.editable_settings["Architecture"] = self.architecture_dropdown.get()

        self.settings.save_settings(
            self.openai_api_key_entry.get(),
            self.aiscribe_text.get("1.0", "end-1c"), # end-1c removes the trailing newline
            self.aiscribe2_text.get("1.0", "end-1c"), # end-1c removes the trailing newline
            self.settings_window,
            # self.api_dropdown.get(),
            self.cutoff_slider.threshold / 32768,
        )

        if self.settings.editable_settings["Use Docker Status Bar"] and self.main_window.docker_status_bar is None:
            self.main_window.create_docker_status_bar()
        elif not self.settings.editable_settings["Use Docker Status Bar"] and self.main_window.docker_status_bar is not None:
            self.main_window.destroy_docker_status_bar()

        if self.settings.editable_settings["Enable Scribe Template"]:
            self.main_window.create_scribe_template()
        else:
            self.main_window.destroy_scribe_template()

        if close_window:
            self.close_window()

    def reset_to_default(self):
        """
        Resets the settings to their default values.

        This method calls the `clear_settings_file` method of the `settings` object
        to reset the settings to their default values.
        """
        self.settings.clear_settings_file(self.settings_window)

    def _create_general_settings(self):
        """
        Creates the general settings UI elements.

        This method creates and places UI elements for general settings.
        """
        frame, row = self.create_editable_settings(self.general_settings_frame, self.settings.general_settings)
        
        # 1. LLM Preset (Left Column)
        tk.Label(frame, text="Settings Presets:").grid(row=row, column=0, padx=0, pady=5, sticky="w")
<<<<<<< HEAD
        llm_preset_options = ["ClinicianFocus Toolbox", "Custom"]
=======
        llm_preset_options = ["Local AI", "ChatGPT", "ClinicianFocus Toolbox", "Custom"]
>>>>>>> 78c9fe37
        self.llm_preset_dropdown = ttk.Combobox(frame, values=llm_preset_options, width=15, state="readonly")
        if self.settings.editable_settings["Preset"] in llm_preset_options:
            self.llm_preset_dropdown.current(llm_preset_options.index(self.settings.editable_settings["Preset"]))
        else:
            self.llm_preset_dropdown.set("Custom")
        self.llm_preset_dropdown.grid(row=row, column=1, padx=0, pady=5, sticky="w")

        load_preset_btn = ttk.Button(frame, text="Load", width=5, 
                                    command=lambda: self.settings.load_settings_preset(self.llm_preset_dropdown.get(), self))
        load_preset_btn.grid(row=row, column=2, padx=0, pady=5, sticky="w")
        
        # Add a note at the bottom of the general settings frame
        note_text = (
            "Note: 'Show Scrub PHI' will only work for local LLM and private network.\n"
            "For internet-facing endpoint, it will be enabled regardless of the 'Show Scrub PHI' value."
        )
        note_label = tk.Label(self.general_settings_frame, text=note_text, fg="red", wraplength=400, justify="left")
        note_label.grid(padx=10, pady=5, sticky="w")


    def _create_checkbox(self, frame, label, setting_name, row_idx):
        """
        Creates a checkbox in the given frame.

        This method creates a label and a checkbox in the given frame for editing.

        Args:
            frame (tk.Frame): The frame in which to create the checkbox.
            label (str): The label to display next to the checkbox.
            setting_name (str): The name of the setting to edit.
            row_idx (int): The row index at which to place the checkbox.
        """
        tk.Label(frame, text=label).grid(row=row_idx, column=0, padx=0, pady=5, sticky="w")
        value = tk.IntVar(value=int(self.settings.editable_settings[setting_name]))
        checkbox = tk.Checkbutton(frame, variable=value)
        checkbox.grid(row=row_idx, column=1, padx=0, pady=5, sticky="w")
        self.settings.editable_settings_entries[setting_name] = value
        return checkbox

    def _create_entry(self, frame, label, setting_name, row_idx):
        """
        Creates an entry field in the given frame.

        This method creates a label and an entry field in the given frame for editing.
        
        Args:
            frame (tk.Frame): The frame in which to create the entry field.
            label (str): The label to display next to the entry field.
            setting_name (str): The name of the setting to edit.
            row_idx (int): The row index at which to place the entry field.
        """
        tk.Label(frame, text=label).grid(row=row_idx, column=0, padx=0, pady=5, sticky="w")
        value = self.settings.editable_settings[setting_name]
        entry = tk.Entry(frame)
        entry.insert(0, str(value))
        entry.grid(row=row_idx, column=1, padx=0, pady=5, sticky="w")
        self.settings.editable_settings_entries[setting_name] = entry
        return entry

    def _create_section_header(self, text, row, text_colour="black"):
        """
        Creates a section header label in the advanced settings frame.
        
        Args:
            text (str): Text to display in the header
            row (int): Grid row position to place the header
            text_colour (str): Color of header text (default "black")
            
        Returns:
            int: Next available grid row number
        """
        ttk.Label(
            self.advanced_settings_frame, 
            text=text,
            font=("TkDefaultFont", 10, "bold"),
            foreground=text_colour
        ).grid(row=row, column=0, columnspan=2, padx=10, 
            pady=(5 if text.startswith("⚠️") else 0, 10 if text.startswith("⚠️") else 0), 
            sticky="w")
        return row + 1

    def _create_text_area(self, label_text, text_content, row):
        """
        Creates a labeled text area widget in the advanced settings frame.
        
        Args:
            label_text (str): Label text to display above text area
            text_content (str): Initial text to populate the text area
            row (int): Starting grid row position
            
        Returns:
            tuple: (Text widget object, next available grid row number)
        """
        tk.Label(self.advanced_settings_frame, text=label_text).grid(
            row=row, column=0, padx=10, pady=5, sticky="w")
        row += 1
        text_area = tk.Text(self.advanced_settings_frame, height=10, width=50)
        text_area.insert(tk.END, text_content)
        text_area.grid(row=row, column=0, columnspan=2, padx=10, pady=5, sticky="w")
        return text_area, row + 1

    def close_window(self):
        """
        Cleans up the settings window.

        This method destroys the settings window and clears the settings entries.
        """
        self.settings_window.unbind_all("<MouseWheel>") # Unbind mouse wheel event causing errors
        self.settings_window.unbind_all("<Configure>") # Unbind the configure event causing errors
        self.cutoff_slider.destroy()

        self.settings_window.destroy()<|MERGE_RESOLUTION|>--- conflicted
+++ resolved
@@ -589,11 +589,7 @@
         
         # 1. LLM Preset (Left Column)
         tk.Label(frame, text="Settings Presets:").grid(row=row, column=0, padx=0, pady=5, sticky="w")
-<<<<<<< HEAD
-        llm_preset_options = ["ClinicianFocus Toolbox", "Custom"]
-=======
-        llm_preset_options = ["Local AI", "ChatGPT", "ClinicianFocus Toolbox", "Custom"]
->>>>>>> 78c9fe37
+        llm_preset_options = ["Local AI", "ClinicianFocus Toolbox", "Custom"]
         self.llm_preset_dropdown = ttk.Combobox(frame, values=llm_preset_options, width=15, state="readonly")
         if self.settings.editable_settings["Preset"] in llm_preset_options:
             self.llm_preset_dropdown.current(llm_preset_options.index(self.settings.editable_settings["Preset"]))
