--- conflicted
+++ resolved
@@ -38,7 +38,7 @@
         def on_done(result=None, error=None):
             loading.destroy()
             if error:
-                messagebox.showerror("Error", f"Failed to load log:\n{error}")
+                messagebox.showerror("Error", f"Failed to load log:\n{error}", parent=self.root)
             else:
                 self._update_text_widget(result)
 
@@ -50,13 +50,7 @@
                 lines = self._decrypt_file()
                 self.root.after(0, lambda: callback(result=lines))
             except Exception as e:
-<<<<<<< HEAD
                 self.root.after(0, lambda: callback(error=e))
-=======
-self.root.after(0, lambda: messagebox.showerror("Error", f"Failed to load or decrypt log:\n{str(e)}", parent=self.root))
-            finally:
-                self.root.after(0, loading_window.destroy)
->>>>>>> 8f2cbc73
 
         t = threading.Thread(target=target, daemon=True)
         t.start()
