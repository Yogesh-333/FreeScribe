"""
Input/output utilities for debugging and logging with tkinter GUI support.

This module provides classes for dual output handling (console and buffer) 
and a debug window interface built with tkinter.
"""

import tkinter as tk
<<<<<<< HEAD
import io
import sys
from datetime import datetime
from collections import deque
from utils.OneInstance import OneInstance

class DualOutput:
    buffer = None
    MAX_BUFFER_SIZE = 2500  # Maximum number of lines in the buffer

    def __init__(self):
        """
        Initialize the dual output handler.
        
        Creates a deque buffer with a max length and stores references to original stdout/stderr streams.
        """
        DualOutput.buffer = deque(maxlen=DualOutput.MAX_BUFFER_SIZE)  # Buffer with a fixed size
        self.original_stdout = sys.stdout  # Save the original stdout
        self.original_stderr = sys.stderr  # Save the original stderr
=======
>>>>>>> d6c76c08

from utils.log_config import buffer_handler
from utils.utils import bring_to_front


class DebugPrintWindow:
    """
    Creates and manages a tkinter window for displaying debug output.
    
    Provides a GUI interface for viewing buffered output with scroll functionality
    and manual refresh capability.
    """

    def __init__(self, parent):
        """
        Initialize the debug window interface.
        
        :param parent: Parent tkinter window
        :type parent: tk.Tk or tk.Toplevel
        """
        self.parent = parent
        if self.parent.debug_window_open:
            OneInstance.bring_to_front("Debug Output")
            return
        self.parent.debug_window_open = True
        self.window = tk.Toplevel(parent.root)
        self.window.title("Debug Output")
        self.window.geometry("650x450")

        # Create a Text widget for displaying captured output
        self.text_widget = tk.Text(self.window, wrap="none", width=80, height=20)
        self.text_widget.pack(padx=10, pady=(10, 0), fill=tk.BOTH, expand=True)

        # Create vertical scrollbar
        scrollbar = tk.Scrollbar(self.text_widget)
        scrollbar.pack(side=tk.RIGHT, fill=tk.Y)

        # Create horizontal scrollbar
        hscrollbar = tk.Scrollbar(self.text_widget, orient=tk.HORIZONTAL)
        hscrollbar.pack(side=tk.BOTTOM, fill=tk.X)

        # Configure scrollbar-text widget interactions
        scrollbar.config(command=self.text_widget.yview)
        self.text_widget.config(yscrollcommand=scrollbar.set)
        hscrollbar.config(command=self.text_widget.xview)
        self.text_widget.config(xscrollcommand=hscrollbar.set)

        # Add refresh button
        refresh_button = tk.Button(self.window, text="Refresh", command=self.refresh_output)
        refresh_button.pack(side=tk.RIGHT,pady=10, padx=10)

        # Add copy to clipboard button
        copy_button = tk.Button(self.window, text="Copy to Clipboard", command=self._copy_to_clipboard)
        copy_button.pack(side=tk.LEFT, pady=10, padx=10)

        # custom function to close the window
        self.window.protocol("WM_DELETE_WINDOW", self.close_window)

        self.refresh_output()

    def _copy_to_clipboard(self):
        # Copy the content of the Text widget to the clipboard
        content = self.text_widget.get("1.0", tk.END).strip()
        self.window.clipboard_clear()
        self.window.clipboard_append(content)
        self.window.update_idletasks()


    def refresh_output(self):
        """
        Update the debug window with latest buffer contents.
        
        Preserves scroll position when updating content and only updates
        if there are changes in the buffer.
        """
        content = buffer_handler.get_buffer_content()
        current_content = self.text_widget.get("1.0", tk.END).strip()

        if content != current_content:
            top_line_index = self.text_widget.index("@0,0")
            self.text_widget.delete("1.0", tk.END)
            self.text_widget.insert(tk.END, content)
            self.text_widget.see(top_line_index)

    def close_window(self):
        self.parent.debug_window_open = False
        self.window.destroy()<|MERGE_RESOLUTION|>--- conflicted
+++ resolved
@@ -6,29 +6,6 @@
 """
 
 import tkinter as tk
-<<<<<<< HEAD
-import io
-import sys
-from datetime import datetime
-from collections import deque
-from utils.OneInstance import OneInstance
-
-class DualOutput:
-    buffer = None
-    MAX_BUFFER_SIZE = 2500  # Maximum number of lines in the buffer
-
-    def __init__(self):
-        """
-        Initialize the dual output handler.
-        
-        Creates a deque buffer with a max length and stores references to original stdout/stderr streams.
-        """
-        DualOutput.buffer = deque(maxlen=DualOutput.MAX_BUFFER_SIZE)  # Buffer with a fixed size
-        self.original_stdout = sys.stdout  # Save the original stdout
-        self.original_stderr = sys.stderr  # Save the original stderr
-=======
->>>>>>> d6c76c08
-
 from utils.log_config import buffer_handler
 from utils.utils import bring_to_front
 
