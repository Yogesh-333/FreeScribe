--- conflicted
+++ resolved
@@ -2,7 +2,6 @@
 Application lock class to prevent multiple instances of an app from running.
 """
 
-import logging
 import tkinter as tk
 from tkinter import messagebox
 import psutil  # For process management
@@ -11,7 +10,6 @@
 import platform
 import subprocess
 import time
-<<<<<<< HEAD
 import platform
 import subprocess
 import time
@@ -34,10 +32,8 @@
     bring_to_front as macos_bring_to_front,
 )
 
-logger = logging.getLogger(__name__)
-=======
 from utils.log_config import logger
->>>>>>> d6c76c08
+
 
 
 class OneInstance:
