--- conflicted
+++ resolved
@@ -1,4 +1,6 @@
 from utils.file_utils import get_file_path
+from utils.log_config import logger
+
 from utils.log_config import logger
 
 # Define the mutex name and error code
@@ -42,10 +44,6 @@
             with open(get_file_path('__version__'), 'r') as file:
                 version_str = file.read().strip()
         except Exception as e:
-<<<<<<< HEAD
             logger.exception("Failed to read version file")
-=======
-            logger.error(f"Error loading version file ({type(e).__name__}). {e}")
->>>>>>> 777c0cd2
         finally:
             return version_str