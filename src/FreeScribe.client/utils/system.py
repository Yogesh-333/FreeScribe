--- conflicted
+++ resolved
@@ -15,16 +15,13 @@
 import certifi
 import sys
 import os
-<<<<<<< HEAD
 from pathlib import Path
 from utils.file_utils import get_file_path, get_resource_path
-=======
 import psutil
 
 # Constants
 # Low memory threshold, Amount of ram that defines it low mem in bytes
 LOW_MEM_THRESHOLD = 12e9  # 12 GB
->>>>>>> 108900e5
 
 def is_macos():
     """
@@ -64,7 +61,7 @@
     os.environ['REQUESTS_CA_BUNDLE'] = abspath_to_certifi_cafile
     if getattr(sys, 'frozen', False):  # Check if running as a bundled app in macOS
         os.environ["PATH"] = os.path.join(sys._MEIPASS, 'ffmpeg')+ os.pathsep + os.environ["PATH"]
-<<<<<<< HEAD
+
 
 def set_cuda_paths():
     """
@@ -87,7 +84,7 @@
         current_value = os.environ.get(env_var, '')
         new_value = os.pathsep.join(paths_to_add + ([current_value] if current_value else []))
         os.environ[env_var] = new_value
-=======
+
         
 def get_total_system_memory():
     """
@@ -97,6 +94,7 @@
     """
     return psutil.virtual_memory().total 
 
+  
 def is_system_low_memory():
     """
     Check if the system is in low memory mode.
@@ -104,5 +102,4 @@
     :returns bool: True if the system is in low memory mode, False otherwise
     """
     
-    return get_total_system_memory() < LOW_MEM_THRESHOLD
->>>>>>> 108900e5
+    return get_total_system_memory() < LOW_MEM_THRESHOLD