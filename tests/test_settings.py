import os
import json
import pytest
import tempfile
import shutil
from typing import List, Dict, Any, Union, Optional
from unittest.mock import patch, MagicMock

# Import the SettingsWindow class with the correct paths
from UI.SettingsWindow import SettingsWindow
from UI.SettingsConstant import SettingsKeys


<<<<<<< HEAD
# Helper function to write a settings file with a dictionary
def write_settings_dict(test_dir: str, content: Dict[str, Any], filename: str = 'settings.txt') -> str:
    """
    Write a dictionary to a settings file in the test directory.
    
    :param test_dir: The test directory
    :param content: The dictionary content to write
    :param filename: The filename to use, defaults to 'settings.txt'
    :return: The path to the created file
    """
    path = os.path.join(test_dir, filename)
    with open(path, 'w') as f:
        json.dump(content, f)
    return path


# Helper function to write a settings file with a string
def write_settings_string(test_dir: str, content: str, filename: str = 'settings.txt') -> str:
=======
# Helper function to write a settings file with custom content
def write_settings_file(test_dir: str, content: Union[str, Dict[str, Any]], filename: str = 'settings.txt') -> str:
>>>>>>> f3e7cfd1
    """
    Write a string to a settings file in the test directory.
    
    :param test_dir: The test directory
    :param content: The string content to write
    :param filename: The filename to use, defaults to 'settings.txt'
    :return: The path to the created file
    """
    path = os.path.join(test_dir, filename)
    with open(path, 'w') as f:
        f.write(content)
    return path


# Helper function to verify settings remain unchanged
def verify_settings_unchanged(original_settings: Dict[str, Any], current_settings: Dict[str, Any]) -> None:
    """
    Verify that settings remain unchanged.
    
    :param original_settings: The original settings dictionary
    :param current_settings: The current settings dictionary
    """
    for key, value in original_settings.items():
        assert current_settings[key] == value, \
            f"Setting {key} was changed unexpectedly"


@pytest.fixture
def test_dir():
    """Create a temporary directory for test files."""
    temp_dir = tempfile.mkdtemp()
    yield temp_dir
    # Cleanup after test
    shutil.rmtree(temp_dir)


@pytest.fixture
def settings(test_dir):
    """Create a settings instance with mocked resource path."""
    # Patch the get_resource_path function to use our test directory
    with patch('UI.SettingsWindow.get_resource_path') as mock_get_resource_path:
        mock_get_resource_path.side_effect = lambda path: os.path.join(test_dir, path)
        
        # Create a settings instance
        settings_instance = SettingsWindow()
        
        # Mock the main_window attribute
        settings_instance.main_window = None
        
        yield settings_instance


@pytest.fixture
def boolean_setting():
    """Get a specific boolean setting for testing."""
    # Use a known boolean setting from DEFAULT_SETTINGS_TABLE
    return "use_story"  # This is a known boolean setting


@pytest.fixture
def integer_setting():
    """Get a specific integer setting for testing."""
    # Use a known integer setting from DEFAULT_SETTINGS_TABLE
    return "max_context_length"  # This is a known integer setting


@pytest.fixture
def settings_file_path(test_dir):
    """Get the path to the settings file."""
    return os.path.join(test_dir, 'settings.txt')


def test_boolean_settings_save_load(settings, test_dir, boolean_setting, settings_file_path):
    """Test that boolean settings are saved and loaded correctly."""
    # Set the value to True
    settings.editable_settings[boolean_setting] = True
    
    # Save settings
    settings.save_settings_to_file()
    
    # Verify the settings file exists
    assert os.path.exists(settings_file_path), "Settings file was not created"
    
    # Read the file directly to verify the value was saved as a boolean
    with open(settings_file_path, 'r') as f:
        saved_settings = json.load(f)
    
    # Check that the value is saved as a boolean (true), not as a string or integer
    assert isinstance(saved_settings['editable_settings'][boolean_setting], bool), \
        f"Setting {boolean_setting} was not saved as a boolean"
    assert saved_settings['editable_settings'][boolean_setting] is True, \
        f"Setting {boolean_setting} value was not saved correctly"
    
    # Change the value in memory
    settings.editable_settings[boolean_setting] = False
    
    # Load settings
    settings.load_settings_from_file()
    
    # Verify the value was loaded correctly as a boolean
    assert isinstance(settings.editable_settings[boolean_setting], bool), \
        f"Setting {boolean_setting} was not loaded as a boolean"
    assert settings.editable_settings[boolean_setting] is True, \
        f"Setting {boolean_setting} value was not loaded correctly"


def test_integer_settings_save_load(settings, test_dir, integer_setting, settings_file_path):
    """Test that integer settings are saved and loaded correctly."""
    # Set the value to a test integer
    test_value = 42
    settings.editable_settings[integer_setting] = test_value
    
    # Save settings
    settings.save_settings_to_file()
    
    # Verify the settings file exists
    assert os.path.exists(settings_file_path), "Settings file was not created"
    
    # Read the file directly to verify the value was saved as an integer
    with open(settings_file_path, 'r') as f:
        saved_settings = json.load(f)
    
    # Check that the value is saved as an integer, not as a string
    assert isinstance(saved_settings['editable_settings'][integer_setting], int), \
        f"Setting {integer_setting} was not saved as an integer"
    assert saved_settings['editable_settings'][integer_setting] == test_value, \
        f"Setting {integer_setting} value was not saved correctly"
    
    # Change the value in memory
    settings.editable_settings[integer_setting] = 0
    
    # Load settings
    settings.load_settings_from_file()
    
    # Verify the value was loaded correctly as an integer
    assert isinstance(settings.editable_settings[integer_setting], int), \
        f"Setting {integer_setting} was not loaded as an integer"
    assert settings.editable_settings[integer_setting] == test_value, \
        f"Setting {integer_setting} value was not loaded correctly"


def test_mixed_settings_save_load(settings, test_dir, boolean_setting, integer_setting):
    """Test that a mix of boolean and integer settings are saved and loaded correctly."""
    # Set test values
    bool_value = True
    int_value = 42
    settings.editable_settings[boolean_setting] = bool_value
    settings.editable_settings[integer_setting] = int_value
    
    # Save settings
    settings.save_settings_to_file()
    
    # Change the values in memory
    settings.editable_settings[boolean_setting] = False
    settings.editable_settings[integer_setting] = 0
    
    # Load settings
    settings.load_settings_from_file()
    
    # Verify both values were loaded correctly with the right types
    assert isinstance(settings.editable_settings[boolean_setting], bool), \
        f"Setting {boolean_setting} was not loaded as a boolean"
    assert settings.editable_settings[boolean_setting] == bool_value, \
        f"Setting {boolean_setting} value was not loaded correctly"
    
    assert isinstance(settings.editable_settings[integer_setting], int), \
        f"Setting {integer_setting} was not loaded as an integer"
    assert settings.editable_settings[integer_setting] == int_value, \
        f"Setting {integer_setting} value was not loaded correctly"


def test_integer_to_boolean_conversion(settings, test_dir, boolean_setting, settings_file_path):
    """Test that integer representations of booleans (0/1) are converted correctly."""
    # Create a settings file with an integer representation of a boolean
    settings_data = {
        "openai_api_key": "test_key",
        "editable_settings": {
            boolean_setting: 1  # Integer representation of True
        },
        "app_version": "1.0.0"
    }
    
    # Write the settings file
    write_settings_dict(test_dir, settings_data)
    
    # Load settings
    settings.load_settings_from_file()
    
    # Verify the value was converted to a boolean
    assert isinstance(settings.editable_settings[boolean_setting], bool), \
        f"Setting {boolean_setting} was not converted to a boolean"
    assert settings.editable_settings[boolean_setting] is True, \
        f"Setting {boolean_setting} value was not converted correctly"


def test_string_to_integer_conversion(settings, test_dir, integer_setting, settings_file_path):
    """Test that string representations of integers are converted correctly."""
    # Create a settings file with a string representation of an integer
    settings_data = {
        "openai_api_key": "test_key",
        "editable_settings": {
            integer_setting: "42"  # String representation of integer
        },
        "app_version": "1.0.0"
    }
    
    # Write the settings file
    write_settings_dict(test_dir, settings_data)
    
    # Load settings
    settings.load_settings_from_file()
    
    # Verify the value was converted to an integer
    assert isinstance(settings.editable_settings[integer_setting], int), \
        f"Setting {integer_setting} was not converted to an integer"
    assert settings.editable_settings[integer_setting] == 42, \
        f"Setting {integer_setting} value was not converted correctly"


def test_invalid_string_to_integer_conversion(settings, integer_setting):
    """Test that an invalid string for integer conversion is handled gracefully."""
    # Backup the original value so that tests remain isolated
    original_value = settings.editable_settings.get(integer_setting, None)
    
    # Set an invalid string value that cannot be converted to an integer
    invalid_value = "invalid_int"
    settings.editable_settings[integer_setting] = invalid_value
    
    # Call the convert_setting_value method directly
    result = settings.convert_setting_value(
        integer_setting, invalid_value
    )
    
    # The method should return the original value when conversion fails
    assert result == invalid_value, \
        "Invalid string should be returned as-is when conversion to integer fails"
    
    # The method should not modify the original value in editable_settings
    assert settings.editable_settings[integer_setting] == invalid_value, \
        "Original invalid value in editable_settings should not be modified"
    
    # Always restore the original value after the test
    # Use a default value (e.g., 0) if original_value was None
    settings.editable_settings[integer_setting] = original_value if original_value is not None else 0


def test_invalid_json_settings(settings, test_dir, settings_file_path):
    """Test how settings handle an invalid JSON file."""
    # Create an invalid JSON content
    invalid_json = "{invalid: 'json', missing quotes}"  # intentionally invalid JSON
    
    # Write the invalid JSON to the settings file
    write_settings_string(test_dir, invalid_json)
    
    # Save the original settings to compare later
    original_settings = settings.editable_settings.copy()
    
    # Load settings - should not raise an exception
    settings.load_settings_from_file()
    
    # Verify that the settings remain unchanged when loading invalid JSON
    verify_settings_unchanged(original_settings, settings.editable_settings)


def test_settings_missing_keys(settings, test_dir, settings_file_path):
    """Test how settings behave when required keys are missing."""
    # Create a settings file missing required keys
    incomplete_settings = '{"openai_api_key": "test_key"}'  # Missing editable_settings
    
    # Write the incomplete settings to the settings file
    write_settings_string(test_dir, incomplete_settings)
    
    # Save the original settings to compare later
    original_settings = settings.editable_settings.copy()
    
    # Load settings - should not raise an exception
    settings.load_settings_from_file()
    
    # Verify that the settings remain unchanged when loading incomplete settings
    verify_settings_unchanged(original_settings, settings.editable_settings)


def test_settings_extra_data(settings, test_dir, boolean_setting, settings_file_path):
    """Test how settings behave when the settings file contains extra unexpected data."""
    # Create a settings file with extra keys not defined in the schema
    extra_data_settings = {
        "openai_api_key": "test_key",
        "editable_settings": {
            boolean_setting: True,
            "unexpectedKey": "unexpectedValue"
        },
        "app_version": "1.0.0",
        "extraTopLevelKey": "extraTopLevelValue"
    }
    
    # Write the settings with extra data to the settings file
    write_settings_dict(test_dir, extra_data_settings)
    
    # Load settings - should not raise an exception
    settings.load_settings_from_file()
    
    # Verify that the known setting was loaded correctly
    assert settings.editable_settings[boolean_setting] is True, \
        f"Known setting {boolean_setting} was not loaded correctly"
    
    # Verify that the unexpected key was not added to editable_settings
    assert "unexpectedKey" not in settings.editable_settings, \
        "Unexpected key was added to editable_settings" <|MERGE_RESOLUTION|>--- conflicted
+++ resolved
@@ -11,7 +11,6 @@
 from UI.SettingsConstant import SettingsKeys
 
 
-<<<<<<< HEAD
 # Helper function to write a settings file with a dictionary
 def write_settings_dict(test_dir: str, content: Dict[str, Any], filename: str = 'settings.txt') -> str:
     """
@@ -30,10 +29,6 @@
 
 # Helper function to write a settings file with a string
 def write_settings_string(test_dir: str, content: str, filename: str = 'settings.txt') -> str:
-=======
-# Helper function to write a settings file with custom content
-def write_settings_file(test_dir: str, content: Union[str, Dict[str, Any]], filename: str = 'settings.txt') -> str:
->>>>>>> f3e7cfd1
     """
     Write a string to a settings file in the test directory.
     
@@ -91,9 +86,17 @@
     """Get a specific boolean setting for testing."""
     # Use a known boolean setting from DEFAULT_SETTINGS_TABLE
     return "use_story"  # This is a known boolean setting
-
-
-@pytest.fixture
+def boolean_setting():
+    """Get a specific boolean setting for testing."""
+    # Use a known boolean setting from DEFAULT_SETTINGS_TABLE
+    return "use_story"  # This is a known boolean setting
+
+
+@pytest.fixture
+def integer_setting():
+    """Get a specific integer setting for testing."""
+    # Use a known integer setting from DEFAULT_SETTINGS_TABLE
+    return "max_context_length"  # This is a known integer setting
 def integer_setting():
     """Get a specific integer setting for testing."""
     # Use a known integer setting from DEFAULT_SETTINGS_TABLE
