# Copyright (c) 2023 Braedon Hendy
# This software is released under the GNU General Public License v3.0
# Contributors: Kevin Lai

import tkinter as tk
from tkinter import scrolledtext, ttk, filedialog
import requests
import pyperclip
import wave
import threading
import numpy as np
import base64
import json
import pyaudio 
import tkinter.messagebox as messagebox
import datetime
import functools
import os
import whisper
from openai import OpenAI
import scrubadub
import re
import speech_recognition as sr # python package is named speechrecognition
import time
import queue

# Add these near the top of your script
editable_settings = {
    "use_story": False,
    "use_memory": False,
    "use_authors_note": False, 
    "use_world_info": False,
    "max_context_length": 2048,
    "max_length": 800,
    "rep_pen": 1.1,  
    "rep_pen_range": 2048,
    "rep_pen_slope": 0.7,
    "temperature": 0.1,
    "tfs": 0.97,
    "top_a": 0.8,
    "top_k": 30,
    "top_p": 0.4,
    "typical": 0.19,
    "sampler_order": [6, 0, 1, 3, 4, 2, 5],
    "singleline": False,
    "frmttriminc": False,
    "frmtrmblln": False,
    "Local Whisper": False,
    "Whisper Model": "small",
    "Real Time": False
}

# Function to build the full URL from IP
def build_url(ip, port):
        if str(SSL_ENABLE) == "1":
            print("Encrypted SSL/TLS connections are ENABLED between client and server.")
            if str(SSL_SELFCERT) == "1":
                print("...Self-signed SSL certificates are ALLOWED in Settings...\n...You may disregard subsequent log Warning if you are trusting self-signed certificates from server...")
            else:
                print("...Self-signed SSL certificates are DISABLED in Settings...\n...Trusted/Verified SSL certificates must be used on server, otherwise SSL connection will fail...")
            return f"https://{ip}:{port}"
        else:
            print("UNENCRYPTED http connections are being used between Client and Whisper/Kobbold server...")
            return f"http://{ip}:{port}"

# Function to save settings to a file
def save_settings_to_file(koboldcpp_ip, whisperaudio_ip, openai_api_key, koboldcpp_port, whisperaudio_port, ssl_enable, ssl_selfcert):
    settings = {
        "koboldcpp_ip": koboldcpp_ip,
        "whisperaudio_ip": whisperaudio_ip,
        "openai_api_key": openai_api_key,        
        "editable_settings": editable_settings,
        "koboldcpp_port": koboldcpp_port,
        "whisperaudio_port": whisperaudio_port,
        "ssl_enable": ssl_enable,
        "ssl_selfcert": ssl_selfcert
    }
    with open('settings.txt', 'w') as file:
        json.dump(settings, file)
        
def load_settings_from_file():
    try:
        with open('settings.txt', 'r') as file:
            try:
                settings = json.load(file)
            except json.JSONDecodeError:
                return "192.168.1.195", "192.168.1.195", "None", "5001", "8000", "0", "1"
            
            koboldcpp_ip = settings.get("koboldcpp_ip", "192.168.1.195")
            koboldcpp_port = settings.get("koboldcpp_port", "5001")
            whisperaudio_ip = settings.get("whisperaudio_ip", "192.168.1.195") 
            whisperaudio_port = settings.get("whisperaudio_port", "8000")
            ssl_enable = settings.get("ssl_enable", "0")
            ssl_selfcert = settings.get("ssl_selfcert", "1")
            openai_api_key = settings.get("openai_api_key", "NONE")
            loaded_editable_settings = settings.get("editable_settings", {})
            for key, value in loaded_editable_settings.items():
                if key in editable_settings:
                    editable_settings[key] = value
            return koboldcpp_ip, whisperaudio_ip, openai_api_key, koboldcpp_port, whisperaudio_port, ssl_enable, ssl_selfcert
    except FileNotFoundError:
        # Return default values if file not found
        return "192.168.1.195", "192.168.1.195", "None", "5001", "8000", "0", "1"
        
def load_aiscribe_from_file():
    try:
        with open('aiscribe.txt', 'r') as f:
            content = f.read().strip()
            return content if content else None
    except FileNotFoundError:
        return None

def load_aiscribe2_from_file():
    try:
        with open('aiscribe2.txt', 'r') as f:
            content = f.read().strip()
            return content if content else None
    except FileNotFoundError:
        return None

# Load settings at the start
KOBOLDCPP_IP, WHISPERAUDIO_IP, OPENAI_API_KEY, KOBOLDCPP_PORT, WHISPERAUDIO_PORT, SSL_ENABLE, SSL_SELFCERT = load_settings_from_file()
KOBOLDCPP = build_url(KOBOLDCPP_IP, KOBOLDCPP_PORT)
print("KOBOLDCPP: ",KOBOLDCPP)
WHISPERAUDIO = build_url(WHISPERAUDIO_IP, str(WHISPERAUDIO_PORT)+"/whisperaudio")
print("WHISPERAUDIO: ",WHISPERAUDIO)
user_message = []
response_history = []
current_view = "full"
username = "user"
botname = "Assistant"
num_lines_to_keep = 20
DEFAULT_AISCRIBE = "AI, please transform the following conversation into a concise SOAP note. Do not invent or assume any medical data, vital signs, or lab values. Base the note strictly on the information provided in the conversation. Ensure that the SOAP note is structured appropriately with Subjective, Objective, Assessment, and Plan sections. Here's the conversation:"
DEFAULT_AISCRIBE2 = "Remember, the Subjective section should reflect the patient's perspective and complaints as mentioned in the conversation. The Objective section should only include observable or measurable data from the conversation. The Assessment should be a summary of your understanding and potential diagnoses, considering the conversation's content. The Plan should outline the proposed management or follow-up required, strictly based on the dialogue provided"
AISCRIBE = load_aiscribe_from_file() or DEFAULT_AISCRIBE
AISCRIBE2 = load_aiscribe2_from_file() or DEFAULT_AISCRIBE2
uploaded_file_path = None
is_recording = False
audio_data = []
frames = []
is_paused = False
use_aiscribe = True 
is_gpt_button_active = False
audio_queue = queue.Queue()
CHUNK = 1024
FORMAT = pyaudio.paInt16
CHANNELS = 1
RATE = 16000

# Function to get prompt for KoboldAI Generation
def get_prompt(formatted_message):
    # Check and parse 'sampler_order' if it's a string
    sampler_order = editable_settings["sampler_order"]
    if isinstance(sampler_order, str):
        sampler_order = json.loads(sampler_order)
    return {
        "prompt": f"{formatted_message}\n",
        "use_story": editable_settings["use_story"],
        "use_memory": editable_settings["use_memory"],
        "use_authors_note": editable_settings["use_authors_note"],
        "use_world_info": editable_settings["use_world_info"],
        "max_context_length": int(editable_settings["max_context_length"]),
        "max_length": int(editable_settings["max_length"]),
        "rep_pen": float(editable_settings["rep_pen"]),
        "rep_pen_range": int(editable_settings["rep_pen_range"]),
        "rep_pen_slope": float(editable_settings["rep_pen_slope"]),
        "temperature": float(editable_settings["temperature"]),
        "tfs": float(editable_settings["tfs"]),
        "top_a": float(editable_settings["top_a"]),
        "top_k": int(editable_settings["top_k"]),
        "top_p": float(editable_settings["top_p"]),
        "typical": float(editable_settings["typical"]),
        "sampler_order": sampler_order,
        "singleline": editable_settings["singleline"],
        "frmttriminc": editable_settings["frmttriminc"],
        "frmtrmblln": editable_settings["frmtrmblln"]
    }
def threaded_toggle_recording():
    thread = threading.Thread(target=toggle_recording)
    thread.start()

def threaded_handle_message(formatted_message):
    thread = threading.Thread(target=handle_message, args=(formatted_message,))
    thread.start()

def threaded_send_audio_to_server():
    thread = threading.Thread(target=send_audio_to_server)
    thread.start()
    
p = pyaudio.PyAudio()  # Creating an instance of PyAudio

def toggle_pause():
    global is_paused
    is_paused = not is_paused

    if is_paused:
        pause_button.config(text="Resume", bg="red")
    else:
        pause_button.config(text="Pause", bg="SystemButtonFace")

def record_audio():
    global is_paused, frames
    p = pyaudio.PyAudio()
    stream = p.open(format=FORMAT, channels=CHANNELS, rate=RATE, input=True, frames_per_buffer=CHUNK)    
    current_chunk = []
    last_chunk_time = time.time()
    while is_recording:
        if not is_paused:
            data = stream.read(CHUNK, exception_on_overflow=False)
            frames.append(data)
            current_chunk.append(data)
            if (time.time() - last_chunk_time) >= 10 or len(current_chunk) >= 10 * RATE // CHUNK:
                if editable_settings["Real Time"]:
                    audio_queue.put(b''.join(current_chunk))
                current_chunk = []
                last_chunk_time = time.time()
    stream.stop_stream()
    stream.close()
    audio_queue.put(None) 

def realtime_text():
<<<<<<< HEAD
    global frames, is_realtimeactive
    if not is_realtimeactive:
        is_realtimeactive = True
        model_name = editable_settings["Whisper Model"].strip()
        model = whisper.load_model(model_name)    
        while True:
            audio_data = audio_queue.get()
            if audio_data is None:
                break        
            if editable_settings["Real Time"]:
                print("Real Time Audio to Text")
                audio_buffer = np.frombuffer(audio_data, dtype=np.int16).astype(np.float32) / 32768
                if editable_settings["Local Whisper"] == "True":
                    print("Local Real Time Whisper")
                    result = model.transcribe(audio_buffer, fp16=False)
                    update_gui(result['text'])
                else:
                    print("Remote Real Time Whisper")
                    if frames:
                        with wave.open('realtime.wav', 'wb') as wf:
                            wf.setnchannels(CHANNELS)
                            wf.setsampwidth(p.get_sample_size(FORMAT))
                            wf.setframerate(RATE)
                            wf.writeframes(b''.join(frames))
                        frames = []
                    file_to_send = 'realtime.wav'
                    with open(file_to_send, 'rb') as f:
                        files = {'audio': f}
                        if str(SSL_ENABLE) == "1" and str(SSL_SELFCERT) == "1":
                                response = requests.post(WHISPERAUDIO, files=files, verify=False)
                        else:
                                response = requests.post(WHISPERAUDIO, files=files)                
                        if response.status_code == 200:
                            text = response.json()['text']
                            update_gui(text)
                audio_queue.task_done()
    else:
        is_realtimeactive = False

=======
    model_name = editable_settings["Whisper Model"].strip()
    model = whisper.load_model(model_name)    
    while True:
        audio_data = audio_queue.get()
        if audio_data is None:
            break        
        if editable_settings["Real Time"]:
            audio_buffer = np.frombuffer(audio_data, dtype=np.int16).astype(np.float32) / 32768
            result = model.transcribe(audio_buffer, fp16=False)
            update_gui(result['text'])
        audio_queue.task_done()
        
if editable_settings["Real Time"]:
    threading.Thread(target=realtime_text, daemon=True).start()
    
>>>>>>> 77c30f32
def update_gui(text):
    user_input.insert(tk.END, text + '\n')
    user_input.see(tk.END)
    
def save_audio():
    global frames
    if frames:
        with wave.open('recording.wav', 'wb') as wf:
            wf.setnchannels(CHANNELS)
            wf.setsampwidth(p.get_sample_size(FORMAT))
            wf.setframerate(RATE)
            wf.writeframes(b''.join(frames))
        frames = []  # Clear recorded data
        if editable_settings["Real Time"] == "True":
            send_and_receive()
        else:
            threaded_send_audio_to_server()

def toggle_recording():
    global is_recording, recording_thread
    if not is_recording:
        user_input.configure(state='normal')
        user_input.delete("1.0", tk.END)
        if not editable_settings["Real Time"]:
            user_input.insert(tk.END, "Recording")
        response_display.configure(state='normal')
        response_display.delete("1.0", tk.END)
        response_display.configure(state='disabled')
        is_recording = True
        recording_thread = threading.Thread(target=record_audio)
        recording_thread.start()
        mic_button.config(bg="red", text="Mic ON")
        start_flashing()
    else:
        is_recording = False
        if recording_thread.is_alive():
            recording_thread.join()  # Ensure the recording thread is terminated
        save_audio()        
        mic_button.config(bg="SystemButtonFace", text="Mic OFF")         
       
def clear_all_text_fields():
    user_input.configure(state='normal') 
    user_input.delete("1.0", tk.END)
    stop_flashing()
    response_display.configure(state='normal')
    response_display.delete("1.0", tk.END)
    response_display.configure(state='disabled')

def toggle_gpt_button():
    global is_gpt_button_active
    if is_gpt_button_active:
        gpt_button.config(bg="SystemButtonFace", text="GPT OFF")
        is_gpt_button_active = False
    else:
        gpt_button.config(bg="red", text="GPT ON")
        is_gpt_button_active = True

def toggle_aiscribe():
    global use_aiscribe
    use_aiscribe = not use_aiscribe
    toggle_button.config(text="AISCRIBE ON" if use_aiscribe else "AISCRIBE OFF")

def save_settings(koboldcpp_ip, whisperaudio_ip, openai_api_key, aiscribe_text, aiscribe2_text, settings_window, koboldcpp_port, whisperaudio_port, ssl_enable, ssl_selfcert):
    global KOBOLDCPP, WHISPERAUDIO, KOBOLDCPP_IP, WHISPERAUDIO_IP, OPENAI_API_KEY, editable_settings, AISCRIBE, AISCRIBE2, KOBOLDCPP_PORT, WHISPERAUDIO_PORT, SSL_ENABLE, SSL_SELFCERT
    KOBOLDCPP_IP = koboldcpp_ip
    WHISPERAUDIO_IP = whisperaudio_ip
    KOBOLDCPP_PORT = koboldcpp_port
    WHISPERAUDIO_PORT = whisperaudio_port
    SSL_ENABLE = ssl_enable
    SSL_SELFCERT = ssl_selfcert
    OPENAI_API_KEY = openai_api_key
    KOBOLDCPP = build_url(KOBOLDCPP_IP, KOBOLDCPP_PORT)
    print("KOBOLDCPP: ",KOBOLDCPP)
    WHISPERAUDIO = build_url(WHISPERAUDIO_IP, str(WHISPERAUDIO_PORT)+"/whisperaudio")
    print("WHISPERAUDIO: ",WHISPERAUDIO)
    for setting, entry in editable_settings_entries.items():
        value = entry.get()
        if setting in ["max_context_length", "max_length", "rep_pen_range", "top_k"]:
            value = int(value)
        # Add similar conditions for other data types
        editable_settings[setting] = value 
    save_settings_to_file(KOBOLDCPP_IP, WHISPERAUDIO_IP, OPENAI_API_KEY, KOBOLDCPP_PORT, WHISPERAUDIO_PORT, SSL_ENABLE, SSL_SELFCERT)  # Save to file
    AISCRIBE = aiscribe_text
    AISCRIBE2 = aiscribe2_text
    with open('aiscribe.txt', 'w') as f:
        f.write(AISCRIBE)
    with open('aiscribe2.txt', 'w') as f:
        f.write(AISCRIBE2)
    settings_window.destroy() 

def send_audio_to_server():
    global uploaded_file_path
    if editable_settings["Local Whisper"] == "True":
        print("Using Local Whisper for transcription.")
        user_input.configure(state='normal')
        user_input.delete("1.0", tk.END)
        user_input.insert(tk.END, "Audio to Text Processing...Please Wait")
        model_name = editable_settings["Whisper Model"].strip()
        model = whisper.load_model(model_name)
        file_to_send = uploaded_file_path if uploaded_file_path else 'recording.wav'
        uploaded_file_path = None
        result = model.transcribe(file_to_send)
        transcribed_text = result["text"]        
        user_input.configure(state='normal') 
        user_input.delete("1.0", tk.END)
        user_input.insert(tk.END, transcribed_text)
        send_and_receive()
    else:
        print("Using Remote Whisper for transcription.")
        user_input.configure(state='normal')
        user_input.delete("1.0", tk.END)
        user_input.insert(tk.END, "Audio to Text Processing...Please Wait")
        if uploaded_file_path:
            file_to_send = uploaded_file_path
            uploaded_file_path = None  
        else:
            file_to_send = 'recording.wav'
        with open(file_to_send, 'rb') as f:
            files = {'audio': f}
            if str(SSL_ENABLE) == "1" and str(SSL_SELFCERT) == "1":
                response = requests.post(WHISPERAUDIO, files=files, verify=False)
            else:
                response = requests.post(WHISPERAUDIO, files=files)
            if response.status_code == 200:
                transcribed_text = response.json()['text']
                user_input.configure(state='normal')
                user_input.delete("1.0", tk.END)
                user_input.insert(tk.END, transcribed_text)             
                send_and_receive()

def send_and_receive():
    global use_aiscribe, user_message
    user_message = user_input.get("1.0", tk.END).strip()
    clear_response_display()    
    if use_aiscribe:
        formatted_message = f'{AISCRIBE} [{user_message}] {AISCRIBE2}'
    else:
        formatted_message = user_message
    threaded_handle_message(formatted_message)  

def handle_message(formatted_message):
    if gpt_button.cget("bg") == "red":
        show_edit_transcription_popup(formatted_message)
    else:
        prompt = get_prompt(formatted_message)
        if str(SSL_ENABLE) == "1" and str(SSL_SELFCERT) == "1":
            response = requests.post(f"{KOBOLDCPP}/api/v1/generate", json=prompt, verify=False)
        else:
            response = requests.post(f"{KOBOLDCPP}/api/v1/generate", json=prompt)
        if response.status_code == 200:
            results = response.json()['results']
            response_text = results[0]['text']
            response_text = response_text.replace("  ", " ").strip() 
            update_gui_with_response(response_text)

def clear_response_display():
    response_display.configure(state='normal')
    response_display.delete("1.0", tk.END)
    response_display.insert(tk.END, "Note Creation...Please Wait")
    response_display.configure(state='disabled')

def update_gui_with_response(response_text):
    global response_history, user_message
    timestamp = datetime.datetime.now().strftime("%Y-%m-%d %H:%M:%S")
    response_history.insert(0, (timestamp, user_message, response_text))

    # Update the timestamp listbox
    timestamp_listbox.delete(0, tk.END)
    for time, _, _ in response_history:
        timestamp_listbox.insert(tk.END, time)

    response_display.configure(state='normal')
    response_display.delete('1.0', tk.END)
    response_display.insert(tk.END, f"{response_text}\n")
    response_display.configure(state='disabled')
    pyperclip.copy(response_text)
    stop_flashing()    

def show_response(event):
    selection = event.widget.curselection()
    if selection:
        index = selection[0]
        transcript_text = response_history[index][1]        
        response_text = response_history[index][2]
        user_input.configure(state='normal')
        user_input.delete("1.0", tk.END)
        user_input.insert(tk.END, transcript_text)
        response_display.configure(state='normal')
        response_display.delete('1.0', tk.END)
        response_display.insert('1.0', response_text)
        response_display.configure(state='disabled')
        pyperclip.copy(response_text)

def send_text_to_chatgpt(edited_text):
    api_key = OPENAI_API_KEY
    headers = {
        "Authorization": f"Bearer {api_key}",
        "Content-Type": "application/json",
    }
    payload = {
        "model": "gpt-4",
        "messages": [
            {"role": "user", "content": edited_text}
        ],
    }

    response = requests.post("https://api.openai.com/v1/chat/completions", headers=headers, data=json.dumps(payload))
    
    if response.status_code == 200:
            response_data = response.json()
            response_text = (response_data['choices'][0]['message']['content'])
            update_gui_with_response(response_text)
            

def show_edit_transcription_popup(formatted_message):
    popup = tk.Toplevel(root)
    popup.title("Scrub PHI Prior to GPT")
    text_area = scrolledtext.ScrolledText(popup, height=20, width=80)
    text_area.pack(padx=10, pady=10)
    # Default scrubber scrubs PHONES, credit cards, EMAILS, postal codes, credentials:
    scrubber = scrubadub.Scrubber()
    # Scrub message
    scrubbed_message = scrubadub.clean(formatted_message)
    # Regex scrub OHIP
    pattern = r'\b\d{10}\b'     # Any 10 digit number, looks like OHIP
    cleaned_message = re.sub(pattern,'{{OHIP}}',scrubbed_message)
    text_area.insert(tk.END, cleaned_message)

    def on_proceed():
        edited_text = text_area.get("1.0", tk.END).strip()
        popup.destroy()
        send_text_to_chatgpt(edited_text)
    
    proceed_button = tk.Button(popup, text="Proceed", command=on_proceed)
    proceed_button.pack(side=tk.RIGHT, padx=10, pady=10)

    # Cancel button
    cancel_button = tk.Button(popup, text="Cancel", command=popup.destroy)
    cancel_button.pack(side=tk.LEFT, padx=10, pady=10)

# New dictionary for entry widgets
editable_settings_entries = {}

def open_settings_window():
    settings_window = tk.Toplevel(root)
    settings_window.title("Settings")

    # KOBOLDCPP IP input
    tk.Label(settings_window, text="KOBOLDCPP IP:").grid(row=0, column=0)
    koboldcpp_ip_entry = tk.Entry(settings_window, width=25)
    koboldcpp_ip_entry.insert(0, KOBOLDCPP_IP)
    koboldcpp_ip_entry.grid(row=0, column=1)

    # KOBOLDCPP PORT input
    tk.Label(settings_window, text="PORT:").grid(row=0, column=2)
    koboldcpp_port_entry = tk.Entry(settings_window, width=10)
    koboldcpp_port_entry.insert(0, KOBOLDCPP_PORT)
    koboldcpp_port_entry.grid(row=0, column=3)

    # WHISPERAUDIO IP input
    tk.Label(settings_window, text="WHISPERAUDIO IP:").grid(row=2, column=0)
    whisperaudio_ip_entry = tk.Entry(settings_window, width=25)
    whisperaudio_ip_entry.insert(0, WHISPERAUDIO_IP)
    whisperaudio_ip_entry.grid(row=2, column=1)
    
    # WHISPERAUDIO PORT input
    tk.Label(settings_window, text="PORT:").grid(row=2, column=2)
    whisperaudio_port_entry = tk.Entry(settings_window, width=10)
    whisperaudio_port_entry.insert(0, WHISPERAUDIO_PORT)
    whisperaudio_port_entry.grid(row=2, column=3)

    # SSL_ENABLE input
    tk.Label(settings_window, text="Enable SSL:").grid(row=3, column=2)
    ssl_enable_entry = tk.Entry(settings_window, width=10)
    ssl_enable_entry.insert(0, SSL_ENABLE)
    ssl_enable_entry.grid(row=3, column=3)

    # SSL_SELFCERT input
    tk.Label(settings_window, text="Self-Signed Cert:").grid(row=4, column=2)
    ssl_selfcert_entry = tk.Entry(settings_window, width=10)
    ssl_selfcert_entry.insert(0, SSL_SELFCERT)
    ssl_selfcert_entry.grid(row=4, column=3)
    
    # OpenAI API Key    
    tk.Label(settings_window, text="OpenAI API Key:").grid(row=5, column=0)
    openai_api_key_entry = tk.Entry(settings_window, width=25)
    openai_api_key_entry.insert(0, OPENAI_API_KEY)
    openai_api_key_entry.grid(row=5, column=1)
    
    # Editable Settings
    row_index = 6
    for setting, value in editable_settings.items():
        tk.Label(settings_window, text=f"{setting}:").grid(row=row_index, column=0, sticky='nw')
        entry = tk.Entry(settings_window, width=25)
        entry.insert(0, str(value))
        entry.grid(row=row_index, column=1, sticky='nw')
        editable_settings_entries[setting] = entry
        row_index += 1

    # AISCRIBE text box
    tk.Label(settings_window, text="Context Before Conversation").grid(row=0, column=4, sticky='nw', padx=(10,0))
    aiscribe_textbox = tk.Text(settings_window, width=50, height=15)
    aiscribe_textbox.insert('1.0', AISCRIBE)
    aiscribe_textbox.grid(row=1, column=4, rowspan=10, sticky='nw', padx=(10,0))

    # AISCRIBE2 text box
    tk.Label(settings_window, text="Context After Conversation").grid(row=11, column=4, sticky='nw', padx=(10,0))
    aiscribe2_textbox = tk.Text(settings_window, width=50, height=15)
    aiscribe2_textbox.insert('1.0', AISCRIBE2)
    aiscribe2_textbox.grid(row=12, column=4, rowspan=10, sticky='nw', padx=(10,0))

    # Save, Close, and Default buttons under the left column
    save_button = tk.Button(settings_window, text="Save", width=15, command=lambda: save_settings(koboldcpp_ip_entry.get(), whisperaudio_ip_entry.get(), openai_api_key_entry.get(), aiscribe_textbox.get("1.0", tk.END), aiscribe2_textbox.get("1.0", tk.END), settings_window, koboldcpp_port_entry.get(), whisperaudio_port_entry.get(), ssl_enable_entry.get(),ssl_selfcert_entry.get()))
    save_button.grid(row=row_index, column=0, padx=5, pady=5)

    close_button = tk.Button(settings_window, text="Close", width=15, command=settings_window.destroy)
    close_button.grid(row=row_index + 1, column=0, padx=5, pady=5)

    default_button = tk.Button(settings_window, text="Default", width=15, command=clear_settings_file)
    default_button.grid(row=row_index + 2, column=0, padx=5, pady=5)
    
def upload_file():
    global uploaded_file_path
    file_path = filedialog.askopenfilename(filetypes=(("Audio files", "*.wav *.mp3"),))
    if file_path:
        uploaded_file_path = file_path
        threaded_send_audio_to_server()  # Add this line to process the file immediately
    start_flashing()

is_flashing = False

def start_flashing():
    global is_flashing
    is_flashing = True
    flash_circle()

def stop_flashing():
    global is_flashing
    is_flashing = False
    blinking_circle_canvas.itemconfig(circle, fill='white')  # Reset to default color

def flash_circle():
    if is_flashing:
        current_color = blinking_circle_canvas.itemcget(circle, 'fill')
        new_color = 'blue' if current_color != 'blue' else 'black'
        blinking_circle_canvas.itemconfig(circle, fill=new_color)
        root.after(1000, flash_circle)  # Adjust the flashing speed as needed
        
def send_and_flash():
    start_flashing()  
    send_and_receive()  
        
def clear_settings_file():
    try:
        open('settings.txt', 'w').close()  # This opens the files and immediately closes it, clearing its contents.
        open('aiscribe.txt', 'w').close()
        open('aiscribe2.txt', 'w').close()
        messagebox.showinfo("Settings Reset", "Settings have been reset. Please restart.")
        print("Settings file cleared.")
    except Exception as e:
        print(f"Error clearing settings files: {e}")

def toggle_view():
    global current_view
    if current_view == "full":
        user_input.grid_remove()
        send_button.grid_remove()
        clear_button.grid_remove()
        toggle_button.grid_remove()
        gpt_button.grid_remove()
        settings_button.grid_remove()
        upload_button.grid_remove()
        response_display.grid_remove()
        timestamp_listbox.grid_remove()
        copy_user_input_button.grid_remove()
        copy_response_display_button.grid_remove()
        mic_button.config(width=10, height=1)
        pause_button.config(width=10, height=1)
        switch_view_button.config(width=10, height=1)
        mic_button.grid(row=0, column=0, pady=5)
        pause_button.grid(row=0, column=1, pady=5)
        switch_view_button.grid(row=0, column=2, pady=5) 
        blinking_circle_canvas.grid(row=0, column=3, pady=5)
        combobox.grid(row=1, column=0, columnspan=3, pady=5)
        root.attributes('-topmost', True)        
        current_view = "minimal"
    else:
        mic_button.config(width=15, height=2)
        pause_button.config(width=15, height=2)
        switch_view_button.config(width=15, height=2)
        user_input.grid()
        send_button.grid()
        clear_button.grid()
        toggle_button.grid()
        gpt_button.grid()
        settings_button.grid()
        upload_button.grid()
        response_display.grid()
        timestamp_listbox.grid()
        copy_user_input_button.grid()
        copy_response_display_button.grid()
        mic_button.grid(row=1, column=0, pady=5)
        pause_button.grid(row=1, column=2, pady=5)
        switch_view_button.grid(row=1, column=8, pady=5)
        blinking_circle_canvas.grid(row=1, column=9, pady=5)
        combobox.grid(row=3, column=3, columnspan=3, pady=10, padx=10)
        root.attributes('-topmost', False)
        current_view = "full"
        
def copy_text(widget):
    text = widget.get("1.0", tk.END)
    pyperclip.copy(text)

def get_dropdown_values_and_mapping():
    options = []
    mapping = {}
    try:
        with open('options.txt', 'r') as file:
            content = file.read().strip()
        templates = content.split('\n\n')
        for template in templates:
            lines = template.split('\n')
            if len(lines) == 3:
                title, aiscribe, aiscribe2 = lines
                options.append(title)
                mapping[title] = (aiscribe, aiscribe2)
    except FileNotFoundError:
        print("options.txt not found, using default values.")
        # Fallback default options if file not found
        options = ["Settings Template"]
        mapping["Settings Template"] = (AISCRIBE, AISCRIBE2)
    return options, mapping

dropdown_values, option_mapping = get_dropdown_values_and_mapping()

def update_aiscribe_texts(event):
    global AISCRIBE, AISCRIBE2
    selected_option = combobox.get()
    if selected_option in option_mapping:
        AISCRIBE, AISCRIBE2 = option_mapping[selected_option]

# GUI Setup
root = tk.Tk()
root.title("AI Medical Scribe")

user_input = scrolledtext.ScrolledText(root, height=12)
user_input.grid(row=0, column=0, columnspan=10, padx=5, pady=5)

mic_button = tk.Button(root, text="Mic OFF", command=threaded_toggle_recording, height=2, width=10)
mic_button.grid(row=1, column=0, pady=5)

send_button = tk.Button(root, text="AI Request", command=send_and_flash, height=2, width=10)
send_button.grid(row=1, column=1, pady=5)

pause_button = tk.Button(root, text="Pause", command=toggle_pause, height=2, width=10)
pause_button.grid(row=1, column=2, pady=5)   

clear_button = tk.Button(root, text="Clear", command=clear_all_text_fields, height=2, width=10)
clear_button.grid(row=1, column=3, pady=5)

toggle_button = tk.Button(root, text="AISCRIBE ON", command=toggle_aiscribe, height=2, width=10)
toggle_button.grid(row=1, column=4, pady=5)

gpt_button = tk.Button(root, text="GPT OFF", command=toggle_gpt_button, height=2, width=10)
gpt_button.grid(row=1, column=5, pady=5)   

settings_button = tk.Button(root, text="Settings", command=open_settings_window, height=2, width=10)
settings_button.grid(row=1, column=6, pady=5)   

upload_button = tk.Button(root, text="Upload File", command=upload_file, height=2, width=10)
upload_button.grid(row=1, column=7, pady=5)   

switch_view_button = tk.Button(root, text="Switch View", command=toggle_view, height=2, width=10)
switch_view_button.grid(row=1, column=8, pady=5)   

blinking_circle_canvas = tk.Canvas(root, width=20, height=20)
blinking_circle_canvas.grid(row=1, column=9, pady=5)
circle = blinking_circle_canvas.create_oval(5, 5, 15, 15, fill='white')

response_display = scrolledtext.ScrolledText(root, height=12, state='disabled')
response_display.grid(row=2, column=0, columnspan=10, padx=5, pady=5)

copy_user_input_button = tk.Button(root, text="Copy", command=lambda: copy_text(user_input), height=2, width=10)
copy_user_input_button.grid(row=0, column=9, pady=5)

copy_response_display_button = tk.Button(root, text="Copy", command=lambda: copy_text(response_display), height=2, width=10)
copy_response_display_button.grid(row=2, column=9, pady=5)

timestamp_listbox = tk.Listbox(root, height=30)
timestamp_listbox.grid(row=0, column=10, columnspan=2, rowspan=3, padx=5, pady=5)
timestamp_listbox.bind('<<ListboxSelect>>', show_response)

combobox = ttk.Combobox(root, values=dropdown_values, width=35, state="readonly")
combobox.current(0)
combobox.bind("<<ComboboxSelected>>", update_aiscribe_texts)
combobox.grid(row=3, column=3, columnspan=4, pady=10, padx=10) 

update_aiscribe_texts(None)

# Bind Alt+P to send_and_receive function
root.bind('<Alt-p>', lambda event: pause_button.invoke())

# Bind Alt+R to toggle_recording function
root.bind('<Alt-r>', lambda event: mic_button.invoke())

root.mainloop()

p.terminate()<|MERGE_RESOLUTION|>--- conflicted
+++ resolved
@@ -219,47 +219,6 @@
     audio_queue.put(None) 
 
 def realtime_text():
-<<<<<<< HEAD
-    global frames, is_realtimeactive
-    if not is_realtimeactive:
-        is_realtimeactive = True
-        model_name = editable_settings["Whisper Model"].strip()
-        model = whisper.load_model(model_name)    
-        while True:
-            audio_data = audio_queue.get()
-            if audio_data is None:
-                break        
-            if editable_settings["Real Time"]:
-                print("Real Time Audio to Text")
-                audio_buffer = np.frombuffer(audio_data, dtype=np.int16).astype(np.float32) / 32768
-                if editable_settings["Local Whisper"] == "True":
-                    print("Local Real Time Whisper")
-                    result = model.transcribe(audio_buffer, fp16=False)
-                    update_gui(result['text'])
-                else:
-                    print("Remote Real Time Whisper")
-                    if frames:
-                        with wave.open('realtime.wav', 'wb') as wf:
-                            wf.setnchannels(CHANNELS)
-                            wf.setsampwidth(p.get_sample_size(FORMAT))
-                            wf.setframerate(RATE)
-                            wf.writeframes(b''.join(frames))
-                        frames = []
-                    file_to_send = 'realtime.wav'
-                    with open(file_to_send, 'rb') as f:
-                        files = {'audio': f}
-                        if str(SSL_ENABLE) == "1" and str(SSL_SELFCERT) == "1":
-                                response = requests.post(WHISPERAUDIO, files=files, verify=False)
-                        else:
-                                response = requests.post(WHISPERAUDIO, files=files)                
-                        if response.status_code == 200:
-                            text = response.json()['text']
-                            update_gui(text)
-                audio_queue.task_done()
-    else:
-        is_realtimeactive = False
-
-=======
     model_name = editable_settings["Whisper Model"].strip()
     model = whisper.load_model(model_name)    
     while True:
@@ -275,7 +234,6 @@
 if editable_settings["Real Time"]:
     threading.Thread(target=realtime_text, daemon=True).start()
     
->>>>>>> 77c30f32
 def update_gui(text):
     user_input.insert(tk.END, text + '\n')
     user_input.see(tk.END)
